%% The requirements on the OTP version come mainly from the patches
%% for OTP modules - see `otp_patches/` - requiring the version of
%% certain OTP applications, e.g. `mnesia`, to be well known in order
%% for such patches to be applied deterministically.
%%
%% The expected patched OTP modules required for the OTP release are
%% copied explicitly one by one as part of the `relx` overlay
%% configuration (in this `rebar.config`), in order to prevent
%% silently skipping patches e.g. because not built.
%%
%% If the user has a version of OTP that satisfies the specified
%% required minimum OTP version and that includes OTP applications
%% with version different (e.g. greater) than the well known ones
%% (e.g. because of a new OTP version with a higher-versioned OTP
%% application e.g. `mnesia`), then the patched OTP modules are not
%% built (!) though the explicit copying in the `relx` overlay fails.
%% Addressing such a failure consists of updating the content of
%% `otp_patches/`.
{minimum_otp_vsn, "22.3.4.9"}.

{project_app_dirs, ["apps/*"]}.

{erl_opts, [debug_info, {parse_transform, lager_transform},
            {lager_extra_sinks, [epoch_mining,
                                 epoch_metrics,
                                 epoch_sync,
                                 aestratum]}]}.

%% NOTE: When possible deps are referenced by Git ref to ensure consistency between builds.
{deps, [
        %% off-the-shelf depdendencies

        {enoise, {git, "https://github.com/aeternity/enoise.git",
                 {ref, "8acbce9"}}},

%%        {setup, "2.1.0"},
        {setup, {git, "https://github.com/uwiger/setup.git", {ref, "52de0d4"}}},
        {gproc, "0.9.0"},
        {jobs, "0.9.0"},
        {exometer_core, "1.6.0"},
        {yamerl, "0.7.0"},
        {ephemeral, "2.0.4"},
        {sext, "1.8.0"},
        {argparse, "1.1.4"},
        {redbug, {git, "https://github.com/massemanet/redbug.git",
                 {ref, "697a967689b28fdc063df71da0c763ae0425239d"}}}, % tag: 2.0.7

        %% lager version with trace-based msg suppression (merged upstream)
        {lager, {git, "https://github.com/erlang-lager/lager.git",
                {ref, "fae5339"}}},
        {app_ctrl, {git, "https://github.com/aeternity/app_ctrl.git", {ref, "c887ef6"}}},

        {cowboy, {git, "https://github.com/ninenines/cowboy.git",
                 {ref, "04ca4c5"}}}, % tag: 2.9.0"
        {idna, {git, "https://github.com/benoitc/erlang-idna",
               {ref, "6cff727"}}}, % tag: 6.0.0
        {nat, {git, "https://github.com/aeternity/erlang-nat.git",
              {ref, "dcdfb9c"}}},
        {jsx, {git, "https://github.com/talentdeficit/jsx.git",
              {ref, "3074d48"}}},
        {lz4, {git, "https://github.com/szktty/erlang-lz4.git",
              {ref, "9ea04f2"}}},

        %% deps originally from aeternity

        % The rocksdb dependencies are removed on win32 to reduce build times,
        % because they are currently not working on win32.
        {mnesia_rocksdb, {git, "https://github.com/aeternity/mnesia_rocksdb.git",
                         {ref, "c0ce3af"}}},

        {mnesia_leveled, {git, "https://github.com/aeternity/mnesia_leveled.git",
                         {ref, "5fda87f"}}},

        {aeminer, {git, "https://github.com/aeternity/aeminer.git",
                  {ref, "33be529"}}},

        {aebytecode, {git, "https://github.com/aeternity/aebytecode.git",
                     {ref, "7497345"}}},

        {aeserialization, {git, "https://github.com/aeternity/aeserialization.git",
                          {ref,"eb68fe3"}}},

        {aestratum_lib, {git, "https://github.com/aeternity/aestratum_lib.git",
                        {ref, "cee4b3c"}}},

        {ecrecover, {git, "https://github.com/aeternity/ecrecover.git",
                    {ref, "74b7816"}}},

        {emcl, {git, "https://github.com/aeternity/emcl.git",
               {ref, "e988f69"}}},

        %% forks

        {enacl, {git, "https://github.com/aeternity/enacl.git",
                {ref, "67fceef"}}},

        {jesse, {git, "https://github.com/for-GET/jesse.git",
                {tag, "1.5.5"}}},

        % upstream is not maintained anymore
        {base58, {git, "https://github.com/aeternity/erl-base58.git",
                 {ref,"60a3356"}}},

        % upstream is not maintained anymore
        {sha3, {git, "https://github.com/aeternity/erlang-sha3",
               {ref, "b5f27a2"}}},

        % for lightweight trace-based debugging
        {trace_runner, {git, "git://github.com/uwiger/trace_runner.git",
                        {ref, "69dc388"}}},

        % for hyperchains and the testing suite
        {aesophia_aci_encoder, {git, "https://github.com/aeternity/aesophia_aci_encoder",
          {ref, "27f48de"}}},

        % Dependencies needed for the test profile, but kept here to allow us to lock
        % versions and prevent "downgrades" of common deps during test runs
        {aesophia, {git, "https://github.com/aeternity/aesophia.git", {ref,"98a4049"}}},
        {aesophia_cli, {git, "git://github.com/aeternity/aesophia_cli", {ref,"5f03a89"}}},
        {aestratum_client, {git, "git://github.com/aeternity/aestratum_client", {ref, "4160401"}}}
        % End of test profile only deps

       ]}.

{plugins, [
        {swagger_endpoints, {git, "https://github.com/aeternity/swagger_endpoints", {ref, "dc758c6"}}},
        {aesophia_rebar_plugin, {git, "https://github.com/aeternity/aesophia_rebar_plugin", {ref, "e825852"}}}
    ]}.

{swagger_endpoints, [{src, "apps/aehttp/priv/swagger.yaml"}, {dst, "apps/aeutils/src/endpoints.erl"}]}.

{relx, [{release, { aeternity, "version value comes from VERSION" },
         % sasl is required for the command `aeternity versions` to work,
         % it is disabled in `sys.config` though.
         [runtime_tools, sasl, lager, setup, sext, gproc, jobs, lz4, argparse, trace_runner, app_ctrl,
          {rocksdb, load}, {mnesia_rocksdb, load}, {mnesia, load}, {leveled, load}, {mnesia_leveled, load},
          parse_trans, exometer_core, ranch, aeminer, aecore, aehttp, enacl, enoise,
          aebytecode, aeserialization, aevm, aechannel, aefate, aemon, aestratum, ecrecover,
          aesync]},
        {sys_config, "./config/sys.config"},
        {vm_args, "./config/vm.args"},

        {dev_mode, true},
        {include_erts, false},

        {overlay, [{copy, "REVISION", "REVISION"},
                   {copy, "VERSION" , "VERSION"},
                   {copy, "docs/build.md", "docs/build.md"},
                   {copy, "docs/installation.md" , "docs/installation.md"},
                   {copy, "docs/configuration.md" , "docs/configuration.md"},
                   {copy, "docs/cuda-miner.md", "docs/cuda-miner.md"},
                   {copy, "docs/operation.md" , "docs/operation.md"},
                   {copy, "docs/monitoring.md" , "docs/monitoring.md"},
                   {copy, "docs/release-notes" , "docs/release-notes"},
                   {copy, "plugins" , "plugins"},
                   {mkdir, "data/aecore/.genesis"},
                   {copy, "data/aecore/.genesis/accounts.json", "data/aecore/.genesis/accounts.json"},
                   {copy, "data/aecore/.genesis/accounts_uat.json", "data/aecore/.genesis/accounts_uat.json"},
                   {copy, "data/aecore/.genesis/accounts_test.json", "data/aecore/.genesis/accounts_test.json"},
                   {copy, "data/aecore/.genesis/messages.json", "data/aecore/.genesis/messages.json"},
                   {mkdir, "data/aecore/.minerva"},
                   {copy, "data/aecore/.minerva/accounts.json", "data/aecore/.minerva/accounts.json"},
                   {copy, "data/aecore/.minerva/accounts_uat.json", "data/aecore/.minerva/accounts_uat.json"},
                   {copy, "data/aecore/.minerva/accounts_test.json", "data/aecore/.minerva/accounts_test.json"},
                   {mkdir, "data/aecore/.fortuna"},
                   {copy, "data/aecore/.fortuna/accounts.json", "data/aecore/.fortuna/accounts.json"},
                   {copy, "data/aecore/.fortuna/accounts_uat.json", "data/aecore/.fortuna/accounts_uat.json"},
                   {copy, "data/aecore/.fortuna/accounts_test.json", "data/aecore/.fortuna/accounts_test.json"},
                   {mkdir, "data/aecore/.lima"},
                   {copy, "data/aecore/.lima/accounts.json", "data/aecore/.lima/accounts.json"},
                   {copy, "data/aecore/.lima/accounts_uat.json", "data/aecore/.lima/accounts_uat.json"},
                   {copy, "data/aecore/.lima/accounts_test.json", "data/aecore/.lima/accounts_test.json"},
                   {copy, "data/aecore/.lima/extra_accounts.json", "data/aecore/.lima/extra_accounts.json"},
                   {copy, "data/aecore/.lima/extra_accounts_uat.json", "data/aecore/.lima/extra_accounts_uat.json"},
                   {copy, "data/aecore/.lima/extra_accounts_test.json", "data/aecore/.lima/extra_accounts_test.json"},
                   {copy, "data/aecore/.lima/contracts.json", "data/aecore/.lima/contracts.json"},
                   {copy, "data/aecore/.lima/contracts_uat.json", "data/aecore/.lima/contracts_uat.json"},
                   {copy, "data/aecore/.lima/contracts_test.json", "data/aecore/.lima/contracts_test.json"},
                   {copy, "data/aecore/.block_whitelist.json", "data/aecore/.block_whitelist.json"},
                   {copy, "data/aecore/.pre_iris_map_ordering.json", "data/aecore/.pre_iris_map_ordering.json"},
                   {copy, "hooks/pre_start.sh", "bin/hooks/pre_start.sh"},
                   {copy, "apps/check_config/priv/extensions/check_config.sh", "bin/extensions/check_config"},
                   {copy, "apps/aeutils/priv/extensions/keys_gen.sh", "bin/extensions/keys_gen"},
                   {copy, "apps/aeutils/priv/extensions/get_peer_key.sh", "bin/extensions/peer_key"},
                   {copy, "apps/aeutils/priv/extensions/export_chain.sh", "bin/extensions/export_chain"},
                   {copy, "apps/aeutils/priv/extensions/create_whitelist.sh", "bin/extensions/create_whitelist"},
                   {copy, "apps/aeutils/priv/extensions/db_rollback.sh", "bin/extensions/db_rollback"},
                   {copy, "apps/aeutils/priv/extensions/maintenance.sh", "bin/extensions/maintenance"},
                   {copy, "apps/aeutils/priv/extensions/admin.sh", "bin/extensions/admin"},
                   {copy, "apps/aeutils/priv/extensions/messages_hash.sh", "bin/extensions/messages_hash"}
                  ]},

        {extended_start_script, true},
        {extended_start_script_hooks, [
          {pre_start, [{custom, "hooks/pre_start.sh"}]}
        ]},
        {extended_start_script_extensions, [
              {check_config, "extensions/check_config"},
              {keys_gen, "extensions/keys_gen"},
              {peer_key, "extensions/peer_key"},
              {export, "extensions/export_chain"},
              {create_whitelist, "extensions/create_whitelist"},
              {db_rollback, "extensions/db_rollback"},
              {maintenance, "extensions/maintenance"},
              {admin, "extensions/admin"},
              {messages_hash, "extensions/messages_hash"}
        ]}]
}.

{profiles, [{local, [{relx, [{dev_mode, true},
                             {include_erts, false},
                             {include_src, true}]}]
            },
            {dev1, [{relx, [{dev_mode, false},
                            {include_erts, false},
                            {sys_config, "./config/dev1/sys.config"},
                            {vm_args, "./config/dev1/vm.args"},
                            {overlay, [{mkdir, "{{output_dir}}/data"},
                                       {copy,
                                        "_build/dev1/bin/check_config",
                                        "{{output_dir}}/bin/check_config"},
                                       {copy,
                                       "_build/dev1/lib/aeutils/priv/aeternity_config_schema.json",
                                       "{{output_dir}}/data/aeternity_config_schema.json"}]}
                           ]},
                     {erl_opts, [{d, 'TEST'}]}
                    ]
            },
            {test, [{relx, [{dev_mode, true},
                            {include_erts, false},
                            {include_src, true},
                            {sys_config, "./config/dev1/sys.config"},
                            {vm_args, "./config/dev1/vm.args"}]},
                    {dist_node, [{setcookie, 'aeternity_cookie'},
                                 {sname, 'aeternity_ct@localhost'}]},
                    {deps, [{meck, "0.8.12"},
<<<<<<< HEAD
                            {websocket_client, {git, "git://github.com/aeternity/websocket_client", {ref, "95ef9de"}}}
=======
                            {websocket_client, {git, "git://github.com/aeternity/websocket_client", {ref, "95ef9de"}}},
                            {aesophia, {git, "https://github.com/aeternity/aesophia.git", {ref,"e3e35aa"}}},
                            {aesophia_cli, {git, "git://github.com/aeternity/aesophia_cli", {tag, "v6.1.0"}}},
                            {aestratum_client, {git, "git://github.com/aeternity/aestratum_client", {ref, "d142a6f"}}}
>>>>>>> 2b148a44
                           ]}
                   ]},
            {prod, [{relx, [{dev_mode, false},
                            {include_erts, true},
                            {include_src, false},
                            {overlay, [{copy,
                                        "_build/prod/bin/check_config",
                                        "bin/check_config"},
                                       {copy,
                                        "_build/prod/lib/aeutils/priv/aeternity_config_schema.json",
                                        "data/aeternity_config_schema.json"}]}
                           ]}
                   ]},
            {system_test, [
                {extra_src_dirs, ["system_test/common", "system_test/common/helpers", "apps/aehttp/test", "apps/aecontract/test/include"]},
                {shell, [{apps, []}]},
                {deps, [
                    bbmustache,
                    {hackney, "1.14.3"},
                    {websocket_client, ".*", {git, "git://github.com/aeternity/websocket_client", {ref, "95ef9de"}}}
                ]},
                {ct_opts, [{create_priv_dir, auto_per_tc}]}
            ]},
            {eqc, [{project_app_dirs, ["eqc_test"]},
                   {extra_src_dirs, [ "eqc/aecore_eqc"
                                    , "eqc/aega_eqc"
                                    , "eqc/aeminer_eqc"
                                    , "eqc/aesophia_eqc"
                                    , "eqc/aechannel_eqc"
                                    , "eqc/aeutils_eqc"
                                    ]}]}
           ]
}.

{escript_main_app, check_config}.
{escript_name, "check_config"}.
{escript_incl_apps, [aeutils, jsx, yamerl, jesse, rfc3339]}.
{escript_shebang, "#!/usr/bin/env escript\n"}.
{escript_comment, "%%\n"}.

{overrides, [
  {del, jesse, [{erl_opts, [warnings_as_errors]}]}
  ]}.

{provider_hooks,
 [{pre, []},
  {post, [{compile, escriptize}]}]}.

{pre_hooks, [
	     {compile, "make -C ./otp_patches all"},
             {compile, "erlc test/ct_eunit_xform.erl"} %% {ct_first_files, _} does not work
            ]}.

{post_hooks, [{compile, "rm -f ct_eunit_xform.beam"},
              {clean, "make -C ./otp_patches clean"}
             ]}.

{ct_opts, [
  {ct_hooks, [{cth_surefire, [{path, "../junit.xml"}]},
              {aect_cache_restorer, []}]}
]}.

{eunit_opts, [no_tty,
              verbose,
              {report, {eunit_progress, [colored, profile]}},
              {report, {eunit_surefire, [{dir, "eunit_report/"}]}}
             ]}.

{dialyzer, [
            {warnings, [unknown]},
            {plt_apps, all_deps},
            {base_plt_apps, [erts, kernel, stdlib, crypto, mnesia, trace_runner, rocksdb, mnesia_rocksdb, app_ctrl]}
           ]}.

{edoc_opts, [{preprocess, true}]}.<|MERGE_RESOLUTION|>--- conflicted
+++ resolved
@@ -115,7 +115,7 @@
 
         % Dependencies needed for the test profile, but kept here to allow us to lock
         % versions and prevent "downgrades" of common deps during test runs
-        {aesophia, {git, "https://github.com/aeternity/aesophia.git", {ref,"98a4049"}}},
+        {aesophia, {git, "https://github.com/aeternity/aesophia.git", {ref,"fe5f554"}}},
         {aesophia_cli, {git, "git://github.com/aeternity/aesophia_cli", {ref,"5f03a89"}}},
         {aestratum_client, {git, "git://github.com/aeternity/aestratum_client", {ref, "4160401"}}}
         % End of test profile only deps
@@ -234,14 +234,7 @@
                     {dist_node, [{setcookie, 'aeternity_cookie'},
                                  {sname, 'aeternity_ct@localhost'}]},
                     {deps, [{meck, "0.8.12"},
-<<<<<<< HEAD
                             {websocket_client, {git, "git://github.com/aeternity/websocket_client", {ref, "95ef9de"}}}
-=======
-                            {websocket_client, {git, "git://github.com/aeternity/websocket_client", {ref, "95ef9de"}}},
-                            {aesophia, {git, "https://github.com/aeternity/aesophia.git", {ref,"e3e35aa"}}},
-                            {aesophia_cli, {git, "git://github.com/aeternity/aesophia_cli", {tag, "v6.1.0"}}},
-                            {aestratum_client, {git, "git://github.com/aeternity/aestratum_client", {ref, "d142a6f"}}}
->>>>>>> 2b148a44
                            ]}
                    ]},
             {prod, [{relx, [{dev_mode, false},
