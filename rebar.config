%% The requirements on the OTP version come mainly from the patches%% for OTP modules - see `otp_patches/` - requiring the version of
%% certain OTP applications, e.g. `mnesia`, to be well known in order
%% for such patches to be applied deterministically.
%%
%% The expected patched OTP modules required for the OTP release are
%% copied explicitly one by one as part of the `relx` overlay
%% configuration (in this `rebar.config`), in order to prevent
%% silently skipping patches e.g. because not built.
%%
%% If the user has a version of OTP that satisfies the specified
%% required minimum OTP version and that includes OTP applications
%% with version different (e.g. greater) than the well known ones
%% (e.g. because of a new OTP version with a higher-versioned OTP
%% application e.g. `mnesia`), then the patched OTP modules are not
%% built (!) though the explicit copying in the `relx` overlay fails.
%% Addressing such a failure consists of updating the content of
%% `otp_patches/`.
{minimum_otp_vsn, "23.3.4.5"}.

{project_app_dirs, ["apps/*"]}.

{erl_opts, [debug_info, {parse_transform, lager_transform},
            {lager_extra_sinks, [epoch_mining,
                                 epoch_metrics,
                                 epoch_sync,
                                 aestratum]}]}.

%% NOTE: When possible deps are referenced by Git ref to ensure consistency between builds.
{deps, [
        %% off-the-shelf dependencies

        {enoise, {git, "https://github.com/aeternity/enoise.git",
                 {ref, "8acbce9"}}},

%%        {setup, "2.1.0"},
        {setup, {git, "https://github.com/uwiger/setup.git", {ref, "28513fd"}}},
        {gproc, "0.9.0"},
        {jobs, "0.9.0"},
        {exometer_core, "1.6.0"},
        {yamerl, "0.7.0"},
        {sext, "1.8.0"},
        {argparse, "1.1.4"},
        {redbug, {git, "https://github.com/shiguredo/redbug.git",
                 {ref, "12bd0e0fb31d3a25219d70f53025bd27d0ef2119"}}}, % tag: 2.0.7

        %% lager version with trace-based msg suppression (merged upstream)
        {lager, {git, "https://github.com/erlang-lager/lager.git",
                {ref, "fae5339"}}},
        {app_ctrl, {git, "https://github.com/aeternity/app_ctrl.git", {ref, "c1fb927"}}},

        {cowboy, {git, "https://github.com/ninenines/cowboy.git",
                 {ref, "04ca4c5"}}}, % tag: 2.9.0"
        {idna, {git, "https://github.com/benoitc/erlang-idna",
               {ref, "6cff727"}}}, % tag: 6.0.0
        {nat, {git, "https://github.com/benoitc/erlang-nat.git",
              {ref, "6136102"}}},
        {jsx, {git, "https://github.com/talentdeficit/jsx.git",
              {ref, "3074d48"}}},
        {lz4, {git, "https://github.com/szktty/erlang-lz4.git",
              {ref, "9ea04f2"}}},

        %% deps originally from aeternity

        % The rocksdb dependencies are removed on win32 to reduce build times,
        % because they are currently not working on win32.
        {mnesia_rocksdb, {git, "https://github.com/aeternity/mnesia_rocksdb.git",
                         {ref, "0aecf5e"}}},

        {aeminer, {git, "https://github.com/aeternity/aeminer.git",
                  {ref, "c6b6a6d"}}},

        {aebytecode, {git, "https://github.com/aeternity/aebytecode.git",
                     {ref, "7497345"}}},

        {aeserialization, {git, "https://github.com/aeternity/aeserialization.git",
                          {ref,"177bf60"}}},

        {aestratum_lib, {git, "https://github.com/aeternity/aestratum_lib.git",
                        {ref, "17b56c5"}}},

        {ecrecover, {git, "https://github.com/aeternity/ecrecover.git",
<<<<<<< HEAD
                    {ref, "87584a8"}}},
=======
                    {ref, "39ab0b2"}}},
>>>>>>> ce4c3474

        {emcl, {git, "https://github.com/aeternity/emcl.git",
               {ref, "e988f69"}}},

        %% forks

        {enacl, {git, "https://github.com/aeternity/enacl.git",
                {ref, "67fceef"}}},

        {jesse, {git, "https://github.com/for-GET/jesse.git",
                {tag, "1.5.5"}}},

        % upstream is not maintained anymore
        {base58, {git, "https://github.com/aeternity/erl-base58.git",
                 {ref,"60a3356"}}},

        % upstream is not maintained anymore
        {sha3, {git, "https://github.com/aeternity/erlang-sha3",
               {ref, "b5f27a2"}}},

        % for lightweight trace-based debugging
        {trace_runner, {git, "https://github.com/uwiger/trace_runner.git",
                        {ref, "1acb6e56"}}},

        % for the online telecom style CLI
        {ecli, {git, "https://github.com/mgmtd/ecli",
          {ref, "eb06324"}}}

       ]}.

{plugins, [
        {swagger_endpoints, {git, "https://github.com/aeternity/swagger_endpoints", {ref, "dc758c6"}}},
        {aesophia_rebar_plugin, {git, "https://github.com/aeternity/aesophia_rebar_plugin", {ref, "f6a6ac6"}}}
    ]}.

{swagger_endpoints, [{src, "apps/aehttp/priv/swagger.yaml"}, {dst, "apps/aeutils/src/endpoints.erl"}]}.

{relx, [{release, { aeternity, "version value comes from VERSION" },
         % sasl is required for the command `aeternity versions` to work,
         % it is disabled in `sys.config` though.
         [runtime_tools, sasl, lager, setup, sext, gproc, jobs, lz4, argparse, trace_runner, app_ctrl,
          {rocksdb, load}, {mnesia_rocksdb, load}, {mnesia, load},
          parse_trans, exometer_core, ranch, aeminer, aecore, aeapi, aehttp, enacl, enoise,
          aebytecode, aeserialization, aevm, aechannel, aefate, aemon, aestratum, ecrecover,
          aesync, ecli, aedevmode]},
        {sys_config, "./config/sys.config"},
        {vm_args, "./config/vm.args"},

        {dev_mode, true},
        {include_erts, false},

        {overlay_vars, "scripts/extensions.vars"},
        {overlay, [{copy, "REVISION", "REVISION"},
                   {copy, "VERSION" , "VERSION"},
                   {copy, "docs/build.md", "docs/build.md"},
                   {copy, "docs/installation.md" , "docs/installation.md"},
                   {copy, "docs/configuration.md" , "docs/configuration.md"},
                   {copy, "docs/cuda-miner.md", "docs/cuda-miner.md"},
                   {copy, "docs/operation.md" , "docs/operation.md"},
                   {copy, "docs/monitoring.md" , "docs/monitoring.md"},
                   {copy, "docs/release-notes" , "docs/release-notes"},
                   {copy, "plugins" , "plugins"},
                   {template, "./config/launch", "launch"},
                   {mkdir, "data/aecore/.genesis"},
                   {copy, "data/aecore/.genesis/accounts.json", "data/aecore/.genesis/accounts.json"},
                   {copy, "data/aecore/.genesis/accounts_uat.json", "data/aecore/.genesis/accounts_uat.json"},
                   {copy, "data/aecore/.genesis/accounts_test.json", "data/aecore/.genesis/accounts_test.json"},
                   {copy, "data/aecore/.genesis/messages.json", "data/aecore/.genesis/messages.json"},
                   {mkdir, "data/aecore/.minerva"},
                   {copy, "data/aecore/.minerva/accounts.json", "data/aecore/.minerva/accounts.json"},
                   {copy, "data/aecore/.minerva/accounts_uat.json", "data/aecore/.minerva/accounts_uat.json"},
                   {copy, "data/aecore/.minerva/accounts_test.json", "data/aecore/.minerva/accounts_test.json"},
                   {mkdir, "data/aecore/.fortuna"},
                   {copy, "data/aecore/.fortuna/accounts.json", "data/aecore/.fortuna/accounts.json"},
                   {copy, "data/aecore/.fortuna/accounts_uat.json", "data/aecore/.fortuna/accounts_uat.json"},
                   {copy, "data/aecore/.fortuna/accounts_test.json", "data/aecore/.fortuna/accounts_test.json"},
                   {mkdir, "data/aecore/.lima"},
                   {copy, "data/aecore/.lima/accounts.json", "data/aecore/.lima/accounts.json"},
                   {copy, "data/aecore/.lima/accounts_uat.json", "data/aecore/.lima/accounts_uat.json"},
                   {copy, "data/aecore/.lima/accounts_test.json", "data/aecore/.lima/accounts_test.json"},
                   {copy, "data/aecore/.lima/extra_accounts.json", "data/aecore/.lima/extra_accounts.json"},
                   {copy, "data/aecore/.lima/extra_accounts_uat.json", "data/aecore/.lima/extra_accounts_uat.json"},
                   {copy, "data/aecore/.lima/extra_accounts_test.json", "data/aecore/.lima/extra_accounts_test.json"},
                   {copy, "data/aecore/.lima/contracts.json", "data/aecore/.lima/contracts.json"},
                   {copy, "data/aecore/.lima/contracts_uat.json", "data/aecore/.lima/contracts_uat.json"},
                   {copy, "data/aecore/.lima/contracts_test.json", "data/aecore/.lima/contracts_test.json"},
                   {mkdir, "data/aecore/.ceres"},
                   {copy, "data/aecore/.block_whitelist.json", "data/aecore/.block_whitelist.json"},
                   {copy, "data/aecore/.pre_iris_map_ordering.json", "data/aecore/.pre_iris_map_ordering.json"},
                   {copy, "data/aecore/.pre_iris_map_ordering_uat.json", "data/aecore/.pre_iris_map_ordering_uat.json"},
                   {template, "scripts/aeternity_bin", "bin/aeternity"},
                   {copy, "scripts/nodetool", "bin/nodetool"},
                   {copy, "hooks/pre_start.sh", "bin/hooks/pre_start.sh"},
                   {copy, "apps/check_config/priv/extensions/check_config.sh", "bin/extensions/check_config"},
                   {copy, "apps/aeutils/priv/extensions/keys_gen.sh", "bin/extensions/keys_gen"},
                   {copy, "apps/aeutils/priv/extensions/get_peer_key.sh", "bin/extensions/peer_key"},
                   {copy, "apps/aeutils/priv/extensions/create_whitelist.sh", "bin/extensions/create_whitelist"},
                   {copy, "apps/aeutils/priv/extensions/db_rollback.sh", "bin/extensions/db_rollback"},
                   {copy, "apps/aeutils/priv/extensions/db_migrate.sh", "bin/extensions/db_migrate"},
                   {copy, "apps/aeutils/priv/extensions/maintenance.sh", "bin/extensions/maintenance"},
                   {copy, "apps/aeutils/priv/extensions/offline.sh", "bin/extensions/offline"},
                   {copy, "apps/aeutils/priv/extensions/admin.sh", "bin/extensions/admin"},
                   {copy, "apps/aeutils/priv/extensions/messages_hash.sh", "bin/extensions/messages_hash"},
                   {copy, "apps/aeutils/priv/extensions/cli.sh", "bin/extensions/cli"},
                   {copy, "apps/aeutils/priv/extensions/status.sh", "bin/extensions/status"}
                  ]},
        {generate_start_script, false}
        ]}.

{profiles, [{local, [{relx, [{dev_mode, true},
                             {include_erts, false},
                             {include_src, true}]}]
            },
            {dev1, [{relx, [{dev_mode, false},
                            {include_erts, false},
                            {sys_config, "./config/dev1/sys.config"},
                            {vm_args, "./config/dev1/vm.args"},
                            {overlay, [{mkdir, "{{output_dir}}/data"},
                                       {copy,
                                        "_build/dev1/bin/check_config",
                                        "{{output_dir}}/bin/check_config"},
                                       {copy,
                                       "_build/dev1/lib/aeutils/priv/aeternity_config_schema.json",
                                       "{{output_dir}}/data/aeternity_config_schema.json"}]}
                           ]},
                     {erl_opts, [{d, 'TEST'}]}
                    ]
            },
            {test, [{relx, [{dev_mode, true},
                            {include_erts, false},
                            {include_src, true},
                            {sys_config, "./config/dev1/sys.config"},
                            {vm_args, "./config/dev1/vm.args"}]},
                    {dist_node, [{setcookie, 'aeternity_cookie'},
                                 {sname, 'aeternity_ct@localhost'}]},
                    {deps, [{meck, "0.8.12"},
                            {aesophia, {git, "https://github.com/aeternity/aesophia.git", {ref,"4ae2472"}}},
                            {aesophia_cli, {git, "https://github.com/aeternity/aesophia_cli", {ref,"5f03a89"}}},
                            {aestratum_client, {git, "https://github.com/aeternity/aestratum_client", {ref, "adb0993"}}},
                            {websocket_client, {git, "https://github.com/aeternity/websocket_client", {ref, "95ef9de"}}},
                            {aesophia_aci_encoder, {git, "https://github.com/aeternity/aesophia_aci_encoder", {ref, "f4d60c2"}}}
                           ]}
                   ]},
            {prod, [{relx, [{dev_mode, false},
                            {include_erts, true},
                            {include_src, false},
                            {overlay, [{copy,
                                        "_build/prod/bin/check_config",
                                        "bin/check_config"},
                                       {copy,
                                        "_build/prod/lib/aeutils/priv/aeternity_config_schema.json",
                                        "data/aeternity_config_schema.json"}]}
                           ]}
                   ]},
            {system_test, [
                {extra_src_dirs, ["system_test/common", "system_test/common/helpers", "apps/aehttp/test", "apps/aecontract/test/include"]},
                {shell, [{apps, []}]},
                {deps, [
                    bbmustache,
                    {hackney, "1.14.3"},
                    {websocket_client, ".*", {git, "https://github.com/aeternity/websocket_client", {ref, "95ef9de"}}}
                ]},
                {ct_opts, [{create_priv_dir, auto_per_tc}]}
            ]},
            {eqc, [{project_app_dirs, ["eqc_test"]},
                   {extra_src_dirs, [ "eqc/aecore_eqc"
                                    , "eqc/aega_eqc"
                                    , "eqc/aeminer_eqc"
                                    , "eqc/aesophia_eqc"
                                    , "eqc/aechannel_eqc"
                                    , "eqc/aeutils_eqc"
                                    ]}]}
           ]
}.

{escript_main_app, check_config}.
{escript_name, "check_config"}.
{escript_incl_apps, [aeutils, jsx, yamerl, jesse, rfc3339]}.
{escript_shebang, "#!/usr/bin/env escript\n"}.
{escript_comment, "%%\n"}.

{overrides, [
  {del, jesse, [{erl_opts, [warnings_as_errors]}]}
  ]}.

{provider_hooks,
 [{pre, []},
  {post, [{compile, escriptize}]}]}.

{pre_hooks, [
	     {compile, "make -C ./otp_patches all"},
             {compile, "erlc test/ct_eunit_xform.erl"} %% {ct_first_files, _} does not work
            ]}.

{post_hooks, [{compile, "rm -f ct_eunit_xform.beam"},
              {clean, "make -C ./otp_patches clean"}
             ]}.

{ct_opts, [
  {ct_hooks, [{cth_surefire, [{path, "../junit.xml"}]},
              {aect_cache_restorer, []}]}
]}.

{eunit_opts, [no_tty,
              verbose,
              {report, {eunit_progress, [colored, profile]}},
              {report, {eunit_surefire, [{dir, "eunit_report/"}]}}
             ]}.

{dialyzer, [
            {warnings, [unknown]},
            {plt_apps, all_deps},
            {base_plt_apps, [erts, kernel, stdlib, crypto, mnesia, trace_runner, rocksdb, mnesia_rocksdb, app_ctrl]}
           ]}.

{edoc_opts, [{preprocess, true}]}.<|MERGE_RESOLUTION|>--- conflicted
+++ resolved
@@ -79,11 +79,7 @@
                         {ref, "17b56c5"}}},
 
         {ecrecover, {git, "https://github.com/aeternity/ecrecover.git",
-<<<<<<< HEAD
-                    {ref, "87584a8"}}},
-=======
-                    {ref, "39ab0b2"}}},
->>>>>>> ce4c3474
+                    {ref, "ce4175e"}}},
 
         {emcl, {git, "https://github.com/aeternity/emcl.git",
                {ref, "e988f69"}}},
