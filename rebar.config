%% The requirements on the OTP version come mainly from the patches
%% for OTP modules - see `otp_patches/` - requiring the version of
%% certain OTP applications, e.g. `mnesia`, to be well known in order
%% for such patches to be applied deterministically.
%%
%% The expected patched OTP modules required for the OTP release are
%% copied explicitly one by one as part of the `relx` overlay
%% configuration (in this `rebar.config`), in order to prevent
%% silently skipping patches e.g. because not built.
%%
%% If the user has a version of OTP that satisfies the specified
%% required minimum OTP version and that includes OTP applications
%% with version different (e.g. greater) than the well known ones
%% (e.g. because of a new OTP version with a higher-versioned OTP
%% application e.g. `mnesia`), then the patched OTP modules are not
%% built (!) though the explicit copying in the `relx` overlay fails.
%% Addressing such a failure consists of updating the content of
%% `otp_patches/`.
{minimum_otp_vsn, "22.3.4.9"}.

{project_app_dirs, ["apps/*"]}.

{erl_opts, [debug_info, {parse_transform, lager_transform},
            {lager_extra_sinks, [epoch_mining,
                                 epoch_metrics,
                                 epoch_sync,
                                 aestratum]}]}.

%% NOTE: When possible deps are referenced by Git ref to ensure consistency between builds.
{deps, [
        %% off-the-shelf depdendencies

        {enoise, {git, "https://github.com/aeternity/enoise.git",
                 {ref, "8acbce9"}}},

%%        {setup, "2.1.0"},
        {setup, {git, "https://github.com/uwiger/setup.git", {ref, "52de0d4"}}},
        {gproc, "0.9.0"},
        {jobs, "0.9.0"},
        {exometer_core, "1.6.0"},
        {yamerl, "0.7.0"},
        {eper, "0.99.1"},
        {ephemeral, "2.0.4"},
        {sext, "1.8.0"},
        {argparse, "1.1.4"},

        %% lager version with trace-based msg suppression (merged upstream)
        {lager, {git, "https://github.com/erlang-lager/lager.git",
                {ref, "a2f6e4175fd2b51c5838e259e3290df55e63b39d"}}},
        {app_ctrl, {git, "https://github.com/aeternity/app_ctrl.git", {ref, "c887ef6"}}},

        {cowboy, {git, "https://github.com/ninenines/cowboy.git",
                 {ref, "04ca4c5"}}}, % tag: 2.9.0"
        {idna, {git, "https://github.com/benoitc/erlang-idna",
               {ref, "6cff727"}}}, % tag: 6.0.0
        {nat, {git, "https://github.com/aeternity/erlang-nat.git",
              {ref, "dcdfb9c"}}},
        {jsx, {git, "https://github.com/talentdeficit/jsx.git",
              {ref, "3074d48"}}},
        {lz4, {git, "https://github.com/szktty/erlang-lz4.git",
              {ref, "9ea04f2"}}},

        %% deps originally from aeternity

        % The rocksdb dependencies are removed on win32 to reduce build times,
        % because they are currently not working on win32.
        {mnesia_rocksdb, {git, "https://github.com/aeternity/mnesia_rocksdb.git",
                         {ref, "66e5a51"}}},

        {mnesia_leveled, {git, "https://github.com/aeternity/mnesia_leveled.git",
                         {ref, "11c480b"}}},

        {aeminer, {git, "https://github.com/aeternity/aeminer.git",
                  {ref, "ccdf1ef"}}},

        {aebytecode, {git, "https://github.com/aeternity/aebytecode.git",
                     {ref, "05dfd7f"}}},

        {aeserialization, {git, "https://github.com/aeternity/aeserialization.git",
                          {ref,"eb68fe3"}}},

        {aestratum_lib, {git, "https://github.com/aeternity/aestratum_lib.git",
                        {ref, "62a7d93"}}},

        {ecrecover, {git, "https://github.com/aeternity/ecrecover.git",
                    {ref, "b3b6421"}}},

        {emcl, {git, "https://github.com/aeternity/emcl.git",
               {ref, "76a493b"}}},

        %% forks

        {enacl, {git, "https://github.com/aeternity/enacl.git",
                {ref, "793ddb5"}}},

        {jesse, {git, "https://github.com/for-GET/jesse.git",
                {tag, "1.5.5"}}},

        % upstream is not maintained anymore
        {base58, {git, "https://github.com/aeternity/erl-base58.git",
                 {ref,"60a3356"}}},

        % upstream is not maintained anymore
        {sha3, {git, "https://github.com/aeternity/erlang-sha3",
               {ref, "b5f27a2"}}},

        % for lightweight trace-based debugging
        {trace_runner, {git, "git://github.com/uwiger/trace_runner.git",
                        {ref, "69dc388"}}},

        % for hyperchains and the testing suite
        {aesophia_aci_encoder, {git, "https://github.com/aeternity/aesophia_aci_encoder",
          {ref, "5a07585"}}}

       ]}.

{plugins, [
        {swagger_endpoints, {git, "https://github.com/aeternity/swagger_endpoints", {ref, "dc758c6"}}},
        {aesophia_rebar_plugin, {git, "https://github.com/aeternity/aesophia_rebar_plugin", {ref, "df113cc"}}}
    ]}.

{swagger_endpoints, [{src, "apps/aehttp/priv/swagger.yaml"}, {dst, "apps/aeutils/src/endpoints.erl"}]}.

{relx, [{release, { aeternity, "version value comes from VERSION" },
         % sasl is required for the command `aeternity versions` to work,
         % it is disabled in `sys.config` though.
         [runtime_tools, sasl, lager, setup, sext, gproc, jobs, lz4, argparse, trace_runner, app_ctrl,
          {rocksdb, load}, {mnesia_rocksdb, load}, {mnesia, load}, {leveled, load}, {mnesia_leveled, load},
          parse_trans, exometer_core, ranch, aeminer, aecore, aehttp, enacl, enoise,
          aebytecode, aeserialization, aevm, aechannel, aefate, aemon, aestratum, ecrecover,
          aesync]},
        {sys_config, "./config/sys.config"},
        {vm_args, "./config/vm.args"},

        {dev_mode, true},
        {include_erts, false},

        {overlay, [{copy, "REVISION", "REVISION"},
                   {copy, "VERSION" , "VERSION"},
                   {copy, "docs/build.md", "docs/build.md"},
                   {copy, "docs/installation.md" , "docs/installation.md"},
                   {copy, "docs/configuration.md" , "docs/configuration.md"},
                   {copy, "docs/cuda-miner.md", "docs/cuda-miner.md"},
                   {copy, "docs/operation.md" , "docs/operation.md"},
                   {copy, "docs/monitoring.md" , "docs/monitoring.md"},
                   {copy, "docs/release-notes" , "docs/release-notes"},
                   {copy, "plugins" , "plugins"},
                   {mkdir, "data/aecore/.genesis"},
                   {copy, "data/aecore/.genesis/accounts.json", "data/aecore/.genesis/accounts.json"},
                   {copy, "data/aecore/.genesis/accounts_uat.json", "data/aecore/.genesis/accounts_uat.json"},
                   {copy, "data/aecore/.genesis/accounts_test.json", "data/aecore/.genesis/accounts_test.json"},
                   {copy, "data/aecore/.genesis/messages.json", "data/aecore/.genesis/messages.json"},
                   {mkdir, "data/aecore/.minerva"},
                   {copy, "data/aecore/.minerva/accounts.json", "data/aecore/.minerva/accounts.json"},
                   {copy, "data/aecore/.minerva/accounts_uat.json", "data/aecore/.minerva/accounts_uat.json"},
                   {copy, "data/aecore/.minerva/accounts_test.json", "data/aecore/.minerva/accounts_test.json"},
                   {mkdir, "data/aecore/.fortuna"},
                   {copy, "data/aecore/.fortuna/accounts.json", "data/aecore/.fortuna/accounts.json"},
                   {copy, "data/aecore/.fortuna/accounts_uat.json", "data/aecore/.fortuna/accounts_uat.json"},
                   {copy, "data/aecore/.fortuna/accounts_test.json", "data/aecore/.fortuna/accounts_test.json"},
                   {mkdir, "data/aecore/.lima"},
                   {copy, "data/aecore/.lima/accounts.json", "data/aecore/.lima/accounts.json"},
                   {copy, "data/aecore/.lima/accounts_uat.json", "data/aecore/.lima/accounts_uat.json"},
                   {copy, "data/aecore/.lima/accounts_test.json", "data/aecore/.lima/accounts_test.json"},
                   {copy, "data/aecore/.lima/extra_accounts.json", "data/aecore/.lima/extra_accounts.json"},
                   {copy, "data/aecore/.lima/extra_accounts_uat.json", "data/aecore/.lima/extra_accounts_uat.json"},
                   {copy, "data/aecore/.lima/extra_accounts_test.json", "data/aecore/.lima/extra_accounts_test.json"},
                   {copy, "data/aecore/.lima/contracts.json", "data/aecore/.lima/contracts.json"},
                   {copy, "data/aecore/.lima/contracts_uat.json", "data/aecore/.lima/contracts_uat.json"},
                   {copy, "data/aecore/.lima/contracts_test.json", "data/aecore/.lima/contracts_test.json"},
                   {copy, "data/aecore/.block_whitelist.json", "data/aecore/.block_whitelist.json"},
                   {copy, "data/aecore/.pre_iris_map_ordering.json", "data/aecore/.pre_iris_map_ordering.json"},
                   {copy, "hooks/pre_start.sh", "bin/hooks/pre_start.sh"},
                   {copy, "apps/check_config/priv/extensions/check_config.sh", "bin/extensions/check_config"},
                   {copy, "apps/aeutils/priv/extensions/keys_gen.sh", "bin/extensions/keys_gen"},
                   {copy, "apps/aeutils/priv/extensions/get_peer_key.sh", "bin/extensions/peer_key"},
                   {copy, "apps/aeutils/priv/extensions/export_chain.sh", "bin/extensions/export_chain"},
                   {copy, "apps/aeutils/priv/extensions/create_whitelist.sh", "bin/extensions/create_whitelist"},
                   {copy, "apps/aeutils/priv/extensions/db_rollback.sh", "bin/extensions/db_rollback"},
                   {copy, "apps/aeutils/priv/extensions/maintenance.sh", "bin/extensions/maintenance"},
                   {copy, "apps/aeutils/priv/extensions/admin.sh", "bin/extensions/admin"},
                   {copy, "apps/aeutils/priv/extensions/messages_hash.sh", "bin/extensions/messages_hash"}
                  ]},

        {extended_start_script, true},
        {extended_start_script_hooks, [
          {pre_start, [{custom, "hooks/pre_start.sh"}]}
        ]},
        {extended_start_script_extensions, [
              {check_config, "extensions/check_config"},
              {keys_gen, "extensions/keys_gen"},
              {peer_key, "extensions/peer_key"},
              {export, "extensions/export_chain"},
              {create_whitelist, "extensions/create_whitelist"},
              {db_rollback, "extensions/db_rollback"},
              {maintenance, "extensions/maintenance"},
              {admin, "extensions/admin"},
              {messages_hash, "extensions/messages_hash"}
        ]}]
}.

{profiles, [{local, [{relx, [{dev_mode, true},
                             {include_erts, false},
                             {include_src, true}]}]
            },
            {dev1, [{relx, [{dev_mode, false},
                            {include_erts, false},
                            {sys_config, "./config/dev1/sys.config"},
                            {vm_args, "./config/dev1/vm.args"},
                            {overlay, [{mkdir, "{{output_dir}}/data"},
                                       {copy,
                                        "_build/dev1/bin/check_config",
                                        "{{output_dir}}/bin/check_config"},
                                       {copy,
                                       "_build/dev1/lib/aeutils/priv/aeternity_config_schema.json",
                                       "{{output_dir}}/data/aeternity_config_schema.json"}]}
                           ]},
                     {erl_opts, [{d, 'TEST'}]}
                    ]
            },
            {test, [{relx, [{dev_mode, true},
                            {include_erts, false},
                            {include_src, true},
                            {sys_config, "./config/dev1/sys.config"},
                            {vm_args, "./config/dev1/vm.args"}]},
                    {dist_node, [{setcookie, 'aeternity_cookie'},
                                 {sname, 'aeternity_ct@localhost'}]},
                    {deps, [{meck, "0.8.12"},
<<<<<<< HEAD
                            {websocket_client, {git, "git://github.com/sanmiguel/websocket_client", {ref, "a426d80"}}},
                            {aesophia, {git, "https://github.com/aeternity/aesophia.git", {tag,"v6.0.0"}}},
                            {aesophia_cli, {git, "git://github.com/aeternity/aesophia_cli", {tag, "v6.0.0"}}},
=======
                            {websocket_client, {git, "git://github.com/aeternity/websocket_client", {ref, "a4fb3db"}}},
                            {aesophia, {git, "https://github.com/aeternity/aesophia.git", {ref,"v6.1.0"}}},
                            {aesophia_cli, {git, "git://github.com/aeternity/aesophia_cli", {tag, "v6.1.0"}}},
>>>>>>> 4fad72fe
                            {aestratum_client, {git, "git://github.com/aeternity/aestratum_client", {ref, "e5e3c61"}}}
                           ]}
                   ]},
            {prod, [{relx, [{dev_mode, false},
                            {include_erts, true},
                            {include_src, false},
                            {overlay, [{copy,
                                        "_build/prod/bin/check_config",
                                        "bin/check_config"},
                                       {copy,
                                        "_build/prod/lib/aeutils/priv/aeternity_config_schema.json",
                                        "data/aeternity_config_schema.json"}]}
                           ]}
                   ]},
            {system_test, [
                {extra_src_dirs, ["system_test/common", "system_test/common/helpers", "apps/aehttp/test", "apps/aecontract/test/include"]},
                {shell, [{apps, []}]},
                {deps, [
                    bbmustache,
                    {hackney, "1.14.3"},
                    {websocket_client, ".*", {git, "git://github.com/sanmiguel/websocket_client", {ref, "a426d80"}}}
                ]},
                {ct_opts, [{create_priv_dir, auto_per_tc}]}
            ]},
            {eqc, [{project_app_dirs, ["eqc_test"]},
                   {extra_src_dirs, [ "eqc/aecore_eqc"
                                    , "eqc/aega_eqc"
                                    , "eqc/aeminer_eqc"
                                    , "eqc/aesophia_eqc"
                                    , "eqc/aechannel_eqc"
                                    , "eqc/aeutils_eqc"
                                    ]}]}
           ]
}.

{escript_main_app, check_config}.
{escript_name, "check_config"}.
{escript_incl_apps, [aeutils, jsx, yamerl, jesse, rfc3339]}.
{escript_shebang, "#!/usr/bin/env escript\n"}.
{escript_comment, "%%\n"}.

{overrides, [
  % We need to explicitely add lager as a compile-time dependency for
  % exometer_core, since we configure its logging to use lager.
  {add, exometer_core, [
    {deps, [{lager, ".*", {git, "https://github.com/aeternity/lager.git",
                {ref, "9d97ae3"}}}
           ]}]},
  {override, exometer_core, [
    {erl_opts, [{d,'HUT_LAGER'},
                {parse_transform, lager_transform},
                debug_info,
                fail_on_warning,
                {platform_define, "^((1[8|9])|2)", rand_module},
                {verbosity, trace}]
    }]},
  {override, eper, [ {erl_opts, [debug_info]} ]},
  {del, jesse, [{erl_opts, [warnings_as_errors]}]}
  ]}.

{provider_hooks,
 [{pre, []},
  {post, [{compile, escriptize}]}]}.

{pre_hooks, [
	     {compile, "make -C ./otp_patches all"},
             {compile, "erlc test/ct_eunit_xform.erl"} %% {ct_first_files, _} does not work
            ]}.

{post_hooks, [{compile, "rm -f ct_eunit_xform.beam"},
              {clean, "make -C ./otp_patches clean"}
             ]}.

{ct_opts, [
  {ct_hooks, [{cth_surefire, [{path, "../junit.xml"}]},
              {aect_cache_restorer, []}]}
]}.

{eunit_opts, [no_tty,
              verbose,
              {report, {eunit_progress, [colored, profile]}},
              {report, {eunit_surefire, [{dir, "eunit_report/"}]}}
             ]}.

{dialyzer, [
            {warnings, [unknown]},
            {plt_apps, all_deps},
            {base_plt_apps, [erts, kernel, stdlib, crypto, mnesia, trace_runner, rocksdb, mnesia_rocksdb, app_ctrl]}
           ]}.

{edoc_opts, [{preprocess, true}]}.<|MERGE_RESOLUTION|>--- conflicted
+++ resolved
@@ -226,15 +226,9 @@
                     {dist_node, [{setcookie, 'aeternity_cookie'},
                                  {sname, 'aeternity_ct@localhost'}]},
                     {deps, [{meck, "0.8.12"},
-<<<<<<< HEAD
-                            {websocket_client, {git, "git://github.com/sanmiguel/websocket_client", {ref, "a426d80"}}},
-                            {aesophia, {git, "https://github.com/aeternity/aesophia.git", {tag,"v6.0.0"}}},
-                            {aesophia_cli, {git, "git://github.com/aeternity/aesophia_cli", {tag, "v6.0.0"}}},
-=======
-                            {websocket_client, {git, "git://github.com/aeternity/websocket_client", {ref, "a4fb3db"}}},
+                            {websocket_client, {git, "git://github.com/aeternity/websocket_client", {ref, "a426d80"}}},
                             {aesophia, {git, "https://github.com/aeternity/aesophia.git", {ref,"v6.1.0"}}},
                             {aesophia_cli, {git, "git://github.com/aeternity/aesophia_cli", {tag, "v6.1.0"}}},
->>>>>>> 4fad72fe
                             {aestratum_client, {git, "git://github.com/aeternity/aestratum_client", {ref, "e5e3c61"}}}
                            ]}
                    ]},
