--- conflicted
+++ resolved
@@ -187,34 +187,11 @@
                    {copy, "apps/aeutils/priv/extensions/maintenance.sh", "bin/extensions/maintenance"},
                    {copy, "apps/aeutils/priv/extensions/admin.sh", "bin/extensions/admin"},
                    {copy, "apps/aeutils/priv/extensions/messages_hash.sh", "bin/extensions/messages_hash"},
-<<<<<<< HEAD
+                   {copy, "apps/aeutils/priv/extensions/cli.sh", "bin/extensions/cli"},
                    {copy, "apps/aeutils/priv/extensions/status.sh", "bin/extensions/status"}
                   ]},
         {generate_start_script, false}
         ]
-=======
-                   {copy, "apps/aeutils/priv/extensions/cli.sh", "bin/extensions/cli"}
-                  ]},
-
-        {extended_start_script, true},
-        {extended_start_script_hooks, [
-          {pre_start, [{custom, "hooks/pre_start.sh"}]}
-        ]},
-        {extended_start_script_extensions, [
-              {check_config, "extensions/check_config"},
-              {keys_gen, "extensions/keys_gen"},
-              {peer_key, "extensions/peer_key"},
-              {export, "extensions/export_chain"},
-              {create_whitelist, "extensions/create_whitelist"},
-              {db_rollback, "extensions/db_rollback"},
-              {db_migrate, "extensions/db_migrate"},
-              {maintenance, "extensions/maintenance"},
-              {admin, "extensions/admin"},
-              {messages_hash, "extensions/messages_hash"},
-              {cli, "extensions/cli"}
-        ]}]
->>>>>>> 88ebe6c4
-}.
 
 {profiles, [{local, [{relx, [{dev_mode, true},
                              {include_erts, false},
