%% The requirements on the OTP version come mainly from the patches
%% for OTP modules - see `otp_patches/` - requiring the version of
%% certain OTP applications, e.g. `mnesia`, to be well known in order
%% for such patches to be applied deterministically.
%%
%% The expected patched OTP modules required for the OTP release are
%% copied explicitly one by one as part of the `relx` overlay
%% configuration (in this `rebar.config`), in order to prevent
%% silently skipping patches e.g. because not built.
%%
%% If the user has a version of OTP that satisfies the specified
%% required minimum OTP version and that includes OTP applications
%% with version different (e.g. greater) than the well known ones
%% (e.g. because of a new OTP version with a higher-versioned OTP
%% application e.g. `mnesia`), then the patched OTP modules are not
%% built (!) though the explicit copying in the `relx` overlay fails.
%% Addressing such a failure consists of updating the content of
%% `otp_patches/`.
{minimum_otp_vsn, "20.1"}.

{project_app_dirs, ["apps/*"]}.

{erl_opts, [debug_info, {parse_transform, lager_transform},
            {lager_extra_sinks, [epoch_mining,
                                 epoch_metrics,
                                 epoch_sync,
                                 aestratum]}]}.

%% NOTE: When possible deps are referenced by Git ref to ensure consistency between builds.
{deps, [
        %% off-the-shelf depdendencies

        {enoise, {git, "https://github.com/aeternity/enoise.git",
                 {ref, "1e6ee67"}}},

        {gproc, "0.6.1"},
        {jobs, "0.9.0"},
        {exometer_core, "1.5.7"},
        {yamerl, "0.7.0"},
        {eper, "0.99.1"},
        {ephemeral, "2.0.4"},
        {sext, "1.5.0"},

        {lager, {git, "https://github.com/aeternity/lager.git",
                {ref, "9d97ae3"}}}, % with trace-based msg suppression
        {cowboy, {git, "https://github.com/ninenines/cowboy.git",
                 {ref, "8d49ae3"}}}, % tag: 2.2.2"
        {idna, {git, "https://github.com/benoitc/erlang-idna",
               {ref, "6cff727"}}}, % tag: 6.0.0
        {nat, {git, "https://github.com/aeternity/erlang-nat.git",
              {ref, "dcdfb9c"}}},
        {jsx, {git, "https://github.com/talentdeficit/jsx.git",
              {ref,"3074d48"}}},

        %% deps originally from aeternity

        % The rocksdb dependencies are removed on win32 to reduce build times,
        % because they are currently not working on win32.
        {mnesia_rocksdb, {git, "https://github.com/aeternity/mnesia_rocksdb.git",
                         {ref, "ad8e7b6"}}},

        {mnesia_leveled, {git, "https://github.com/aeternity/mnesia_leveled.git",
                         {ref, "86e78b7"}}},

        {aeminer, {git, "https://github.com/aeternity/aeminer.git",
                   {ref, "0a82f0f"}}},

<<<<<<< HEAD
        {aebytecode, {git, "https://github.com/aeternity/aebytecode.git", {ref, "a66dc0a"}}},
=======
        {aebytecode, {git, "https://github.com/aeternity/aebytecode.git", {ref, "48cfbd0"}}},
>>>>>>> 9a566d92

        {aeserialization, {git, "https://github.com/aeternity/aeserialization.git",
                          {ref,"47aaa8f"}}},

        {aestratum_lib, {git, "https://github.com/aeternity/aestratum_lib.git",
                         {ref, "96ffd9a"}}},

        {ecrecover, {git, "https://github.com/aeternity/ecrecover.git",
                     {ref, "b3b6421"}}},

        %% forks

        % waiting for https://github.com/jlouis/enacl/pull/40 to be merged
        {enacl, {git, "https://github.com/aeternity/enacl.git",
                {ref, "26180f4"}}},


        {jesse, {git, "https://github.com/for-GET/jesse.git",
                {ref, "9f9d050"}}},

        % upstream is not maintained anymore
        {base58, {git, "https://github.com/aeternity/erl-base58.git",
                 {ref,"60a3356"}}},

        % upstream is not maintained anymore
        {sha3, {git, "https://github.com/aeternity/erlang-sha3",
               {ref, "c818ddc"}}},

        % waiting for https://github.com/szktty/erlang-lz4/pull/12 to be merged
        {lz4, {git, "https://github.com/aeternity/erlang-lz4.git",
              {ref, "1ff9f36"}}},

        % for lightweight trace-based debugging
        {trace_runner, {git, "git://github.com/uwiger/trace_runner.git",
                        {ref, "303ef2f"}}}

       ]}.

{plugins, [{swagger_endpoints, {git, "https://github.com/aeternity/swagger_endpoints", {ref, "d5a9f07"}}}]}.

{swagger_endpoints, [{src, "apps/aehttp/priv/swagger.yaml"}, {dst, "apps/aeutils/src/endpoints.erl"}]}.

{relx, [{release, { aeternity, "version value comes from VERSION" },
         % sasl is required for the command `aeternity versions` to work,
         % it is disabled in `sys.config` though.
         [runtime_tools, sasl, lager, setup, sext, gproc, jobs, lz4,
          {rocksdb, load}, {mnesia_rocksdb, load}, {mnesia, load}, {leveled, load}, {mnesia_leveled, load},
          parse_trans, exometer_core, ranch, aeminer, aecore, aehttp, enacl, enoise,
          aebytecode, aeserialization, aevm, aechannel, aefate, aemon, aestratum, ecrecover]},
        {sys_config, "./config/sys.config"},
        {vm_args, "./config/vm.args"},

        {dev_mode, true},
        {include_erts, false},

        {overlay, [{copy, "REVISION", "REVISION"},
                   {copy, "VERSION" , "VERSION"},
                   {copy, "docs/build.md", "docs/build.md"},
                   {copy, "docs/installation.md" , "docs/installation.md"},
                   {copy, "docs/installation-windows.md", "docs/installation-windows.md"},
                   {copy, "docs/configuration.md" , "docs/configuration.md"},
                   {copy, "docs/cuda-miner.md", "docs/cuda-miner.md"},
                   {copy, "docs/operation.md" , "docs/operation.md"},
                   {copy, "docs/monitoring.md" , "docs/monitoring.md"},
                   {copy, "docs/release-notes" , "docs/release-notes"},
                   {mkdir, "data/aecore/.genesis"},
                   {copy, "data/aecore/.genesis/accounts.json", "data/aecore/.genesis/accounts.json"},
                   {copy, "data/aecore/.genesis/accounts_uat.json", "data/aecore/.genesis/accounts_uat.json"},
                   {copy, "data/aecore/.genesis/accounts_test.json", "data/aecore/.genesis/accounts_test.json"},
                   {copy, "data/aecore/.genesis/messages.json", "data/aecore/.genesis/messages.json"},
                   {mkdir, "data/aecore/.minerva"},
                   {copy, "data/aecore/.minerva/accounts.json", "data/aecore/.minerva/accounts.json"},
                   {copy, "data/aecore/.minerva/accounts_uat.json", "data/aecore/.minerva/accounts_uat.json"},
                   {copy, "data/aecore/.minerva/accounts_test.json", "data/aecore/.minerva/accounts_test.json"},
                   {mkdir, "data/aecore/.fortuna"},
                   {copy, "data/aecore/.fortuna/accounts.json", "data/aecore/.fortuna/accounts.json"},
                   {copy, "data/aecore/.fortuna/accounts_uat.json", "data/aecore/.fortuna/accounts_uat.json"},
                   {copy, "data/aecore/.fortuna/accounts_test.json", "data/aecore/.fortuna/accounts_test.json"},
                   {mkdir, "data/aecore/.lima"},
                   {copy, "data/aecore/.lima/accounts.json", "data/aecore/.lima/accounts.json"},
                   {copy, "data/aecore/.lima/accounts_uat.json", "data/aecore/.lima/accounts_uat.json"},
                   {copy, "data/aecore/.lima/accounts_test.json", "data/aecore/.lima/accounts_test.json"},
                   {copy, "data/aecore/.lima/extra_accounts.json", "data/aecore/.lima/extra_accounts.json"},
                   {copy, "data/aecore/.lima/extra_accounts_uat.json", "data/aecore/.lima/extra_accounts_uat.json"},
                   {copy, "data/aecore/.lima/extra_accounts_test.json", "data/aecore/.lima/extra_accounts_test.json"},
                   {copy, "data/aecore/.lima/contracts.json", "data/aecore/.lima/contracts.json"},
                   {copy, "data/aecore/.lima/contracts_uat.json", "data/aecore/.lima/contracts_uat.json"},
                   {copy, "data/aecore/.lima/contracts_test.json", "data/aecore/.lima/contracts_test.json"},
                   {copy, "hooks/pre_start.sh", "bin/hooks/pre_start.sh"},
                   {copy, "apps/check_config/priv/extensions/check_config.sh", "bin/extensions/check_config"},
                   {copy, "apps/aeutils/priv/extensions/keys_gen.sh", "bin/extensions/keys_gen"},
                   {copy, "apps/aeutils/priv/extensions/get_peer_key.sh", "bin/extensions/peer_key"},
                   {copy, "apps/aeutils/priv/extensions/export_chain.sh", "bin/extensions/export_chain"},
                   {copy, "apps/aeutils/priv/extensions/messages_hash.sh", "bin/extensions/messages_hash"}
                  ]},

        {extended_start_script, true},
        {extended_start_script_hooks, [
          {pre_start, [{custom, "hooks/pre_start.sh"}]}
        ]},
        {extended_start_script_extensions, [
              {check_config, "extensions/check_config"},
              {keys_gen, "extensions/keys_gen"},
              {peer_key, "extensions/peer_key"},
              {export, "extensions/export_chain"},
              {messages_hash, "extensions/messages_hash"}
        ]}]
}.

{profiles, [{local, [{relx, [{dev_mode, true},
                             {include_erts, false},
                             {include_src, true}]}]
            },
            {dev1, [{relx, [{dev_mode, false},
                            {include_erts, false},
                            {sys_config, "./config/dev1/sys.config"},
                            {vm_args, "./config/dev1/vm.args"},
                            {overlay, [{mkdir, "{{output_dir}}/data"},
                                       {copy,
                                        "_build/dev1/bin/check_config",
                                        "{{output_dir}}/bin/check_config"},
                                       {copy,
                                       "_build/dev1/lib/aeutils/priv/aeternity_config_schema.json",
                                       "{{output_dir}}/data/aeternity_config_schema.json"}]}
                           ]},
                     {erl_opts, [{d, 'TEST'}]}
                    ]
            },
            {test, [{relx, [{dev_mode, true},
                            {include_erts, false},
                            {include_src, true},
                            {sys_config, "./config/dev1/sys.config"},
                            {vm_args, "./config/dev1/vm.args"}]},
                    {dist_node, [{setcookie, 'aeternity_cookie'},
                                 {sname, 'aeternity_ct@localhost'}]},
                    {deps, [{meck, "0.8.12"},
                            {websocket_client, {git, "git://github.com/aeternity/websocket_client", {ref, "a4fb3db"}}},
<<<<<<< HEAD
                            {aesophia, {git, "https://github.com/aeternity/aesophia.git", {ref,"313c140"}}},
=======
                            {aesophia, {git, "https://github.com/aeternity/aesophia.git", {ref,"d4d3a96"}}},
>>>>>>> 9a566d92
                            {aesophia_cli, {git, "git://github.com/aeternity/aesophia_cli", {tag, "v3.2.0"}}},
                            {aestratum_client, {git, "git://github.com/aeternity/aestratum_client", {tag, "v0.1.1"}}}
                           ]}
                   ]},
            {prod, [{relx, [{dev_mode, false},
                            {include_erts, true},
                            {include_src, false},
                            {overlay, [{copy,
                                        "_build/prod/bin/check_config",
                                        "bin/check_config"},
                                       {copy,
                                        "_build/prod/lib/aeutils/priv/aeternity_config_schema.json",
                                        "data/aeternity_config_schema.json"}]}
                           ]}
                   ]},
            {system_test, [
                {extra_src_dirs, ["system_test/common", "system_test/common/helpers", "apps/aehttp/test", "apps/aecontract/test/include"]},
                {shell, [{apps, []}]},
                {deps, [
                    bbmustache,
                    {hackney, "1.14.3"},
                    {websocket_client, ".*", {git, "git://github.com/aeternity/websocket_client", {ref, "a4fb3db"}}}
                ]},
                {ct_opts, [{create_priv_dir, auto_per_tc}]}
            ]},
            {eqc, [{project_app_dirs, ["eqc_test"]},
                   {extra_src_dirs, [ "eqc/aecore_eqc"
                                    , "eqc/aega_eqc"
                                    , "eqc/aeminer_eqc"
                                    , "eqc/aesophia_eqc"
                                    , "eqc/aeutils_eqc"
                                    ]}]}
           ]
}.

{escript_main_app, check_config}.
{escript_name, "check_config"}.
{escript_incl_apps, [aeutils, jsx, yamerl, jesse, rfc3339]}.
{escript_shebang, "#!/usr/bin/env escript\n"}.
{escript_comment, "%%\n"}.

{overrides, [
  % We need to explicitely add lager as a compile-time dependency for
  % exometer_core, since we configure its logging to use lager.
  {add, exometer_core, [
    {deps, [{lager, ".*", {git, "https://github.com/erlang-lager/lager.git",
                          {ref, "69b4ada"}}} % tag: 3.6.7
           ]}]},
  {override, exometer_core, [
    {erl_opts, [{d,'HUT_LAGER'},
                {parse_transform, lager_transform},
                debug_info,
                fail_on_warning,
                {platform_define, "^((1[8|9])|2)", rand_module},
                {verbosity, trace}]
    }]}
  ]}.

{provider_hooks,
 [{pre, []},
  {post, [{compile, escriptize}]}]}.

{pre_hooks, [
	     {compile, "make -C ./otp_patches all"},
             {compile, "erlc test/ct_eunit_xform.erl"} %% {ct_first_files, _} does not work
            ]}.

{post_hooks, [{compile, "rm -f ct_eunit_xform.beam"},
              {clean, "make -C ./otp_patches clean"}
             ]}.

{ct_opts, [
  {ct_hooks, [{cth_surefire, [{path, "../junit.xml"}]},
              {aect_cache_restorer, []}]}
]}.

{dialyzer, [
            {warnings, [unknown]},
            {plt_apps, all_deps},
            {base_plt_apps, [erts, kernel, stdlib, crypto, mnesia, trace_runner]}
           ]}.

{edoc_opts, [{preprocess, true}]}.<|MERGE_RESOLUTION|>--- conflicted
+++ resolved
@@ -65,11 +65,7 @@
         {aeminer, {git, "https://github.com/aeternity/aeminer.git",
                    {ref, "0a82f0f"}}},
 
-<<<<<<< HEAD
-        {aebytecode, {git, "https://github.com/aeternity/aebytecode.git", {ref, "a66dc0a"}}},
-=======
         {aebytecode, {git, "https://github.com/aeternity/aebytecode.git", {ref, "48cfbd0"}}},
->>>>>>> 9a566d92
 
         {aeserialization, {git, "https://github.com/aeternity/aeserialization.git",
                           {ref,"47aaa8f"}}},
@@ -207,11 +203,7 @@
                                  {sname, 'aeternity_ct@localhost'}]},
                     {deps, [{meck, "0.8.12"},
                             {websocket_client, {git, "git://github.com/aeternity/websocket_client", {ref, "a4fb3db"}}},
-<<<<<<< HEAD
-                            {aesophia, {git, "https://github.com/aeternity/aesophia.git", {ref,"313c140"}}},
-=======
-                            {aesophia, {git, "https://github.com/aeternity/aesophia.git", {ref,"d4d3a96"}}},
->>>>>>> 9a566d92
+                            {aesophia, {git, "https://github.com/aeternity/aesophia.git", {ref,"18ae801"}}},
                             {aesophia_cli, {git, "git://github.com/aeternity/aesophia_cli", {tag, "v3.2.0"}}},
                             {aestratum_client, {git, "git://github.com/aeternity/aestratum_client", {tag, "v0.1.1"}}}
                            ]}
