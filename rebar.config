--- conflicted
+++ resolved
@@ -2,13 +2,9 @@
 {deps, [{lager, ".*", {git, "https://github.com/erlang-lager/lager.git", {tag, "3.5.1"}}},
         {gb_merkle_trees, {git, "https://github.com/aeternity/gb_merkle_trees.git", {ref, "4db7aad"}}},
         {rocksdb, "0.12.0"},
-<<<<<<< HEAD
-        {jsx, {git, "https://github.com/talentdeficit/jsx.git", {tag, "2.8.0"}}}
-=======
         {cowboy, "1.0.4", {git, "https://github.com/ninenines/cowboy.git", {tag, "1.0.4"}}},
         {jsx, {git, "https://github.com/talentdeficit/jsx.git", {tag, "2.8.0"}}},
         {jesse, {git, "https://github.com/for-GET/jesse.git", {branch, "master"}}}
->>>>>>> 8dd81851
        ]}.
 
 {relx, [{release, { epoch, "0.1.0" },
