version: 2.1
executors:
  infrastructure_container_unstable:
    docker:
      - image: aeternity/infrastructure:latest
  infrastructure_container_stable:
    docker:
      - image: aeternity/infrastructure:stable
  builder_container_stable:
    docker:
      - image: aeternity/builder
        user: builder
  builder_container_1804:
    docker:
      - image: aeternity/builder:1804
        user: builder
  buildpack:
    docker:
      - image: circleci/buildpack-deps:xenial
    environment:
      DOCKERHUB_REPO: aeternity/aeternity

references:
  container_config: &container_config
    resource_class: large
    working_directory: ~/aeternity
    environment:
      OTP_VERSION: 20.3.8
  container_otp_plt: &container_otp_plt _build/default/rebar3_20.3.8_plt

  container_otp21_config: &container_otp21_config
    docker:
      - image: aeternity/builder:otp21
        user: builder
    working_directory: ~/aeternity
    environment:
      OTP_VERSION: 21.2.3
  container_otp21_plt: &container_otp21_plt _build/default/rebar3_21.2.3_plt

  infrastructure_config_environment: &infrastructure_config_environment
    resource_class: large
    DOCKERHUB_REPO: aeternity/aeternity
    S3_BUILDS_BUCKET: aeternity-node-builds
    S3_RELEASES_BUCKET: aeternity-node-releases

  infrastructure_config: &infrastructure_config
    resource_class: large
    working_directory: ~/aeternity
    environment:
      <<: *infrastructure_config_environment

  machine_config: &machine_config
    resource_class: large
    machine:
      image: ubuntu-1604:201903-01
      docker_layer_caching: true
    working_directory: ~/aeternity
    environment:
      DOCKERHUB_REPO: aeternity/aeternity

  setup_remote_docker: &setup_remote_docker
    setup_remote_docker:
      docker_layer_caching: true
      version: "17.09.0-ce"

  prepare_ubuntu_user: &prepare_ubuntu_user
    run:
      name: Prepare ubuntu user (1000:1000) to run docker commands
      command: |
        sudo usermod -aG docker ubuntu
        sudo chown -R ubuntu:ubuntu ~/aeternity

  install_os_deps: &install_os_deps
    run:
      name: Install OS dependancies
      command: |
        sudo apt-get -qq -y install git curl \
          autoconf build-essential ncurses-dev libssl-dev

  install_otp: &install_otp
    run:
      name: Install OTP
      environment:
        # See minimum_otp_vsn in rebar.config
        OTP_VERSION: "20.1"
      command: |
        # Install OTP package deps
        sudo apt-get update && sudo apt-get install libwxbase3.0-dev libwxgtk3.0-dev libsctp1
        # Install OTP binary package
        PACKAGE_NAME=esl-erlang_${OTP_VERSION}-1~ubuntu~xenial_amd64.deb
        OTP_DOWNLOAD_URL=https://packages.erlang-solutions.com/erlang/debian/pool/${PACKAGE_NAME}
        # TODO temporary disable SSL checks on erlang-solutions.com until they fix their certificate
        # FIXME ^^ (multi-editor support :))
        curl -fsSL --insecure -o ${PACKAGE_NAME} "$OTP_DOWNLOAD_URL"
        sudo dpkg -i ${PACKAGE_NAME}

  install_libsodium: &install_libsodium
    run:
      name: Install libsodium
      environment:
        LIBSODIUM_VERSION: "1.0.16"
      # source: https://github.com/aeternity/docker-builder/blob/master/Dockerfile#L23
      command: |
        LIBSODIUM_DOWNLOAD_URL="https://github.com/jedisct1/libsodium/releases/download/${LIBSODIUM_VERSION}/libsodium-${LIBSODIUM_VERSION}.tar.gz" \
          && curl -fsSL -o libsodium-src.tar.gz "$LIBSODIUM_DOWNLOAD_URL" \
          && mkdir libsodium-src \
          && tar -zxf libsodium-src.tar.gz -C libsodium-src --strip-components=1 \
          && cd libsodium-src \
          && ./configure && make -j$(nproc) && sudo make install && sudo ldconfig

  tag_regex: &tag_regex /^v.*$/
  master_branch: &master_branch master

  rebar_cache_key: &rebar_cache_key rebar-cache-{{ checksum "rebar.lock" }}-{{ checksum "rebar.config" }}
  restore_rebar_cache: &restore_rebar_cache
    restore_cache:
      key: *rebar_cache_key

  build_cache_key: &build_cache_key build-cache-v1-{{ .Revision }}
  restore_build_cache: &restore_build_cache
    restore_cache:
      key: *build_cache_key

  build_otp21_cache_key: &build_otp21_cache_key build-otp21-cache-v1-{{ .Revision }}
  restore_build_otp21_cache: &restore_build_otp21_cache
    restore_cache:
      key: *build_otp21_cache_key

  machine_build_cache_key: &machine_build_cache_key machine-build-cache-v7-{{ .Branch }}-{{ .Revision }}
  restore_machine_build_cache: &restore_machine_build_cache
    restore_cache:
      keys:
        - *machine_build_cache_key
<<<<<<< HEAD
        - machine-build-cache-v6-{{ .Branch }}-
        - machine-build-cache-v6-
=======
        - machine-build-cache-v7-{{ .Branch }}-
        - machine-build-cache-v7-master-
        - machine-build-cache-v7-
>>>>>>> f51187e8

  save_machine_build_cache: &save_machine_build_cache
    save_cache:
      key: *machine_build_cache_key
      paths:
        - "_build"
        - ".contracts_test_cache"

  macos_package_cache_key: &macos_package_cache_key macos-package-cache-v1
  restore_macos_package_cache: &restore_macos_package_cache
    restore_cache:
      key: *macos_package_cache_key

  save_macos_package_cache: &save_macos_package_cache
    save_cache:
      key: *macos_package_cache_key
      paths:
        - "/usr/local/Homebrew"
        - "/usr/local/opt"
        - "/usr/local/Cellar"

  packages_workspace: &packages_workspace /tmp/packages
  set_package_path: &set_package_path
    run:
      name: Set package path
      environment:
        PACKAGES_DIR: *packages_workspace
      # construct and export PACKAGE_TARBALL environment variable available to all jobs
      command: .circleci/set_package_path.sh

  build_package: &build_package
    run:
      name: Build Package Tarball
      environment:
        PACKAGES_DIR: *packages_workspace
      command: |
        make prod-package
        mkdir ${PACKAGES_DIR:?}
        mv _build/prod/rel/aeternity/aeternity-$(cat VERSION).tar.gz ${PACKAGE_TARBALL:?}

  build_ubuntu_package: &build_ubuntu_package
    run:
      name: Build Ubuntu package (*.deb)
      environment:
        PACKAGES_DIR: *packages_workspace
        # The *clean commands are for work-around in CircleCI
        # Debian/Ubuntu package building (clean issues; fakeroot and
        # rebar3).
        #
        # The debian/rules file has conditional *clean targets based on
        # DEB_SKIP_DH_AUTO_CLEAN.
        #
        # This prevents the presence of broken/dummy debian/rules file without
        # clean targets. For example when running debuild directly without
        # `make prod-deb-package`.
      command: |
        make prod-clean
        make clean
        make distclean
        if [ "$CIRCLE_TAG" ];
        then
          make prod-deb-package DEB_SKIP_DH_AUTO_CLEAN=true ;
        else
          AE_DEB_PKG_VERSION=$(cat VERSION)~git$(date +%Y%m%d%H%M%S).${CIRCLE_SHA1:0:8}-1
          make prod-deb-package DEB_SKIP_DH_AUTO_CLEAN=true AE_DEB_PKG_VERSION=$AE_DEB_PKG_VERSION;
        fi
        mkdir ${PACKAGES_DIR:?}
        mv _build/../../*aeternity-node_$(cat VERSION)*.deb ${PACKAGES_DIR:?}

  package_tests_workspace: &package_tests_workspace /tmp/package_tests
  test_package: &test_package
    run:
      name: Test Package Tarball
      environment:
        PACKAGES_DIR: *packages_workspace
        PACKAGE_TESTS_DIR: *package_tests_workspace
      command: |
        epmd -daemon
        make python-env
        mkdir ${PACKAGE_TESTS_DIR:?}
        make python-package-win32-test python-release-test WORKDIR=${PACKAGE_TESTS_DIR:?} PACKAGE=${PACKAGE_TARBALL:?}

  test_arch_os_dependencies: &test_arch_os_dependencies
    run:
      name: Test architecture or OS specific functions
      command: |
        make test-arch-os-dependencies

  store_package_artifacts: &store_package_artifacts
    store_artifacts:
      path: *packages_workspace
      destination: /

  store_rebar3_crashdump: &store_rebar3_crashdump
    store_artifacts:
      path: rebar3.crashdump

  upload_release_artifacts: &upload_release_artifacts
    run:
      name: Upload release artifacts to central repository (AWS)
      command: |
        envdir /secrets aws s3 cp --acl public-read ${PACKAGE_TARBALL:?} s3://${S3_RELEASES_BUCKET:?}/

  deploy_steps: &deploy_steps
    - checkout
    - *set_package_path
    - attach_workspace:
        at: *packages_workspace
    - run:
        name: Deploy
        environment:
          PACKAGES_DIR: *packages_workspace
        command: |
          export PACKAGE=${PACKAGE_TARBALL:?}
          export DEPLOY_DB_VERSION=$(cat deployment/DB_VERSION)
          cd /infrastructure && make deploy

  upload_github_release_asset: &upload_github_release_asset
    run:
      name: Upload GitHub Release Asset
      environment:
        PACKAGES_DIR: *packages_workspace
      command: |
        envdir /secrets /infrastructure/scripts/upload-github-release-assets.sh github_api_token=${GITHUB_API_TOKEN:?} \
          owner=${CIRCLE_PROJECT_USERNAME} repo=${CIRCLE_PROJECT_REPONAME} \
          tag=${CIRCLE_TAG} ASSETS=${PACKAGES_DIR:?}/*

  fail_notification: &fail_notification
    run:
      name: Send failure notification
      environment:
        NOTIFY_BRANCH: *master_branch
        HOOK_TEMPLATE: |
          {
            "text": "CircleCI job **%s** failed on branch **%s** by @%s",
            "attachments": [
              {
                "title": "Build Link",
                "title_link": "%s",
                "color": "#FAD6D6"
              }
            ]
          }
      command: |
        if [ -n "$CIRCLE_BRANCH" ]; then
          if [ "$CIRCLE_BRANCH" = "${NOTIFY_BRANCH:?}" ]; then
            HOOK_DATA=$(printf "$HOOK_TEMPLATE" "${CIRCLE_JOB:?}" "${CIRCLE_BRANCH:?}" "${CIRCLE_USERNAME:-unknown}" "${CIRCLE_BUILD_URL:?}")
            curl -X POST -H 'Content-Type: application/json' ${ROCKET_HOOK_URL:?} --data "${HOOK_DATA:?}"
          fi
        fi
      when: on_fail

  fail_notification_system_test: &fail_notification_system_test
    run:
      name: Send failure notification on system test
      environment:
        NOTIFY_BRANCH: *master_branch
        HOOK_TEMPLATE: |
          {
            "text": "CircleCI job **%s** failed on branch **%s** by @%s",
            "attachments": [
              {
                "title": "Build Link",
                "title_link": "%s",
                "color": "#FAD6D6"
              }
            ]
          }
      command: |
        if [ -n "$CIRCLE_BRANCH" ]; then
          if [ "$CIRCLE_BRANCH" = "${NOTIFY_BRANCH:?}" ]; then
            HOOK_DATA=$(printf "$HOOK_TEMPLATE" "${CIRCLE_JOB:?}" "${CIRCLE_BRANCH:?}" "${CIRCLE_USERNAME:-unknown}" "${CIRCLE_BUILD_URL:?}")
            curl -X POST -H 'Content-Type: application/json' ${ROCKET_HOOK_URL_SYSTEM_TEST:?} --data "${HOOK_DATA:?}"
          fi
        fi
      when: on_fail

  install_system_test_deps: &install_system_test_deps
    run:
      name: Install deps for system tests
      command: |
        make system-test-deps

  install_system_smoke_test_deps: &install_system_smoke_test_deps
    run:
      name: Install deps for system smoke tests
      command: |
        make system-smoke-test-deps

  system_test_logs: &system_test_logs system_test/logs

  print_system_test_host_info: &print_system_test_host_info
    run:
      name: Print system test host information
      command: |
        uname -a
        free -t -m

  system_test_host_logs: &system_test_host_logs /tmp/system_test_host
  collect_system_test_host_logs: &collect_system_test_host_logs
    run:
      name: Collect system test host logs
      environment:
        SYSTEM_TEST_HOST_LOGS_DIR: *system_test_host_logs
      command: |
        mkdir ${SYSTEM_TEST_HOST_LOGS_DIR:?}
        dmesg > ${SYSTEM_TEST_HOST_LOGS_DIR:?}/dmesg.log
      when: always

  test_steps: &test_steps
    - checkout
    - *restore_rebar_cache
    - *restore_build_cache
    - run:
        name: Test
        command: |
          epmd -daemon
          make ${MAKE_TARGET:?} CT_TEST_FLAGS="--suite=$(.circleci/split_suites.sh)"
    # Isolates the junit.xml report because additional files in _build/test/logs
    # are somehow causing issue with xunit report upload, parsing and merging
    - run:
        name: move test report
        command: |
          mkdir _build/test/reports
          mv _build/test/logs/junit.xml _build/test/reports/
    - store_test_results:
        path: _build/test/reports
    - store_artifacts:
        path: _build/test/logs
    - *store_rebar3_crashdump
    - *fail_notification

  eunit_steps: &eunit_steps
    - checkout
    - *restore_rebar_cache
    - *restore_build_cache
    - run:
        name: Test
        command: |
          epmd -daemon
          make ${MAKE_TARGET:?}
    - *store_rebar3_crashdump
    - *fail_notification

  upload_package: &upload_package
    steps:
      - checkout
      - *set_package_path
      - attach_workspace:
          at: *packages_workspace
      - setup_secrets
      - *upload_github_release_asset
      - *upload_release_artifacts

  upload_latest_artifacts: &upload_latest_artifacts
    - checkout
    - *set_package_path
    - setup_secrets
    - attach_workspace:
        at: *packages_workspace
    - run:
        name: Upload build artifacts to central repository (AWS)
        command: |
          envdir /secrets aws s3 cp --acl public-read ${PACKAGE_TARBALL:?} s3://${S3_RELEASES_BUCKET:?}/aeternity-latest-${PKG_SUFFIX:?}.tar.gz
    - *fail_notification

commands:
  setup_secrets:
    steps:
      - run:
          name: Setup environment secrets
          command: cd /infrastructure && make secrets SECRETS_OUTPUT_DIR=/secrets

  docker_login:
    steps:
      - setup_secrets
      - run:
          name: Login to Docker Hub
          command: |
            docker login -u $(</secrets/DOCKER_USER) -p $(</secrets/DOCKER_PASS)

  docker_build_branch:
    steps:
      - run:
          name: Build branch docker image
          command: |
            docker build -t ${DOCKERHUB_REPO:?}:${CIRCLE_BRANCH/\//_} .
      - run:
          name: Start branch docker image
          command: |
            docker run --name ae_${CIRCLE_SHA1:?} ${DOCKERHUB_REPO:?}:${CIRCLE_BRANCH/\//_} bin/aeternity console -noinput -network_id ae_test
          background: true
      - run:
          name: Health check
          command: |
            sleep 60 # give it some so that docker health checks kicks in
            STATUS=$(docker inspect --format='{{.State.Health.Status}}' ae_${CIRCLE_SHA1:?})
            echo $STATUS
            [ $STATUS == 'healthy' ]

jobs:
  build:
    executor: builder_container_stable
    <<: *container_config
    steps:
      - checkout
      - *restore_rebar_cache
      - run:
          name: Build
          command: make KIND=test
      - save_cache:
          key: *build_cache_key
          paths:
            - "_build"
      - save_cache:
          key: *rebar_cache_key
          paths:
            - .cache/rebar3
      - *store_rebar3_crashdump
      - *fail_notification

  build_otp21:
    executor: builder_container_stable
    <<: *container_otp21_config
    steps:
      - checkout
      - *restore_rebar_cache
      - run:
          name: Build
          command: make KIND=test
      - save_cache:
          key: *build_otp21_cache_key
          paths:
            - "_build"
      - save_cache:
          key: *rebar_cache_key
          paths:
            - .cache/rebar3
      - *store_rebar3_crashdump
      - *fail_notification

  test_roma:
    executor: builder_container_stable
    <<: *container_config
    parallelism: 3
    environment:
      - MAKE_TARGET: ct-roma
    steps: *test_steps

  test_minerva:
    executor: builder_container_stable
    <<: *container_config
    parallelism: 3
    environment:
      - MAKE_TARGET: ct-minerva
    steps: *test_steps

  test_fortuna:
    executor: builder_container_stable
    <<: *container_config
    parallelism: 3
    environment:
      - MAKE_TARGET: ct-fortuna
    steps: *test_steps

  test_lima:
    executor: builder_container_stable
    <<: *container_config
    parallelism: 3
    environment:
      - MAKE_TARGET: ct-lima
    steps: *test_steps

  test_mnesia_leveled:
    executor: builder_container_stable
    <<: *container_config
    parallelism: 3
    environment:
      - MAKE_TARGET: ct-mnesia-leveled
    steps: *test_steps

  test_mnesia_rocksdb:
    executor: builder_container_stable
    <<: *container_config
    parallelism: 3
    environment:
      - MAKE_TARGET: ct-mnesia-rocksdb
    steps: *test_steps

  eunit_roma:
    executor: builder_container_stable
    <<: *container_config
    environment:
      - MAKE_TARGET: eunit-roma
    steps: *eunit_steps

  eunit_minerva:
    executor: builder_container_stable
    <<: *container_config
    environment:
      - MAKE_TARGET: eunit-minerva
    steps: *eunit_steps

  eunit_fortuna:
    executor: builder_container_stable
    <<: *container_config
    environment:
      - MAKE_TARGET: eunit-fortuna
    steps: *eunit_steps

  eunit_lima:
    executor: builder_container_stable
    <<: *container_config
    environment:
      - MAKE_TARGET: eunit-lima
    steps: *eunit_steps

  aevm_tests:
    executor: builder_container_stable
    <<: *container_config
    steps:
      - checkout
      - *restore_rebar_cache
      - *restore_build_cache
      - run:
          name: AEVM Tests
          command: |
            make aevm-test
      - *store_rebar3_crashdump
      - *fail_notification

  static_analysis:
    executor: builder_container_stable
    <<: *container_config
    steps:
      - checkout
      - run: make dockerignore-check
      - *restore_rebar_cache
      - *restore_build_cache
      - run: ./rebar3 edoc
      - restore_cache:
          keys:
            - dialyzer-cache-v2-{{ .Branch }}-{{ .Revision }}
            - dialyzer-cache-v2-{{ .Branch }}-
            - dialyzer-cache-v2-
      - run:
          name: Update dialyzer PLT
          command: make dialyzer-install
      - save_cache:
          key: dialyzer-cache-v2-{{ .Branch }}-{{ .Revision }}
          paths:
            - *container_otp_plt
      - run: make dialyzer
      - run: make python-env && make swagger-check
      - run: ./rebar3 xref || true
      - run:
          name: Check OTP version (for effective CI caching)
          # How to retrieve OTP version in installed OTP development system: http://erlang.org/doc/system_principles/versions.html
          command: test "${OTP_VERSION:?}" = $(cat $(erl -noinput -eval 'io:format("~s", [filename:join([code:root_dir(), "releases", erlang:system_info(otp_release), "OTP_VERSION"])]), init:stop().'))
      - *store_rebar3_crashdump
      - *fail_notification

  static_analysis_otp21:
    <<: *container_otp21_config
    steps:
      - checkout
      - *restore_rebar_cache
      - *restore_build_otp21_cache
      - restore_cache:
          keys:
            - dialyzer-otp21-cache-v2-{{ .Branch }}-{{ .Revision }}
            - dialyzer-otp21-cache-v2-{{ .Branch }}-
            - dialyzer-otp21-cache-v2-
      - run:
          name: Update dialyzer PLT
          command: make dialyzer-install
      - save_cache:
          key: dialyzer-otp21-cache-v2-{{ .Branch }}-{{ .Revision }}
          paths:
            - *container_otp21_plt
      - run: make dialyzer
      - run:
          name: Check OTP version (for effective CI caching)
          # How to retrieve OTP version in installed OTP development system: http://erlang.org/doc/system_principles/versions.html
          command: test "${OTP_VERSION:?}" = $(cat $(erl -noinput -eval 'io:format("~s", [filename:join([code:root_dir(), "releases", erlang:system_info(otp_release), "OTP_VERSION"])]), init:stop().'))
      - *store_rebar3_crashdump
      - *fail_notification

  rebar_lock_check:
    executor: builder_container_stable
    <<: *container_config
    steps:
      - checkout
      - run: make rebar-lock-check
      - *store_rebar3_crashdump
      - *fail_notification

  linux_package:
    executor: builder_container_stable
    <<: *container_config
    steps:
      - checkout
      - *set_package_path
      - *test_arch_os_dependencies
      - *build_package
      - *test_package
      - store_artifacts:
          path: /tmp/package_tests/node1/log
      - store_artifacts:
          path: /tmp/package_tests/node2/log
      - store_artifacts:
          path: /tmp/package_tests/node3/log
      - *store_package_artifacts
      - *store_rebar3_crashdump
      - persist_to_workspace:
          root: *packages_workspace
          paths:
            - "*.tar.gz"
      - *fail_notification

  ubuntu_package:
    executor: builder_container_1804
    <<: *container_config
    working_directory: ~/aeternity_deb
    steps:
      - checkout
      - *build_ubuntu_package
      - *store_package_artifacts
      - *fail_notification

  upload_build_artifacts:
    executor: infrastructure_container_stable
    <<: *infrastructure_config
    steps:
      - checkout
      - *set_package_path
      - setup_secrets
      - attach_workspace:
          at: *packages_workspace
      - run:
          name: Upload build artifacts to central repository (AWS)
          command: |
            envdir /secrets aws s3 cp --acl public-read ${PACKAGE_TARBALL:?} s3://${S3_BUILDS_BUCKET:?}/
            if [ -n "$CIRCLE_BRANCH" -a "$CIRCLE_BRANCH" = "master" ]; then
              envdir /secrets aws s3 cp --acl public-read ${PACKAGE_TARBALL:?} s3://${S3_BUILDS_BUCKET:?}/aeternity-latest-${PKG_SUFFIX:?}.tar.gz
            fi
      - *fail_notification

  deploy_api_docs:
    executor: builder_container_stable
    <<: *container_config
    steps:
      - checkout
      - add_ssh_keys:
          fingerprints:
            - "8b:3c:dd:50:78:e0:3b:a7:39:4e:7d:6e:0c:f9:fd:f6"
      - run:
          name: Deploy API docs
          command: ./deployment/deploy_api_docs.sh

  osx_package:
    macos:
      xcode: "10.0.0" # 10.0.0 is macOS 10.13.6
    working_directory: ~/aeternity
    steps:
      - checkout
      - *restore_macos_package_cache
      - run:
          name: Install required tools
          command: |
            brew update
            brew install libsodium
            brew link libsodium
            brew install file://`pwd`/deployment/homebrew/erlang.rb
            brew link erlang
            for erlang_dep in $(brew deps file://`pwd`/deployment/homebrew/erlang.rb); do brew link $erlang_dep; done
      - *save_macos_package_cache
      - *set_package_path
      - *test_arch_os_dependencies
      - *build_package
      - *test_package
      - store_artifacts:
          path: /tmp/package_tests/node1/log
      - store_artifacts:
          path: /tmp/package_tests/node2/log
      - store_artifacts:
          path: /tmp/package_tests/node3/log
      - *store_package_artifacts
      - persist_to_workspace:
          root: *packages_workspace
          paths:
            - "*.tar.gz"
      - *fail_notification

  uat_tests:
    executor: builder_container_stable
    <<: *container_config
    steps:
      - checkout
      - *restore_rebar_cache
      - *restore_build_cache
      - run:
          name: UAT Tests
          command: |
            epmd -daemon
            make python-env && make multi-build
            make python-uats
      - run:
          name: Prepare JUnit Report
          command: mv py/tests/nosetests.xml py/tests/junit.xml
      - store_test_results:
          path: py/tests
      - store_artifacts:
          path: _build/dev1/rel/aeternity/log
          destination: node1/
      - store_artifacts:
          path: _build/dev2/rel/aeternity/log
          destination: node2/
      - store_artifacts:
          path: _build/dev3/rel/aeternity/log
          destination: node3/
      - *fail_notification

  docker_smoke_tests:
    executor: buildpack
    steps:
      - checkout
      - *setup_remote_docker
      - docker_build_branch

  docker_test_push_branch:
    executor: buildpack
    steps:
      - checkout
      - *setup_remote_docker
      - docker_build_branch
      - run:
          name: Push Docker image to DockerHub
          command: |
            docker login -u $DOCKER_USER -p $DOCKER_PASS
            docker push ${DOCKERHUB_REPO:?}:${CIRCLE_BRANCH/\//_}
      - *fail_notification

  docker_push_latest:
    executor: infrastructure_container_stable
    <<: *infrastructure_config
    steps:
      - checkout
      - *setup_remote_docker
      - docker_login
      - run:
          name: Build and push Docker image to DockerHub
          command: |
            docker pull ${DOCKERHUB_REPO:?}:${CIRCLE_TAG:?}
            docker tag ${DOCKERHUB_REPO:?}:${CIRCLE_TAG:?} ${DOCKERHUB_REPO:?}:latest
            docker push ${DOCKERHUB_REPO:?}:latest

  docker_push_tag:
    executor: infrastructure_container_stable
    <<: *infrastructure_config
    steps:
      - checkout
      - *setup_remote_docker
      - docker_login
      - run:
          name: Build and push Docker image to DockerHub
          command: |
            docker build -t ${DOCKERHUB_REPO:?}:${CIRCLE_TAG:?} .
            docker push ${DOCKERHUB_REPO:?}:${CIRCLE_TAG:?}

  docker_system_tests:
    <<: *machine_config
    steps:
      - *print_system_test_host_info
      - checkout
      - *install_os_deps
      - *install_otp
      - *install_libsodium
      - *restore_machine_build_cache
      - *prepare_ubuntu_user
      - *install_system_test_deps
      - run:
          name: System Tests
          no_output_timeout: 2h
          command: |
            sudo -u ubuntu -E -H make system-test
      - *collect_system_test_host_logs
      - *fail_notification_system_test
      - *save_machine_build_cache
      - store_test_results:
          path: *system_test_logs
      - store_artifacts:
          path: *system_test_logs
      - store_artifacts:
          path: *system_test_host_logs

  docker_system_smoke_tests:
    <<: *machine_config
    steps:
      - *print_system_test_host_info
      - checkout
      - *install_os_deps
      - *install_otp
      - *install_libsodium
      - *restore_machine_build_cache
      # keep user preparation step after cache restore because of perms
      - *prepare_ubuntu_user
      - *install_system_smoke_test_deps
      - run:
          name: System Smoke Tests
          no_output_timeout: 1h
          command: |
            sudo -u ubuntu -E -H make smoke-test-run
      - *collect_system_test_host_logs
      - *fail_notification_system_test
      - *save_machine_build_cache
      - store_test_results:
          path: *system_test_logs
      - store_artifacts:
          path: *system_test_logs
      - store_artifacts:
          path: *system_test_host_logs

  deploy_integration:
    executor: infrastructure_container_unstable
    <<: *infrastructure_config
    environment:
      - DEPLOY_ENV: integration
      - DEPLOY_DOWNTIME: 900 #15M
    steps: *deploy_steps

  deploy_next:
    executor: infrastructure_container_unstable
    <<: *infrastructure_config
    environment:
      - DEPLOY_ENV: next
      - DEPLOY_DOWNTIME: 900 #15M
    steps: *deploy_steps

  deploy_dev1:
    executor: infrastructure_container_unstable
    <<: *infrastructure_config
    environment:
      - DEPLOY_ENV: dev1
    steps: *deploy_steps

  deploy_dev2:
    executor: infrastructure_container_unstable
    <<: *infrastructure_config
    environment:
      - DEPLOY_ENV: dev2
    steps: *deploy_steps

  deploy_uat_blue:
    executor: infrastructure_container_stable
    <<: *infrastructure_config
    environment:
      - DEPLOY_ENV: uat
      - DEPLOY_COLOR: blue
      - DEPLOY_DOWNTIME: 1800 #30M
    steps: *deploy_steps

  deploy_uat_green:
    executor: infrastructure_container_stable
    <<: *infrastructure_config
    environment:
      - DEPLOY_ENV: uat
      - DEPLOY_COLOR: green
      - DEPLOY_DOWNTIME: 1800 #30M
    steps: *deploy_steps

  upload_packages_osx:
    executor: infrastructure_container_stable
    <<: *infrastructure_config
    <<: *upload_package
    environment:
      <<: *infrastructure_config_environment
      PKG_TARGET_OS: macos

  upload_packages_linux:
    executor: infrastructure_container_stable
    <<: *infrastructure_config
    <<: *upload_package
    environment:
      <<: *infrastructure_config_environment
      PKG_TARGET_OS: ubuntu

  upload_latest_packages_osx:
    executor: infrastructure_container_stable
    <<: *infrastructure_config
    environment:
      <<: *infrastructure_config_environment
      PKG_TARGET_OS: macos
    steps: *upload_latest_artifacts

  upload_latest_packages_linux:
    executor: infrastructure_container_stable
    <<: *infrastructure_config
    environment:
      <<: *infrastructure_config_environment
      PKG_TARGET_OS: ubuntu
    steps: *upload_latest_artifacts

  verify_release_artifacts:
    executor: infrastructure_container_stable
    <<: *infrastructure_config
    steps:
      - run:
          name: Verify release artifacts
          command: |
            /infrastructure/scripts/check_release_artifacts.sh ${CIRCLE_TAG}

  build_uml_diagrams:
    docker:
      - image: circleci/openjdk:11-jdk-stretch
    steps:
      - checkout
      - run:
          name: Install PlantUML dependencies
          command: |
            sudo apt-get -qq -y update && sudo apt-get -qq -y install graphviz librsvg2-bin
      - run: make build-uml
      - store_artifacts:
          path: docs/state-channels
      - *fail_notification

# CircleCI skips a job for a tag by default.
# A job must have a filters tags section to run as a part of a tag push
# and all its transitively dependent jobs must also have a filters tags section.
workflows:
  version: 2
  build_test_deploy:
    jobs:
      - build:
          filters:
            branches:
              ignore:
                - env/dev1
                - env/dev2
                - system-tests
            tags:
              only: *tag_regex

      - build_otp21:
          filters:
            branches:
              ignore:
                - env/dev1
                - env/dev2
                - system-tests

      - docker_smoke_tests:
          context: ae-node-builds
          filters:
            branches:
              ignore:
                - env/dev1
                - env/dev2
                - system-tests
<<<<<<< HEAD
                - master
                - /releases\/.*/
=======
                - *master_branch
>>>>>>> f51187e8

      - docker_system_smoke_tests:
          requires: []
          filters:
            branches:
              ignore:
                - env/dev1
                - env/dev2
                - system-tests

      - test_roma:
          requires:
            - build
          filters:
            branches:
              ignore:
                - env/dev1
                - env/dev2
                - system-tests

      - test_minerva:
          requires:
            - build
          filters:
            branches:
              ignore:
                - env/dev1
                - env/dev2
                - system-tests

      - test_fortuna:
          requires:
            - build
          filters:
            branches:
              ignore:
                - env/dev1
                - env/dev2
                - system-tests

      - test_lima:
          requires:
            - build
          filters:
            branches:
              ignore:
                - env/dev1
                - env/dev2
                - system-tests

      - test_mnesia_leveled:
          requires:
            - build
          filters:
            branches:
              ignore:
                - env/dev1
                - env/dev2
                - system-tests

      - test_mnesia_rocksdb:
          requires:
            - build
          filters:
            branches:
              ignore:
                - env/dev1
                - env/dev2
                - system-tests

      - eunit_roma:
          requires:
            - build
          filters:
            branches:
              ignore:
                - env/dev1
                - env/dev2
                - system-tests
            tags:
              only: *tag_regex

      - eunit_minerva:
          requires:
            - build
          filters:
            branches:
              ignore:
                - env/dev1
                - env/dev2
                - system-tests
            tags:
              only: *tag_regex

      - eunit_fortuna:
          requires:
            - build
          filters:
            branches:
              ignore:
                - env/dev1
                - env/dev2
                - system-tests
            tags:
              only: *tag_regex

      - eunit_lima:
          requires:
            - build
          filters:
            branches:
              ignore:
                - env/dev1
                - env/dev2
                - system-tests
            tags:
              only: *tag_regex

      - aevm_tests:
          requires:
            - build
          filters:
            branches:
              ignore:
                - env/dev1
                - env/dev2
                - system-tests
            tags:
              only: *tag_regex

      - uat_tests:
          requires:
            - build
          filters:
            branches:
              ignore:
                - env/dev1
                - env/dev2
                - system-tests
            tags:
              only: *tag_regex

      - docker_system_tests:
          filters:
            branches:
              only: system-tests

      - static_analysis:
          requires:
            - build
          filters:
            branches:
              ignore:
                - env/dev1
                - env/dev2
                - system-tests
            tags:
              only: *tag_regex

      - static_analysis_otp21:
          requires:
            - build_otp21
          filters:
            branches:
              ignore:
                - env/dev1
                - env/dev2
                - system-tests

      - rebar_lock_check:
          requires:
            - build
          filters:
            branches:
              ignore:
                - env/dev1
                - env/dev2
                - system-tests
            tags:
              only: *tag_regex

      - linux_package:
          filters:
            branches:
              ignore:
                - system-tests
            tags:
              only: *tag_regex

      - ubuntu_package:
          filters:
            branches:
              only:
<<<<<<< HEAD
                - master
                - /releases\/.*/
=======
                - *master_branch
>>>>>>> f51187e8
            tags:
              only: *tag_regex

      - upload_build_artifacts:
          context: ae-node-builds
          requires:
            - linux_package
          filters:
            branches:
              ignore:
                - env/dev1
                - env/dev2
                - system-tests
            tags:
              only: *tag_regex

      - osx_package:
          filters:
            branches:
              only:
<<<<<<< HEAD
                - master
                - /releases\/.*/
=======
                - *master_branch
>>>>>>> f51187e8
            tags:
              only: *tag_regex

      - deploy_integration:
          context: ae-node-builds
          requires:
            - test_roma
            - test_minerva
            - test_fortuna
            - test_lima
            - test_mnesia_leveled
            - test_mnesia_rocksdb
            - eunit_roma
            - eunit_minerva
            - eunit_fortuna
            - eunit_lima
            - aevm_tests
            - uat_tests
            - static_analysis
            - rebar_lock_check
            - linux_package
            - build_uml_diagrams
          filters:
            branches:
              only: master

      - docker_test_push_branch:
          context: ae-node-builds
          requires:
            - test_roma
            - test_minerva
            - test_fortuna
            - test_lima
            - test_mnesia_leveled
            - test_mnesia_rocksdb
            - eunit_roma
            - eunit_minerva
            - eunit_fortuna
            - eunit_lima
            - aevm_tests
            - uat_tests
            - static_analysis
            - rebar_lock_check
          filters:
            branches:
              only:
                - *master_branch

      - deploy_next:
          context: ae-node-builds
          requires:
            - test_roma
            - test_minerva
            - test_fortuna
            - test_lima
            - test_mnesia_leveled
            - test_mnesia_rocksdb
            - eunit_roma
            - eunit_minerva
            - eunit_fortuna
            - eunit_lima
            - aevm_tests
            - uat_tests
            - static_analysis
            - rebar_lock_check
            - linux_package
            - linux_package
          filters:
            branches:
              only: *master_branch

      - deploy_dev1:
          context: ae-node-builds
          requires:
            - linux_package
          filters:
            branches:
              only: env/dev1

      - deploy_dev2:
          context: ae-node-builds
          requires:
            - linux_package
          filters:
            branches:
              only: env/dev2

      - hodl_artefact_upload:
          type: approval
          filters:
            branches:
              ignore: /.*/
            tags:
              only: *tag_regex

      - hodl_blue:
          type: approval
          filters:
            branches:
              ignore: /.*/
            tags:
              only: *tag_regex

      - hodl_green:
          type: approval
          filters:
            branches:
              ignore: /.*/
            tags:
              only: *tag_regex

      - deploy_uat_blue:
          context: ae-node-builds
          requires:
            - eunit_roma
            - eunit_minerva
            - eunit_fortuna
            - eunit_lima
            - static_analysis
            - rebar_lock_check
            - linux_package
            - hodl_blue
          filters:
            branches:
              ignore: /.*/
            tags:
              only: *tag_regex

      - deploy_uat_green:
          context: ae-node-builds
          requires:
            - deploy_uat_blue
            - hodl_green
          filters:
            branches:
              ignore: /.*/
            tags:
              only: *tag_regex

      - upload_packages_linux:
          context: ae-node-builds
          requires:
            - eunit_roma
            - eunit_minerva
            - eunit_fortuna
            - eunit_lima
            - static_analysis
            - rebar_lock_check
            - linux_package
            - hodl_artefact_upload
          filters:
            branches:
              ignore: /.*/
            tags:
              only: *tag_regex

      - upload_packages_osx:
          context: ae-node-builds
          requires:
            - eunit_roma
            - eunit_minerva
            - eunit_fortuna
            - eunit_lima
            - static_analysis
            - rebar_lock_check
            - osx_package
            - hodl_artefact_upload
          filters:
            branches:
              ignore: /.*/
            tags:
              only: *tag_regex

      - docker_push_tag:
          context: ae-node-builds
          requires:
            - eunit_roma
            - eunit_minerva
            - eunit_fortuna
            - eunit_lima
            - static_analysis
            - rebar_lock_check
            - hodl_artefact_upload
          filters:
            branches:
              ignore: /.*/
            tags:
              only: *tag_regex

      - hodl_latest:
          type: approval
          filters:
            branches:
              ignore: /.*/
            tags:
              only: *tag_regex

      - upload_latest_packages_linux:
          context: ae-node-builds
          requires:
            - linux_package
            - hodl_latest
          filters:
            branches:
              ignore: /.*/
            tags:
              only: *tag_regex

      - upload_latest_packages_osx:
          context: ae-node-builds
          requires:
            - osx_package
            - hodl_latest
          filters:
            branches:
              ignore: /.*/
            tags:
              only: *tag_regex

      - deploy_api_docs:
          requires:
            - hodl_latest
          filters:
            branches:
              ignore: /.*/
            tags:
              only: *tag_regex

      - docker_push_latest:
          context: ae-node-builds
          requires:
            - hodl_latest
          filters:
            branches:
              ignore: /.*/
            tags:
              only: *tag_regex

      - verify_release_artifacts:
          context: ae-node-builds
          requires:
            - upload_build_artifacts
            - upload_packages_linux
            - upload_latest_packages_linux
            - upload_packages_osx
            - upload_latest_packages_osx
            - docker_push_tag
            - docker_push_latest
          filters:
            branches:
              ignore: /.*/
            tags:
              only: *tag_regex

      - build_uml_diagrams:
          requires:
            - build
          filters:
            branches:
              ignore:
                - env/dev1
                - env/dev2
                - system-tests
            tags:
              only: *tag_regex

  system_tests:
    triggers:
      - schedule:
          # run at midnight and noon UTC
          cron: "0 0,12 * * *"
          filters:
            branches:
              only:
                - *master_branch
    jobs:
      - docker_system_tests<|MERGE_RESOLUTION|>--- conflicted
+++ resolved
@@ -131,14 +131,8 @@
     restore_cache:
       keys:
         - *machine_build_cache_key
-<<<<<<< HEAD
-        - machine-build-cache-v6-{{ .Branch }}-
-        - machine-build-cache-v6-
-=======
         - machine-build-cache-v7-{{ .Branch }}-
-        - machine-build-cache-v7-master-
         - machine-build-cache-v7-
->>>>>>> f51187e8
 
   save_machine_build_cache: &save_machine_build_cache
     save_cache:
@@ -998,12 +992,8 @@
                 - env/dev1
                 - env/dev2
                 - system-tests
-<<<<<<< HEAD
-                - master
                 - /releases\/.*/
-=======
                 - *master_branch
->>>>>>> f51187e8
 
       - docker_system_smoke_tests:
           requires: []
@@ -1197,12 +1187,8 @@
           filters:
             branches:
               only:
-<<<<<<< HEAD
-                - master
                 - /releases\/.*/
-=======
                 - *master_branch
->>>>>>> f51187e8
             tags:
               only: *tag_regex
 
@@ -1223,12 +1209,8 @@
           filters:
             branches:
               only:
-<<<<<<< HEAD
-                - master
                 - /releases\/.*/
-=======
                 - *master_branch
->>>>>>> f51187e8
             tags:
               only: *tag_regex
 
