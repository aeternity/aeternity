--- conflicted
+++ resolved
@@ -396,17 +396,8 @@
             - restore_cache:
                 keys:
                     - << pipeline.parameters.machine_build_cache_key >>
-<<<<<<< HEAD
                     - machine-build-cache-v20-{{ .Branch }}-
                     - machine-build-cache-v20-
-    restore_macos_package_cache:
-        steps:
-            - restore_cache:
-                key: << pipeline.parameters.macos_package_cache_key >>
-=======
-                    - machine-build-cache-v19-{{ .Branch }}-
-                    - machine-build-cache-v19-
->>>>>>> fc10664c
     restore_rebar_cache:
         steps:
             - restore_cache:
