%%%-------------------------------------------------------------------
%%% @copyright (C) 2017, Aeternity Anstalt
%%% @doc Test utils for contracts
%%% @end
%%%-------------------------------------------------------------------
-module(aect_test_utils).
-on_load(setup_contract_cache/0).

-export([ new_state/0
        , calls/1
        , set_calls/2
        , contracts/1
        , get_call/3
        , set_contracts/2
        , get_contract/2
        , priv_key/2
        , call_tx/3
        , call_tx/4
        , create_tx/2
        , create_tx/3
        , set_account_balance/3
        , set_trees/2
        , setup_new_account/1
        , setup_new_account/2
        , setup_miner_account/2
        , get_account/2
        , lookup_account/2
        , next_nonce/2
        , trees/1
        , read_contract/1
        , read_contract/2
        , compile_contract/1
        , compile_contract/2
        , compile_filename/1
        , compile_filename/2
        , compile_filename/3
        , encode_call_data/3
        , encode_call_data/4
        , decode_data/2
        , decode_call_result/4
        , assert_state_equal/2
        , get_oracle_queries/2
        , dummy_bytecode/0
        , latest_sophia_abi_version/0
        , latest_sophia_vm_version/0
        , latest_protocol_version/0
        , latest_sophia_version/0
        , latest_sophia_contract_version/0
        ]).

-export([ abi_version/0
        , abi_version/2
        , backend/0
        , init_per_group/2
        , init_per_group/3
        , setup_testcase/1
        , sophia_version/0
        , sophia_version/2
        , vm_version/0
        , vm_version/2
        ]).

-include_lib("common_test/include/ct.hrl").
-include_lib("aecontract/include/aecontract.hrl").
-include_lib("aecontract/include/hard_forks.hrl").
-include_lib("aecontract/test/include/aect_sophia_vsn.hrl").
-include_lib("aecontract/test/include/aect_contract_cache.hrl").
-include("../src/aect_sophia.hrl").

%%%===================================================================
%%% Test state
%%%===================================================================

new_state() ->
    #{}.

trees(#{} = S) ->
    maps:get(trees, S, aec_trees:new()).

set_trees(Trees, S) ->
    S#{trees => Trees}.

insert_key_pair(Pub, Priv, S) ->
    Old = key_pairs(S),
    S#{key_pairs => Old#{Pub => Priv}}.

key_pairs(S) -> maps:get(key_pairs, S, #{}).

next_nonce(PubKey, S) ->
    Account = aec_accounts_trees:get(PubKey, aec_trees:accounts(trees(S))),
    aec_accounts:nonce(Account) + 1.

priv_key(PubKey, State) ->
    maps:get(PubKey, key_pairs(State)).

%% Errs if actual test state is different from expected one.
assert_state_equal(Exp, Act) ->
    case {maps:take(trees, Exp), maps:take(trees, Act)} of
        {error, error} ->
            {Exp, _} = {Act, {expected_state, Exp}};
        {{ExpTs, Exp2}, {ActTs, Act2}} ->
            ExpTsHash = aec_trees:hash(ExpTs),
            ActTsHash = aec_trees:hash(ActTs),
            {ExpTsHash, _} = {ActTsHash,
                              {{expected_trees_root_hash, ExpTsHash},
                               {trees, {{actual, ActTs},
                                        {expected, ExpTs}}}}},
            {Exp2, _} = {Act2, {expected_state_except_trees, Exp2}},
            ok
    end.

%%%===================================================================
%%% Info API
%%%===================================================================

latest_sophia_vm_version() ->
    case latest_protocol_version() of
        ?ROMA_PROTOCOL_VSN    -> ?VM_AEVM_SOPHIA_1;
        ?MINERVA_PROTOCOL_VSN -> ?VM_AEVM_SOPHIA_2;
        ?FORTUNA_PROTOCOL_VSN -> ?VM_AEVM_SOPHIA_3;
        ?LIMA_PROTOCOL_VSN    -> ?VM_AEVM_SOPHIA_4;
        ?IRIS_PROTOCOL_VSN    -> ?VM_FATE_SOPHIA_2;
        ?CERES_PROTOCOL_VSN   -> ?VM_FATE_SOPHIA_3
    end.

latest_sophia_abi_version() ->
    case latest_protocol_version() of
        ?ROMA_PROTOCOL_VSN    -> ?ABI_AEVM_SOPHIA_1;
        ?MINERVA_PROTOCOL_VSN -> ?ABI_AEVM_SOPHIA_1;
        ?FORTUNA_PROTOCOL_VSN -> ?ABI_AEVM_SOPHIA_1;
        ?LIMA_PROTOCOL_VSN    -> ?ABI_AEVM_SOPHIA_1;
        ?IRIS_PROTOCOL_VSN    -> ?ABI_FATE_SOPHIA_1;
        ?CERES_PROTOCOL_VSN   -> ?ABI_FATE_SOPHIA_1
    end.

latest_sophia_version() ->
    case latest_protocol_version() of
        ?ROMA_PROTOCOL_VSN    -> ?SOPHIA_ROMA;
        ?MINERVA_PROTOCOL_VSN -> ?SOPHIA_MINERVA;
        ?FORTUNA_PROTOCOL_VSN -> ?SOPHIA_FORTUNA;
        ?LIMA_PROTOCOL_VSN    -> ?SOPHIA_LIMA_AEVM;
        ?IRIS_PROTOCOL_VSN    -> ?SOPHIA_IRIS_FATE;
        ?CERES_PROTOCOL_VSN   -> ?SOPHIA_CERES_FATE
    end.

latest_sophia_contract_version() ->
    case latest_protocol_version() of
        ?ROMA_PROTOCOL_VSN    -> ?SOPHIA_CONTRACT_VSN_1;
        ?MINERVA_PROTOCOL_VSN -> ?SOPHIA_CONTRACT_VSN_2;
        ?FORTUNA_PROTOCOL_VSN -> ?SOPHIA_CONTRACT_VSN_2;
        ?LIMA_PROTOCOL_VSN    -> ?SOPHIA_CONTRACT_VSN_3;
        ?IRIS_PROTOCOL_VSN    -> ?SOPHIA_CONTRACT_VSN_3;
        ?CERES_PROTOCOL_VSN    -> ?SOPHIA_CONTRACT_VSN_3
    end.

latest_protocol_version() ->
    lists:max(maps:keys(aec_hard_forks:protocols())).

calls(State) ->
    aec_trees:calls(trees(State)).

get_call(ContractId, CallId, State) ->
    Calls = aec_trees:calls(trees(State)),
    {value, Call} = aect_call_state_tree:lookup_call(ContractId, CallId,
                                                     Calls),
    Call.

set_calls(Calls, State) ->
    Trees = trees(State),
    set_trees(aec_trees:set_calls(Trees, Calls), State).

contracts(State) ->
    aec_trees:contracts(trees(State)).

set_contracts(Contracts, State) ->
    Trees = trees(State),
    set_trees(aec_trees:set_contracts(Trees, Contracts), State).

get_contract(ContractId, State) ->
    Trees = aec_trees:contracts(trees(State)),
    aect_state_tree:get_contract(ContractId, Trees).

%%%===================================================================
%%% Register tx
%%%===================================================================

create_tx(PubKey, State) ->
    create_tx(PubKey, #{}, State).

create_tx(PubKey, Spec0, State) ->
    Spec = maps:merge(create_tx_default_spec(PubKey, State), Spec0),
    {ok, Tx} = aect_create_tx:new(Spec),
    Tx.

create_tx_default_spec(PubKey, State) ->
    #{ fee         => 1000000 * aec_test_utils:min_gas_price()
     , owner_id    => aeser_id:create(account, PubKey)
     , nonce       => try next_nonce(PubKey, State) catch _:_ -> 0 end
     , code        => dummy_bytecode()
     , vm_version  => vm_version()
     , abi_version => abi_version()
     , deposit     => 10
     , amount      => 200
     , gas         => 10
     , gas_price   => 1 * aec_test_utils:min_gas_price()
     , call_data   => <<"NOT ENCODED ACCORDING TO ABI">>
     , ttl         => 0
     }.

dummy_bytecode() ->
    {ok, Version} = aeso_compiler:version(),
    aect_sophia:serialize(#{byte_code => <<"NOT PROPER BYTE CODE">>,
                            type_info => [],  %% No type info
                            contract_source => "NOT PROPER SOURCE STRING",
                            compiler_version => Version,
                            payable => false},
                          latest_sophia_contract_version()
                         ).

%%%===================================================================
%%% Call tx
%%%===================================================================

call_tx(PubKey, ContractKey, State) ->
    call_tx(PubKey, ContractKey, #{}, State).

call_tx(PubKey, ContractKey, Spec0, State) ->
    Spec = maps:merge(call_tx_default_spec(PubKey, ContractKey, State), Spec0),
    {ok, Tx} = aect_call_tx:new(Spec),
    Tx.

call_tx_default_spec(PubKey, ContractKey, State) ->
    #{ fee         => 600000 * aec_test_utils:min_gas_price()
     , contract_id => aeser_id:create(contract, ContractKey)
     , caller_id   => aeser_id:create(account, PubKey)
     , nonce       => try next_nonce(PubKey, State) catch _:_ -> 0 end
     , abi_version => abi_version()
     , amount      => 100
     , gas         => 10000
     , gas_price   => 1 * aec_test_utils:min_gas_price()
     , call_data   => <<"CALL DATA">>
     , ttl         => 0
     }.

%%%===================================================================
%%% Accounts
%%%===================================================================

setup_new_account(State) ->
    setup_new_account(10000000 * aec_test_utils:min_gas_price(), State).

setup_new_account(Balance, State) ->
    {PubKey, PrivKey} = new_key_pair(),
    State1            = insert_key_pair(PubKey, PrivKey, State),
    State2            = set_account(aec_accounts:new(PubKey, Balance), State1),
    {PubKey, State2}.

setup_miner_account(PubKey, State) ->
    A = aec_accounts:new(PubKey, aec_governance:block_mine_reward(0)),
    set_account(A, State).

set_account_balance(PubKey, NewBalance, State) ->
    A        = get_account(PubKey, State),
    Balance  = aec_accounts:balance(A),
    Nonce    = aec_accounts:nonce(A),
    {ok, A1} = aec_accounts:spend(A, Balance, Nonce),
    {ok, A2} = aec_accounts:earn(A1, NewBalance),
    set_account(A2, State).

get_account(PubKey, State) ->
    aec_accounts_trees:get(PubKey, aec_trees:accounts(trees(State))).

lookup_account(PubKey, State) ->
    aec_accounts_trees:lookup(PubKey, aec_trees:accounts(trees(State))).

set_account(Account, State) ->
    Trees   = trees(State),
    AccTree = aec_accounts_trees:enter(Account, aec_trees:accounts(Trees)),
    set_trees(aec_trees:set_accounts(Trees, AccTree), State).

read_contract(Name) ->
    read_contract(sophia_version(), Name).

read_contract(Compiler, Name) ->
    file:read_file(contract_filename(Compiler, Name)).

contract_dirs(?SOPHIA_ROMA)       -> ["sophia_1"      | contract_dirs(?SOPHIA_MINERVA)];
contract_dirs(?SOPHIA_MINERVA)    -> ["sophia_2"      | contract_dirs(?SOPHIA_FORTUNA)];
contract_dirs(?SOPHIA_FORTUNA)    -> ["sophia_3"      | contract_dirs(?SOPHIA_LIMA_AEVM)];
contract_dirs(?SOPHIA_LIMA_AEVM)  -> ["sophia_4_aevm" | contract_dirs(?SOPHIA_LIMA_FATE)];
contract_dirs(?SOPHIA_LIMA_FATE)  -> ["sophia_4"      | contract_dirs(?SOPHIA_IRIS_FATE)];
contract_dirs(?SOPHIA_IRIS_FATE)  -> ["sophia_5"];
contract_dirs(?SOPHIA_CERES_FATE) -> [].

contract_filenames(Compiler, Name) when is_atom(Name) ->
    contract_filenames(Compiler, atom_to_list(Name));
contract_filenames(Compiler, Name) ->
    CodeDir = filename:join(code:lib_dir(aecontract), "../../extras/test/"),
    Name1 = filename:rootname(Name, ".aes") ++ ".aes",
    Files = [filename:join([CodeDir] ++ Contracts ++ [SubDir, Name1])
             || Contracts <- [["contracts"], []],
                SubDir    <- contract_dirs(Compiler) ++ ["."]],
    %% io:format("Files for ~p (compiler ~p): ~p\n", [Name, Compiler, Files]),
    lists:filter(fun filelib:is_regular/1, Files).

contract_filename(Compiler, Name) ->
    case contract_filenames(Compiler, Name) of
        [File | _] -> File;
        []         -> error({cant_find_contract, Name, [{compiler, Compiler}]})
    end.

compile_filename(FileName) ->
    compile(sophia_version(), FileName).

compile_filename(Compiler, FileName) ->
    compile(Compiler, FileName, []).

compile_filename(Compiler, FileName, Opts) ->
    compile(Compiler, FileName, Opts).

compile_contract(File) ->
    compile_contract(sophia_version(), File).

compile_contract(Compiler, File) ->
    compile_contract(Compiler, File, []).

compile_contract(Compiler, File, Opts) ->
    compile_filename(Compiler, contract_filename(Compiler, File), Opts).

compile(Vsn, File) ->
    compile(Vsn, File, []).

compile(Vsn, File, Opts) ->
    %% Lookup the res in the cache - if not present just calculate the result
    CompilationId = #compilation_id{vsn = Vsn, filename = File},
    NoCache = os:getenv("SOPHIA_NO_CACHE"),
    %% Depending on the compiler support, generate ACI either in parallel, during
    %% the compilation process, or don't do it at all
    case aci_json_enabled(Vsn) of
        yes_automatic -> ok; % will generate during compilation
        yes_manual ->
            Self = self(),
            spawn(fun() ->
                {ok, AsmBin} = file:read_file(File),
                case generate_json_aci(Vsn, AsmBin) of
                    {error, _} = Err ->
                        Self ! {aci_done, Err};
                    _ ->
                        Self ! {aci_done, ok}
                end end);
        no -> ok
    end,
    Result1 = case ets:lookup(?COMPILE_TAB, CompilationId) of
        _ when NoCache =/= false ->
            compile_(Vsn, File, Opts);
        [#compilation_cache_entry{result = Result}] ->
            %% This should save 200ms - 2000ms per invocation
            ct:log("Compilation cache HIT  :)"),
            Result;
        [] ->
            ct:log("Compilation cache MISS :("),
            Result = compile_(Vsn, File, Opts),
            ets:insert_new(?COMPILE_TAB, #compilation_cache_entry{compilation_id = CompilationId, result = Result}),
            Result
    end,
    case aci_json_enabled(Vsn) of
        yes_automatic -> Result1;
        yes_manual ->
            receive
                {aci_done, ok} ->
                    Result1;
                {aci_done, Err} ->
                    Err
            after
                3000 ->
                    ct:log("ACI process failed to deliver response", []),
                    exit(logic_error)
            end;
        no -> Result1
    end.

<<<<<<< HEAD
compile_(SophiaVsn, File, Opts) when SophiaVsn == ?SOPHIA_IRIS_FATE ->
=======
compile_(SophiaVsn, File) when SophiaVsn == ?SOPHIA_CERES_FATE ->
>>>>>>> 876cb282
    {ok, AsmBin} = file:read_file(File),
    Source = binary_to_list(AsmBin),
    ACIFlag = case aci_json_enabled(SophiaVsn) of
                  yes_automatic -> [{aci, json}];
                  _ -> []
              end,
<<<<<<< HEAD
    case aeso_compiler:from_string(Source, [{backend, fate}] ++ ACIFlag ++ Opts) of
=======
    case aeso_compiler:from_string(Source, [{backend, fate}, {src_file, File}] ++ ACIFlag) of
>>>>>>> 876cb282
        {ok, Map} ->
            case Map of
                #{aci := JAci} ->
                    AciId = make_aci_id(Source),
                    ACI = aeaci_aci:from_string(jsx:encode(JAci), #{backend => fate}),
                    cache_aci(AciId, ACI);
                _ -> ok
            end,
            {ok, aect_sophia:serialize(Map, latest_sophia_contract_version())};
        {error, E} = Err -> ct:log("~p\n", [E]), Err
    end;
compile_(LegacyVersion, File, _Opts) ->
    case legacy_compile(LegacyVersion, File) of
        {ok, Code}      -> {ok, Code};
        {error, Reason} -> {error, {compiler_error, File, Reason}}
    end.

new_key_pair() ->
    #{ public := PubKey, secret := PrivKey } = enacl:sign_keypair(),
    {PubKey, PrivKey}.

legacy_compile(Vsn, SrcFile) ->
    Compiler = compiler_cmd(Vsn),
    OutFile  = tempfile_name("tmp_sophia_", [{ext, ".aeb"}]),
    Cmd = Compiler ++ " " ++ SrcFile ++ " -o " ++ OutFile,
    _Output = os:cmd(Cmd),
    try
        {ok, Bin} = file:read_file(OutFile),
        aeser_api_encoder:safe_decode(contract_bytearray, Bin)
    catch _:_ ->
        {error, <<"Compiler error:\n", (list_to_binary(_Output))/binary>>}
    after
        cleanup_tempfiles()
    end.

compiler_cmd(Vsn) ->
    BaseDir = filename:join([code:priv_dir(aesophia_cli), "bin"]),
    case Vsn of
        ?SOPHIA_ROMA       -> filename:join([BaseDir, "v1.4.0", "aesophia_cli"]);
        ?SOPHIA_MINERVA    -> filename:join([BaseDir, "v2.1.0", "aesophia_cli"]);
        ?SOPHIA_FORTUNA    -> filename:join([BaseDir, "v3.2.0", "aesophia_cli"]);
        ?SOPHIA_LIMA_AEVM  -> filename:join([BaseDir, "v4.3.1", "aesophia_cli"]) ++ " --backend=aevm";
        ?SOPHIA_LIMA_FATE  -> filename:join([BaseDir, "v4.3.1", "aesophia_cli"]);
        ?SOPHIA_IRIS_FATE  -> filename:join([BaseDir, "v6.1.0", "aesophia_cli"]);
        ?SOPHIA_CERES_FATE -> filename:join([BaseDir, "v6.1.0", "aesophia_cli"]) %% used for ACI generation in tests :rolling_eyes:
    end.

aci_json_enabled(Vsn) ->
    case aci_disabled() of
        true -> no;
        _  when Vsn =< ?SOPHIA_ROMA      -> no;
        _  when Vsn =< ?SOPHIA_LIMA_FATE -> yes_manual;
        _                                -> yes_automatic
    end.

tempfile_name(Prefix, Opts) ->
    File = tempfile:name(Prefix, Opts),
    case get('$tmp_files') of
        undefined -> put('$tmp_files', [File]);
        Files     -> put('$tmp_files', [File | Files])
    end,
    File.

cleanup_tempfiles() ->
    case get('$tmp_files') of
        Files when is_list(Files) -> [ delete_file(F) || F <- Files ];
        _                         -> ok
    end.

delete_file(F) ->
    try
        file:delete(F)
    catch _:_ ->
        ok
    end.

to_str(Bin) when is_binary(Bin) -> binary_to_list(Bin);
to_str(Str)                     -> Str.

encode_call_data(Code, Fun, Args) ->
    encode_call_data(sophia_version(), Code, Fun, Args).

encode_call_data(Vsn, Code, Fun, Args) ->
    maybe_fast_encode_call_data(Vsn, Code, Fun, Args).

maybe_fast_encode_call_data(Vsn, Code, Fun, Args) ->
    case aci_json_enabled(Vsn) of
        no ->
            slow_encode_call_data(Vsn, Code, Fun, Args);
        _ -> % yes_manual | yes_automatic
            Aci = generate_json_aci(Vsn, Code),
            Args1 = string:join([ to_str(Arg) || Arg <- Args ], ", "),
            Args2 = to_str(Fun) ++ "(" ++ Args1 ++ ")",
            case aeaci_aci:encode_call_data(Aci, Args2) of
                {ok, _} = Res ->
                    Res;
                {error, Reason} = Err ->
                    ct:log("Encoding call data using JSON ACI failed: ~p\n", [Reason]),
                    Err
            end
    end.

slow_encode_call_data(Vsn, Code, Fun, Args) ->
    %% Lookup the res in the cache - if not present just calculate the result
    Backend = backend(Vsn),
    CallId = #encode_call_id{vsn = Vsn, code_hash = crypto:hash(md5, Code), fun_name = Fun, args = Args, backend = Backend},
    case ets:lookup(?ENCODE_CALL_TAB, CallId) of
        [#encode_call_cache_entry{result = Result}] ->
            %% This should save 100ms - 300ms per invocation
            ct:log("Encode call cache HIT  :)"),
            Result;
        [] ->
            ct:log("Encode call cache MISS :("),
            Result = slow_encode_call_data_(Vsn, Code, Fun, Args, Backend),
            ets:insert_new(?ENCODE_CALL_TAB, #encode_call_cache_entry{call_id = CallId, result = Result}),
            Result
    end.

slow_encode_call_data_(Vsn, Code, Fun, Args, Backend) when Vsn == ?SOPHIA_CERES_FATE ->
    try aeso_compiler:create_calldata(to_str(Code), to_str(Fun),
                                      lists:map(fun to_str/1, Args),
                                      [{backend, Backend}])
    catch _T:_E ->
        {error, <<"bad argument">>}
    end;
slow_encode_call_data_(Vsn, Code, Fun, Args0, _Backend) ->
    SrcFile = tempfile_name("sophia_code", [{ext, ".aes"}]),
    Args    = legacy_args(Vsn, Args0),
    ok = file:write_file(SrcFile, Code),
    Compiler = compiler_cmd(max(Vsn, ?SOPHIA_MINERVA)),
    Cmd = Compiler ++ create_calldata_args(Vsn, SrcFile, Fun, Args),
    Output = os:cmd(Cmd),
    try
        [_, CalldataStr] = string:lexemes(Output, "\n"),
        aeser_api_encoder:safe_decode(contract_bytearray, list_to_binary(CalldataStr))
    catch _:Err:StackTrace ->
        {error, {<<"Compiler error">>, Err, StackTrace}}
    after
        cleanup_tempfiles()
    end.

create_calldata_args(Vsn, SrcFile, Fun, Args) ->
    Esc = fun(Str) -> lists:flatten(string:replace(string:replace(Str, "\\", "\\\\", all), "\"", "\\\"", all)) end,
    Args1 = string:join([ Esc(to_str(Arg)) || Arg <- Args ], ", "),
    CallArgs =
        if Vsn =< ?SOPHIA_FORTUNA ->
                " --calldata_fun " ++ to_str(Fun) ++ " --calldata_args \"" ++ Args1 ++ "\"";
           true ->
                " --call \"" ++ to_str(Fun) ++ "(" ++ Args1 ++ ")\""
        end,
    " --create_calldata " ++ contract_filename(Vsn, SrcFile) ++ CallArgs.

decode_call_result(Code, Fun, Res, Value) ->
    %% Lookup the res in the cache - if not present just calculate the result
    DecodeCallId = #decode_call_id{code_hash = crypto:hash(md5, Code), fun_name = Fun, res = Res, val = Value},
    case ets:lookup(?DECODE_CALL_TAB, DecodeCallId) of
        [#decode_call_cache_entry{result = Result}] ->
            %% This should save 10-30ms per invocation - this still saves time as some tests call this function >200 times mostly with the same args
            ct:log("Decode call cache HIT  :)"),
            Result;
        [] ->
            ct:log("Decode call cache MISS :("),
            Result = decode_call_result(backend(), Code, Fun, Res, Value),
            ets:insert_new(?DECODE_CALL_TAB, #decode_call_cache_entry{decode_call_id = DecodeCallId, result = Result}),
            Result
    end.

decode_call_result(Backend, Code, Fun, Res, EValue = <<"cb_", _/binary>>) ->
    case aeser_api_encoder:safe_decode(contract_bytearray, EValue) of
        {ok, Value} ->
            decode_call_result(Backend, Code, Fun, Res, Value);
        Err = {error, _} ->
            Err
    end;
decode_call_result(Backend, Code, Fun, Res, Value) ->
    {ok, ValExpr} = aeso_compiler:to_sophia_value(to_str(Code), to_str(Fun),
                                                  Res, Value, [{backend, Backend}]),
    aeso_aci:json_encode_expr(ValExpr).

generate_json_aci(Vsn, Code) ->
    Backend = backend(),
    AciId = make_aci_id(Code),
    NoCache = os:getenv("SOPHIA_ACI_NO_CACHE"),
    case ets:lookup(?ACI_TAB, AciId) of
        _ when NoCache /= false ->
            generate_json_aci_(Vsn, Backend, Code);
        [#aci_cache_entry{result = Result}] ->
            ct:log("ACI cache HIT :)"),
            Result;
        [] ->
            ct:log("ACI cache MISS :)"),
            Result = generate_json_aci_(Vsn, Backend, Code),
            cache_aci(AciId, Result),
            Result
    end.

generate_json_aci_(Vsn, Backend, Code) when Vsn == ?SOPHIA_IRIS_FATE ->
    try
        {ok, JAci} = aeso_aci:contract_interface(json, to_str(Code), [{backend, Backend}]),
        aeaci_aci:from_string(jsx:encode(JAci), #{backend => Backend})
    catch Err:Reason:Stack ->
        ct:log("Aci generation failed ~p ~p ~p\n", [Err, Reason, Stack]),
        {error, <<"bad argument">>}
    end;
generate_json_aci_(Vsn, Backend, Code) ->
    SrcFile = tempfile_name("sophia_code", [{ext, ".aes"}]),
    ok = file:write_file(SrcFile, Code),
    Compiler = compiler_cmd(max(Vsn, ?SOPHIA_MINERVA)),
    Cmd = Compiler ++ " --create_json_aci " ++ SrcFile,
    Output = os:cmd(Cmd),
    try
        Output1 =
            if  Vsn < ?SOPHIA_LIMA_AEVM ->
                    <<"ACI generated successfully!\n\n", JText/binary>> = list_to_binary(Output),
                    JText;
                true ->
                    list_to_binary(Output)
            end,
        aeaci_aci:from_string(Output1, #{backend => Backend})
    catch Err:Reason:Stack ->
        ct:log("Aci generation failed ~p ~p ~p\n", [Err, Reason, Stack]),
        {error, <<"bad argument">>}
    after
        cleanup_tempfiles()
    end.

make_aci_id(Code) ->
    #aci_cache_id{code_hash = crypto:hash(md5, Code), backend = backend()}.

cache_aci(AciId, Aci) ->
    ets:insert_new(?ACI_TAB, #aci_cache_entry{aci_id = AciId, result = Aci}).

decode_data(Type, <<"cb_", _/binary>> = EncData) ->
    case aeser_api_encoder:safe_decode(contract_bytearray, EncData) of
        {ok, Data} ->
            decode_data_(Type, Data);
        Err = {error, _} ->
            Err
    end;
decode_data(Type, Data) ->
    decode_data_(Type, Data).

decode_data_(Type, Data) ->
    Return = decode_data_(backend(), Type, Data),
    Return.

decode_data_(fate, _Type, Data) ->
    try {ok, aefa_test_utils:decode(aeb_fate_encoding:deserialize(Data))}
    catch _:_ -> {error, <<"bad fate data">>}
    end;
decode_data_(aevm, Type, Data) ->
    case get_type(Type) of
        {ok, SophiaType} ->
            try aeb_heap:from_binary(SophiaType, Data) of
                {ok, Term} ->
                    try aect_sophia:prepare_for_json(SophiaType, Term) of
                        R -> {ok, R}
                    catch throw:R -> R
                    end;
                {error, _} -> {error, <<"bad type/data">>}
            catch _T:_E ->    {error, <<"bad argument">>}
            end;
        {error, _} = E -> E
    end.

get_type(Type) ->
    case aeso_compiler:sophia_type_to_typerep(to_str(Type)) of
        {ok, _Type} = R -> R;
        {error, ErrorAtom} ->
            {error, unicode:characters_to_binary(atom_to_list(ErrorAtom))}
    end.

%% Convert to old style hex literals.
legacy_args(Vsn, Args) when Vsn =< ?SOPHIA_MINERVA ->
    lists:map(fun legacy_arg/1, Args);
legacy_args(_, Args) -> Args.

legacy_arg(Str) when is_list(Str) -> legacy_arg(list_to_binary(Str));
legacy_arg(Bin) when is_binary(Bin) ->
    try aeser_api_encoder:decode(Bin) of
        {_, Val} -> <<"0x", Hex/binary>> = aeu_hex:hexstring_encode(Val),
                    <<"#", Hex/binary>>
    catch _:_ ->
        Bin
    end;
legacy_arg(X) -> X.

%%%===================================================================
%%% Oracles
%%%===================================================================

get_oracle_queries(OracleId, State) ->
    get_oracle_queries(OracleId, 1000, State).

get_oracle_queries(OracleId, Max, State) ->
    aeo_state_tree:get_oracle_queries(OracleId, '$first', all, Max, aec_trees:oracles(trees(State))).

%%%===================================================================
%%% Common test common stuff
%%%===================================================================
init_per_group(Vm, Cfg) ->
    init_per_group(Vm, Cfg, fun(X) -> X end).

sophia_version(aevm, ?ROMA_PROTOCOL_VSN) -> ?SOPHIA_ROMA;
sophia_version(aevm, ?MINERVA_PROTOCOL_VSN) -> ?SOPHIA_MINERVA;
sophia_version(aevm, ?FORTUNA_PROTOCOL_VSN) -> ?SOPHIA_FORTUNA;
sophia_version(aevm, ?LIMA_PROTOCOL_VSN) -> ?SOPHIA_LIMA_AEVM;
sophia_version(aevm, _) -> {error, aevm_deprecated};
sophia_version(fate, ?LIMA_PROTOCOL_VSN) -> ?SOPHIA_LIMA_FATE;
sophia_version(fate, ?IRIS_PROTOCOL_VSN) -> ?SOPHIA_IRIS_FATE;
sophia_version(fate, ?CERES_PROTOCOL_VSN) -> ?SOPHIA_CERES_FATE;
sophia_version(fate, Protocol) when Protocol < ?LIMA_PROTOCOL_VSN -> {error, fate_not_available}.

vm_version(aevm, ?ROMA_PROTOCOL_VSN) -> ?VM_AEVM_SOPHIA_1;
vm_version(aevm, ?MINERVA_PROTOCOL_VSN) -> ?VM_AEVM_SOPHIA_2;
vm_version(aevm, ?FORTUNA_PROTOCOL_VSN) -> ?VM_AEVM_SOPHIA_3;
vm_version(aevm, ?LIMA_PROTOCOL_VSN) -> ?VM_AEVM_SOPHIA_4;
vm_version(aevm, _) -> {error, aevm_deprecated};
vm_version(fate, ?LIMA_PROTOCOL_VSN) -> ?VM_FATE_SOPHIA_1;
vm_version(fate, ?IRIS_PROTOCOL_VSN) -> ?VM_FATE_SOPHIA_2;
vm_version(fate, ?CERES_PROTOCOL_VSN) -> ?VM_FATE_SOPHIA_3;
vm_version(fate, Protocol) when Protocol < ?LIMA_PROTOCOL_VSN -> {error, fate_not_available}.

abi_version(aevm, ?ROMA_PROTOCOL_VSN) -> ?ABI_AEVM_SOPHIA_1;
abi_version(aevm, ?MINERVA_PROTOCOL_VSN) -> ?ABI_AEVM_SOPHIA_1;
abi_version(aevm, ?FORTUNA_PROTOCOL_VSN) -> ?ABI_AEVM_SOPHIA_1;
abi_version(aevm, ?LIMA_PROTOCOL_VSN) -> ?ABI_AEVM_SOPHIA_1;
abi_version(aevm, _) -> {error, aeavm_deprecated};
abi_version(fate, ?LIMA_PROTOCOL_VSN) -> ?ABI_FATE_SOPHIA_1;
abi_version(fate, ?IRIS_PROTOCOL_VSN) -> ?ABI_FATE_SOPHIA_1;
abi_version(fate, ?CERES_PROTOCOL_VSN) -> ?ABI_FATE_SOPHIA_1;
abi_version(fate, Protocol) when Protocol < ?LIMA_PROTOCOL_VSN -> {error, fate_not_available}.

init_per_group(VM, Cfg, Cont) ->
    Protocol = aect_test_utils:latest_protocol_version(),
    case sophia_version(VM, Protocol) of
        {error, Err} -> {skip, Err};
        _ ->
            ProtocolAtom =
                case Protocol of
                    ?ROMA_PROTOCOL_VSN -> roma;
                    ?MINERVA_PROTOCOL_VSN -> minerva;
                    ?FORTUNA_PROTOCOL_VSN -> fortuna;
                    ?LIMA_PROTOCOL_VSN -> lima;
                    ?IRIS_PROTOCOL_VSN -> iris;
                    ?CERES_PROTOCOL_VSN -> ceres
                end,
            ct:pal("Running tests under ~p protocol using ~p", [ProtocolAtom, VM]),
            Cont([{sophia_version, sophia_version(VM, Protocol)},
                  {vm_version, vm_version(VM, Protocol)},
                  {abi_version, abi_version(VM, Protocol)},
                  {protocol, ProtocolAtom} | Cfg])
    end.

setup_testcase(Config) ->
    VmVersion = ?config(vm_version, Config),
    ABIVersion = ?config(abi_version, Config),
    SophiaVersion = ?config(sophia_version, Config),
    ProtocolVersion = case ?config(protocol, Config) of
                          roma    -> ?ROMA_PROTOCOL_VSN;
                          minerva -> ?MINERVA_PROTOCOL_VSN;
                          fortuna -> ?FORTUNA_PROTOCOL_VSN;
                          lima    -> ?LIMA_PROTOCOL_VSN;
                          iris    -> ?IRIS_PROTOCOL_VSN;
                          ceres   -> ?CERES_PROTOCOL_VSN
                      end,
    AciDisabled = case os:getenv("SOPHIA_NO_ACI") of
                      false ->
                          ?config(aci_disabled, Config);
                      _ ->
                          true
                  end,
    put('$vm_version', VmVersion),
    put('$abi_version', ABIVersion),
    put('$sophia_version', SophiaVersion),
    put('$protocol_version', ProtocolVersion),
    put('$aci_disabled', AciDisabled).

vm_version() ->
    case get('$vm_version') of
        undefined -> latest_sophia_vm_version();
        X         -> X
    end.

abi_version() ->
    case get('$abi_version') of
        undefined -> latest_sophia_abi_version();
        X         -> X
    end.

sophia_version() ->
    case get('$sophia_version') of
        undefined -> latest_sophia_version();
        X         -> X
    end.

backend() ->
    case abi_version() of
        ?ABI_AEVM_SOPHIA_1 -> aevm;
        ?ABI_FATE_SOPHIA_1 -> fate
    end.

backend(?SOPHIA_LIMA_FATE ) -> fate;
backend(?SOPHIA_IRIS_FATE ) -> fate;
backend(?SOPHIA_CERES_FATE) -> fate;
backend(_                 ) -> aevm.

aci_disabled() ->
    case get('$aci_disabled') of
        undefined            -> false;
        X when is_boolean(X) -> X
    end.

%% setup a global memoization cache for contracts
setup_contract_cache() ->
    [ok = try_setup_cache(ETSTable, Keypos) || {ETSTable, Keypos} <- cached_tables()],
    ok.

try_setup_cache(Tab, Keypos) ->
    Self = self(),
    case ets:info(Tab, name) of
        undefined ->
            spawn(fun() ->
                ets:new(Tab, [set, public, named_table, {keypos, Keypos}]),
                Self ! cache_ready,
                timer:sleep(infinity)
            end),
            receive
                cache_ready ->
                    ct:log("Cache ~p initialized", [Tab]),
                    ok
            after
                3000 ->
                    ct:log("Failed to init cache ~p", [Tab]),
                    exit(timeout)
            end;
        _ ->
            ok
    end.<|MERGE_RESOLUTION|>--- conflicted
+++ resolved
@@ -379,22 +379,14 @@
         no -> Result1
     end.
 
-<<<<<<< HEAD
-compile_(SophiaVsn, File, Opts) when SophiaVsn == ?SOPHIA_IRIS_FATE ->
-=======
-compile_(SophiaVsn, File) when SophiaVsn == ?SOPHIA_CERES_FATE ->
->>>>>>> 876cb282
+compile_(SophiaVsn, File, Opts) when SophiaVsn == ?SOPHIA_CERES_FATE ->
     {ok, AsmBin} = file:read_file(File),
     Source = binary_to_list(AsmBin),
     ACIFlag = case aci_json_enabled(SophiaVsn) of
                   yes_automatic -> [{aci, json}];
                   _ -> []
               end,
-<<<<<<< HEAD
-    case aeso_compiler:from_string(Source, [{backend, fate}] ++ ACIFlag ++ Opts) of
-=======
-    case aeso_compiler:from_string(Source, [{backend, fate}, {src_file, File}] ++ ACIFlag) of
->>>>>>> 876cb282
+    case aeso_compiler:from_string(Source, [{backend, fate}, {src_file, File}] ++ ACIFlag ++ Opts) of
         {ok, Map} ->
             case Map of
                 #{aci := JAci} ->
