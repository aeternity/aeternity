-module(aehttp_api_handler).

-behaviour(cowboy_rest).

-export([init/2]).

-export([allowed_methods/2]).
-export([content_types_accepted/2]).
-export([content_types_provided/2]).
-export([delete_resource/2]).
-export([forbidden/2]).
-export([handle_request_json/2]).
-export([generate_etag/2]).
-export([expires/2]).

-record(state, {
    operation_id :: atom(),
    allowed_method :: binary(),
    logic_handler :: atom(),
    validator :: jesse_state:state(),
    endpoints :: module(),
    context :: undefined | map()
}).

-define(DEFAULT_HTTP_CACHE_ENABLED, false).

<<<<<<< HEAD
init(Req, {SpecVsn, OperationId, AllowedMethod, LogicHandler}) ->
    Mod = case LogicHandler of
              aehttp_dispatch_rosetta ->
                  rosetta_endpoints;
              _ ->
                  case SpecVsn of
                      oas3 -> oas_endpoints;
                      swagger2 -> endpoints
                  end
          end,
    State = #state{
               operation_id = OperationId,
               allowed_method = AllowedMethod,
               logic_handler = LogicHandler,
               validator = aehttp_api_validate:validator(SpecVsn),
               endpoints = Mod
              },
=======
init(Req, {SpecVsn, OperationId, AllowedMethod, LogicHandler, Context}) ->
    Mod =
        case SpecVsn of
            oas3 -> oas_endpoints;
            swagger2 -> endpoints
        end,
    State = #state{
        operation_id = OperationId,
        allowed_method = AllowedMethod,
        logic_handler = LogicHandler,
        validator = aehttp_api_validate:validator(SpecVsn),
        endpoints = Mod,
        context = Context
    },
>>>>>>> 88ebe6c4
    {cowboy_rest, Req, State}.


allowed_methods(Req, State = #state{ allowed_method = Method }) ->
    {[Method], Req, State}.

forbidden(Req, State = #state{
        operation_id = OperationId,
        logic_handler = LogicHandler,
        endpoints = Mod
    }) ->
    IsForbidden = LogicHandler:forbidden(Mod, OperationId),
    {IsForbidden, Req, State}.

content_types_accepted(Req, State) ->
    {[{{<<"application">>, <<"json">>, '*'}, handle_request_json}], Req, State}.

content_types_provided(Req, State) ->
    {[{<<"application/json">>, handle_request_json}], Req, State}.

delete_resource(Req, State) ->
    handle_request_json(Req, State).

generate_etag(Req, State = #state{operation_id = OperationId}) ->
    case cache_enabled() of
        true -> aehttp_cache_etag:generate(OperationId, Req, State);
        false -> {undefined, Req, State}
    end.

expires(Req, State = #state{operation_id = OperationId}) ->
    case cache_enabled() of
        true -> aehttp_cache_expires:expires(OperationId, Req, State);
        false -> {undefined, Req, State}
    end.

handle_request_json(Req0, State = #state{
        operation_id = OperationId,
        logic_handler = LogicHandler,
        validator = Validator,
        endpoints = Mod,
        context = Context
    }) ->
    Method = cowboy_req:method(Req0),
    try aehttp_api_validate:request(OperationId, Method, Req0, Validator, Mod) of
        {ok, Params, Req1} ->
            {Code, Headers, Body0} = LogicHandler:handle_request(OperationId, Params, Context),
            Body =
                case maps:get('int-as-string', Params, false) of
                    false -> Body0;
                    true -> convert_all_ints_to_string(Body0)
                end,
            _ = aehttp_api_validate:response(OperationId, Method, Code, Body,
                                             Validator, Mod),
            Req = cowboy_req:reply(Code, to_headers(Headers), jsx:encode(Body), Req1),
            {stop, Req, State};
        {error, Reason, Req1} ->
            lager:info("Unable to process params for ~p: ~p", [OperationId, Reason]),
            Body = jsx:encode(to_error(Reason)),
            Req = cowboy_req:reply(400, #{}, Body, Req1),
            {stop, Req, State}
    catch error:Error:StackTrace ->
        lager:warning("Unexpected validate result: ~p / ~p", [Error, StackTrace]),
        Body = jsx:encode(to_error({validation_error, <<>>, <<>>})),
        {stop, cowboy_req:reply(400, #{}, Body, Req0), State}
    end.

to_headers(Headers) when is_list(Headers) ->
    maps:from_list(Headers);
to_headers(Headers) ->
    Headers.

to_error({Reason, Name, Info0}) ->
    Info = 
        case is_map(Info0) of
            true -> Info0;
            false ->
                [{K, V} || {K, V} <- Info0, K =:= error
                                    orelse K =:= data
                                    orelse K =:= path]
        end,
    #{ reason => Reason,
       parameter => Name,
       info => Info }.

-spec cache_enabled() -> boolean().
cache_enabled() ->
    aeu_env:user_config_or_env([<<"http">>, <<"cache">>, <<"enabled">>],
                               aehttp, [cache, enabled], ?DEFAULT_HTTP_CACHE_ENABLED).

convert_all_ints_to_string(Val) ->
   case Val of
      _ when is_integer(Val) -> integer_to_binary(Val);
      _ when is_map(Val) -> maps:map(fun(_, V) -> convert_all_ints_to_string(V) end, Val);
      _ when is_list(Val) -> lists:map(fun(I) -> convert_all_ints_to_string(I) end, Val);
      Other -> Other
   end.<|MERGE_RESOLUTION|>--- conflicted
+++ resolved
@@ -24,8 +24,7 @@
 
 -define(DEFAULT_HTTP_CACHE_ENABLED, false).
 
-<<<<<<< HEAD
-init(Req, {SpecVsn, OperationId, AllowedMethod, LogicHandler}) ->
+init(Req, {SpecVsn, OperationId, AllowedMethod, LogicHandler, Context}) ->
     Mod = case LogicHandler of
               aehttp_dispatch_rosetta ->
                   rosetta_endpoints;
@@ -36,20 +35,6 @@
                   end
           end,
     State = #state{
-               operation_id = OperationId,
-               allowed_method = AllowedMethod,
-               logic_handler = LogicHandler,
-               validator = aehttp_api_validate:validator(SpecVsn),
-               endpoints = Mod
-              },
-=======
-init(Req, {SpecVsn, OperationId, AllowedMethod, LogicHandler, Context}) ->
-    Mod =
-        case SpecVsn of
-            oas3 -> oas_endpoints;
-            swagger2 -> endpoints
-        end,
-    State = #state{
         operation_id = OperationId,
         allowed_method = AllowedMethod,
         logic_handler = LogicHandler,
@@ -57,7 +42,6 @@
         endpoints = Mod,
         context = Context
     },
->>>>>>> 88ebe6c4
     {cowboy_rest, Req, State}.
 
 
