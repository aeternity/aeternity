-module(sc_ws_handler).

%% WS API
-export([init/2]).
-export([websocket_init/1]).
-export([websocket_handle/2]).
-export([websocket_info/2]).
-export([terminate/3]).

-include_lib("aecontract/include/hard_forks.hrl").
-export([time_since_last_dispatch/1]).

-record(handler, {fsm_pid            :: pid() | undefined,
                  fsm_mref           :: reference() | undefined,
                  channel_id         :: aesc_channels:id() | undefined,
                  enc_channel_id     :: aeser_api_encoder:encoded() | undefined,
                  job_id             :: term(),
                  protocol           :: sc_ws_api:protocol(),
                  role               :: initiator | responder | undefined,
                  host               :: binary() | undefined,
                  port               :: non_neg_integer() | undefined}).

-opaque handler() :: #handler{}.
-export_type([handler/0]).

-define(ERROR_TO_CLIENT(Err), {?MODULE, send_to_client, {error, Err}}).
-include_lib("aeutils/include/aeu_stacktrace.hrl").

%% ===========================================================================
%% @doc API to check if session is potentially hanging, waiting for socket close
%%
time_since_last_dispatch(HandlerPid) ->
    %% We use the process dictionary for this. The cowboy_websocket module
    %% maintains an inactivity timer, but this resides in the inner state,
    %% which is not accessible to the handler. The info we're after is how
    %% long since the handler was dispatched. This can be used to determine
    %% whether we want to kill and replace an older, hung, websocket session.
    case process_info(HandlerPid, dictionary) of
        {_, Dict} ->
            case lists:keyfind(timestamp_key(), 1, Dict) of
                {_, TS} ->
                    Now = erlang:monotonic_time(),
                    erlang:convert_time_unit(Now - TS, native, millisecond);
                _ ->
                    undefined
            end;
        _ ->
            undefined
    end.

%% Called from websocket_handle()
%%
put_timestamp() ->
    put(timestamp_key(), erlang:monotonic_time()).

timestamp_key() ->
    {?MODULE, last_dispatch}.

%% ===========================================================================

init(Req, _Opts) ->
    Parsed = cowboy_req:parse_qs(Req),
    lager:debug("init(~p, ~p), Parsed ~p",
        [aesc_utils:censor_ws_req(Req), _Opts, aesc_utils:censor_init_opts(Parsed)]),
    process_flag(trap_exit, true),
    {cowboy_websocket, Req,
     maps:from_list(Parsed)}.

-spec websocket_init(map()) -> {ok, handler()} | {stop, undefined}.
websocket_init(#{ <<"reconnect_tx">> := _ } = Params) ->
    case jobs_ask() of
        {ok, JobId} ->
            websocket_init_reconnect(Params#{ job_id => JobId });
        {error, _} ->
            {error, too_many_ws_sockets}
    end;
websocket_init(Params) ->
    case {prepare_handler(Params), read_channel_options(Params)} of
        {{error, Err}, _} ->
            %% Make dialyzer happy by providing a protocol - the protocol is not
            %% relevant here as we will kill this process after sending a error code to the client
            handler_parsing_error(Err, #handler{protocol = sc_ws_api:protocol(<<"json-rpc">>)}, Params);
        {Handler, {error, Err}} ->
            handler_parsing_error(Err, Handler, Params);
        {Handler, ChannelOpts} ->
            case maps:is_key(existing_channel_id, ChannelOpts) of
                true ->
                    lager:debug("existing_channel_id key exists", []),
                    case derive_reconnect_opts(ChannelOpts) of
                        {ok, ReconnectOpts} ->
                            lager:debug("Will try to reconnect; ReconnectOpts = ~p",
                                        [ReconnectOpts]),
                            websocket_init_reconnect_(ReconnectOpts, Handler);
                        {error, _} = Err1 ->
                            lager:debug("Error deriving reconnect opts: ~p", [Err1]),
                            %% TODO: This is probably an error case, with insufficient info also
                            %% for reestablish. Can it even happen?
                            handler_init_error(not_found, Handler)
                    end;
                false ->
                    websocket_init_parsed(Handler, ChannelOpts)
            end
    end.

websocket_init_parsed(Handler, ChannelOpts) ->
    lager:debug("ChannelOpts = ~p", [aesc_utils:censor_init_opts(ChannelOpts)]),
    case start_link_fsm(Handler, ChannelOpts) of
        {ok, FsmPid} ->
            MRef = erlang:monitor(process, FsmPid),
            {ok, Handler#handler{fsm_pid = FsmPid, fsm_mref = MRef}};
        {error, Err} ->
            handler_init_error(Err, Handler)
    end.

websocket_init_reconnect(#{ job_id := JobId
                          , <<"protocol">> := Protocol
                          , <<"reconnect_tx">> := ReconnectTx } = Params0) ->
    Read = sc_ws_utils:read_f(Params0),
    Params = sc_ws_utils:check_params(read_state_password(Read)),
    lager:debug("ReconnectTx = ~p", [ReconnectTx]),
    case check_reconnect_tx(ReconnectTx) of
        {ok, #{} = Opts} ->
            lager:debug("Reconnect tx Opts = ~p", [aesc_utils:censor_init_opts(Opts)]),
            ReconnectOpts =
                maps:merge(Params#{ job_id => JobId
                                  , protocol => sc_ws_api:protocol(Protocol) }, Opts),
            lager:debug("ReconnectOpts = ~p",
                        [aesc_utils:censor_init_opts(ReconnectOpts)]),
            Handler = reconnect_opts_to_handler(ReconnectOpts),
            lager:debug("Handler = ~p", [Handler]),
            websocket_init_reconnect_(ReconnectOpts, Handler);
        {error, CheckError} ->
            lager:debug("CheckError = ~p", [CheckError]),
            {stop, undefined}
    end.

websocket_init_reconnect_(ReconnectOpts, Handler) ->
    case reconnect_to_fsm_(ReconnectOpts, Handler, fun(E) -> {error, E} end) of
        {ok, _} = Ok ->
            Ok;
        {error, {existing_client, OldClient}} ->
            check_existing_client(OldClient, ReconnectOpts, Handler);
        {error, Err} ->
            handler_init_error(Err, Handler)
    end.

reconnect_to_fsm_(#{ channel_id := ChanId
                   , role       := Role
                   , pub_key    := Pubkey
                   , signed_tx  := SignedTx } = Opts, Handler, OnError) ->
    case aesc_fsm:where(ChanId, Role) of
        undefined ->
            lager:debug("where(~p, ~p) -> undefined", [ChanId, Role]),
            maybe_reestablish(Opts, Handler, OnError);
        #{ fsm_pid := Fsm, pub_key := Pubkey } ->
            %% At this point, we haven't verified the signature.
            %% This is done by the fsm.
            lager:debug("Found FSM = ~p", [Fsm]),
            case aesc_fsm:reconnect_client(Fsm, self(), SignedTx) of
                ok ->
                    MRef = erlang:monitor(process, Fsm),
                    { ok, Handler#handler{ fsm_pid  = Fsm
                                         , fsm_mref = MRef } };
                {error, E} ->
                    OnError(E)
            end
    end.

%% The fsm is not running. Perhaps there is cached state, warranting a reestablish?
%%
maybe_reestablish(#{ channel_id := ChId
                   , pub_key    := Pubkey } = ReconnectOpts, Handler0, OnError) ->
    lager:debug("ReconnectOpts = ~p",
                [aesc_utils:censor_init_opts(ReconnectOpts)]),
    case maps:find(state_password, ReconnectOpts) of
        {ok, Password} ->
            case aesc_state_cache:reestablish(ChId, Pubkey, Password) of
                {ok, State, Opts} ->
                    lager:debug("Fetched state. Opts = ~p", [Opts]),
                    Handler = update_handler_for_reestablish(Handler0, Opts),
                    try aesc_offchain_state:get_latest_signed_tx(State) of
                        {_, SignedTx} ->
                            lager:debug("Latest tx = ~p", [SignedTx]),
                            ExpandedOpts = expand_cached_opts(Opts),
                            websocket_init_parsed(
                              Handler,
                              ExpandedOpts#{ existing_channel_id => ChId
                                           , offchain_tx => SignedTx })
                    catch
                        error:_E ->
                            lager:debug("Failed getting latest signed tx: ~p", [_E]),
                            OnError(not_found)
                    end;
                {error, CacheError} ->
                    lager:debug("No cached state", []),
                    OnError(CacheError)
            end;
        error ->
            lager:debug("No state_password specified", []),
            OnError(not_found)
    end.

check_existing_client(Client, Opts, Handler) ->
    OnError = fun(E) ->
                      handler_init_error(E, Handler)
              end,
    T = time_since_last_dispatch(Client),
    lager:debug("Time since last dispatch (~p): ~p", [Client, T]),
    if is_integer(T) ->
            %% It is actually a WS client
            MRef = erlang:monitor(process, Client),
            exit(Client, kill),
            receive {'DOWN', MRef, _, _, _} ->
                    reconnect_to_fsm_(Opts, Handler, OnError)
            end;
       true ->
            reconnect_to_fsm_(Opts, Handler, OnError)
    end.

handler_parsing_error(Err, Handler, Params) ->
    %%TODO: Inform the client of wrong init params
    HandledErrors = [{invalid_password            , invalid_password},
                     {password_required_since_lima, {state_password, missing}}],
    case proplists:get_value(Err, HandledErrors, not_handled_error) of
        not_handled_error ->
            lager:info("Channel WS failed to start because of ~p; params ~p",
                [Err, aesc_utils:censor_init_opts(Params)]),
            {stop, undefined};
        ErrKey ->
            %% because of tests' subscription mechanism, we
            %% might have to give some time tolerance in order
            %% to avoid race conditions
            After = 0,
            timer:send_after(After, ?ERROR_TO_CLIENT(ErrKey)),
            timer:send_after(After + 1, stop),
            {ok, Handler#handler{fsm_pid  = undefined,
                                 fsm_mref = undefined}}
    end.

handler_init_error(Err, Handler) ->
    HandledErrors =[{not_found                    , participant_not_found},
                    {client_still_active          , client_still_active},
                    {insufficient_initiator_amount, value_too_low},
                    {insufficient_responder_amount, value_too_low},
                    {insufficient_amounts         , value_too_low},
                    {channel_reserve_too_low      , value_too_low},
                    {push_amount_too_low          , value_too_low},
                    {lock_period_too_low          , value_too_low},
                    {invalid_password             , invalid_password},
                    {bad_signature                , bad_signature},
                    {password_required_since_lima , {state_password, missing}}
                   ],
    case proplists:get_value(Err, HandledErrors, not_handled_error) of
        not_handled_error ->
            lager:info("Failed to start because of unhandled error ~p", [Err]),
            {stop, undefined};
        ErrKey ->
            %% because of tests' subscription mechanism, we
            %% might have to give some time tolerance in order
            %% to avoid race conditions
            After = 0,
            timer:send_after(After, ?ERROR_TO_CLIENT(ErrKey)),
            timer:send_after(After + 1, stop),
            {ok, Handler#handler{fsm_pid  = undefined,
                                 fsm_mref = undefined}}
    end.


-spec websocket_handle(term(), handler()) -> {ok, handler()}.
websocket_handle(Data, Handler) ->
    put_timestamp(),
    websocket_handle_(Data, Handler).

websocket_handle_({text, MsgBin}, #handler{fsm_pid = undefined} = H) ->
    %% the FSM has not been started, the connection is to die any moment now
    %% do not respond
    lager:debug("Not processing message ~p", [MsgBin]),
    {ok, H};
websocket_handle_({text, MsgBin}, #handler{protocol = Protocol,
                                          enc_channel_id = ChannelId,
                                          fsm_pid  = FsmPid} = H) ->
    case sc_ws_api:process_from_client(Protocol, MsgBin, FsmPid, ChannelId) of
        no_reply          -> {ok, H};
        {reply, Resp}     -> {reply, {text, jsx:encode(Resp)}, H};
        stop              -> {stop, H}
    end;
websocket_handle_(_Data, H) ->
    {ok, H}.

websocket_info(?ERROR_TO_CLIENT(Err), #handler{protocol = Protocol} = H) ->
    {reply, Resp} = sc_ws_api:error_response(Protocol, Err),
    timer:sleep(1000),
    lager:info("Handler critical error: ~p", [Err]),
    {reply, {text, jsx:encode(Resp)}, H};
websocket_info(stop, #handler{} = H) ->
    {stop, H};
websocket_info({aesc_fsm, FsmPid, Msg}, #handler{fsm_pid = FsmPid,
                                                 enc_channel_id = ChannelId,
                                                 protocol = Protocol} = H) ->
    H1 = set_channel_id(Msg, H),
    case sc_ws_api:process_from_fsm(Protocol, Msg, ChannelId) of
        no_reply          -> {ok, H1};
        {reply, Resp}     -> {reply, {text, jsx:encode(Resp)}, H1};
        stop              -> {stop, H1}
    end;
websocket_info({'DOWN', MRef, _, _, _}, #handler{fsm_mref = MRef} = H) ->
    {stop, H#handler{fsm_pid = undefined,
                     fsm_mref = undefined}};
websocket_info(_Info, State) ->
    {ok, State}.

set_channel_id(Msg, H) ->
    Res = set_channel_id_(Msg, H),
    lager:debug("Msg=~p (Id0=~p) -> ~p", [Msg, H#handler.channel_id,
                                          Res#handler.channel_id]),
    Res.

set_channel_id_(#{channel_id := Id},
               #handler{channel_id = undefined} = H) when Id =/= undefined ->
    H#handler{channel_id = Id,
              enc_channel_id = aeser_api_encoder:encode(channel, Id)};
set_channel_id_(#{channel_id := A}, #handler{channel_id = B})
  when A =/= undefined, A =/= B ->
    erlang:error({channel_id_mismatch, [A, B]});
set_channel_id_(_Msg, H) ->
    H.

terminate(Reason, _PartialReq, #{} = _H) ->
    lager:debug("WebSocket dying because of ~p", [Reason]),
    % not initialized yet
    ok;
terminate(Reason, _PartialReq, State) ->
    lager:debug("WebSocket dying because of ~p", [Reason]),
    case fsm_pid(State) of
        undefined -> pass;
        FsmPid ->
            true = unlink(FsmPid)
    end,
    case job_id(State) of
        undefined -> pass;
        JobId -> jobs:done(JobId)
    end,
    ok.

-spec job_id(handler() | undefined) -> term().
job_id(undefined) -> undefined;
job_id(#handler{job_id = JobId}) ->
    JobId.

-spec fsm_pid(handler() | undefined) -> pid() | undefined.
fsm_pid(undefined) -> undefined;
fsm_pid(#handler{fsm_pid = Pid}) ->
    Pid.

-spec start_link_fsm(handler(), map()) -> {ok, pid()} | {error, atom()}.
start_link_fsm(#handler{role = initiator, host=Host, port=Port}, Opts) ->
    aesc_fsm:initiate(Host, Port, Opts);
start_link_fsm(#handler{role = responder, port=Port}, Opts) ->
    aesc_fsm:respond(Port, Opts).

derive_reconnect_opts(#{ <<"reconnect_tx">> := ReconnectTx } = Params) ->
    lager:debug("Params = ~p", [Params]),
    case check_reconnect_tx(ReconnectTx) of
        {ok, #{} = Opts} ->
            lager:debug("Reconnect tx Opts = ~p", [Opts]),
            {ok, maps:merge(Params, Opts)};
        {error, _} = Error ->
            Error
    end;
derive_reconnect_opts(#{ existing_channel_id := ChId
                       , role                := Role
                       , initiator           := I
                       , responder           := R } = Opts) ->
    PubKey = case Role of
                 initiator -> I;
                 responder -> R
             end,
    Round = 1,
    {ok, Tx} = aesc_client_reconnect_tx:new(#{ channel_id => aeser_id:create(channel, ChId)
                                             , role       => Role
                                             , pub_key    => aeser_id:create(account, PubKey)
                                             , round      => Round }),
    SignedTx = aetx_sign:new(Tx, []),
    {ok, maps:merge(Opts, #{ channel_id => ChId
                           , role       => Role
                           , pub_key    => PubKey
                           , round      => Round
                           , signed_tx  => SignedTx })};
derive_reconnect_opts(Params) ->
    lager:debug("Params = ~p", [Params]),
    {error, cannot_derive_reconnect_tx}.

check_reconnect_tx(Tx0) ->
    case aeser_api_encoder:safe_decode(transaction, Tx0) of
        {ok, SignedTxBin} ->
            lager:debug("Decoded (bin): ~p", [SignedTxBin]),
            SignedTx = aetx_sign:deserialize_from_binary(SignedTxBin),
            case aetx:specialize_callback(aetx_sign:tx(SignedTx)) of
                {aesc_client_reconnect_tx = Mod, Tx} ->
                    %% Successful deserialization implies proper tx structure
                    lager:debug("Is reconnect tx", []),
                    {ok, lists:foldl(
                           fun({Key, Method}, Acc) ->
                                   Acc#{Key => Mod:Method(Tx)}
                           end, #{ signed_tx => SignedTx },
                           [ {channel_id, channel_pubkey}
                           , {role      , role}
                           , {pub_key   , origin} ])};
                _Other ->
                    lager:debug("Wrong type tx: ~p", [_Other]),
                    {error, invalid_tx}
            end;
        _DecErr ->
            lager:debug("Decode error: ~p", [_DecErr]),
            {error, invalid_tx}
    end.

set_field(H, host, Val)         -> H#handler{host = Val};
set_field(H, role, Val)         -> H#handler{role = Val};
set_field(H, port, Val)         -> H#handler{port = Val}.

reconnect_opts_to_handler(#{ protocol       := Protocol
                           , role           := Role
                           , channel_id     := ChId
                           , job_id         := JobId }) ->
    %% We don't fill in values like host, port, etc. since we don't
    %% have them, and they aren't needed afaict.
    #handler{ protocol       = Protocol
            , role           = Role
            , channel_id     = ChId
            , enc_channel_id = aeser_api_encoder:encode(channel, ChId)
            , job_id         = JobId }.

prepare_handler(#{<<"protocol">> := Protocol} = Params) ->
    Read =
        fun(Key, RecordField, Opts) ->
            fun(H) ->
                case (sc_ws_utils:read_param(Key, RecordField, Opts))(Params) of
                    not_set -> H;
                    {ok, Val} -> set_field(H, RecordField, Val);
                    {error, _} = Err -> Err
                end
            end
        end,
    Validators =
        [fun(H) ->
            case jobs_ask() of
                {ok, JobId} ->
                    H#handler{job_id = JobId};
                {error, _} ->
                    {error, too_many_ws_sockets}
            end
        end,
        Read(<<"role">>, role, #{type => atom,
                                 enum => [responder, initiator]}),
        fun(#handler{role = Role} = H) ->
            case Role of
                initiator -> % require having a host only for initiator
                    F = Read(<<"host">>, host, #{type => string}),
                    F(H);
                responder -> H
            end
        end,
        Read(<<"port">>, port, #{type => integer})
        ],
    lists:foldl(
        fun(_, {error, _} = Err) -> Err;
            (Fun, Accum) -> Fun(Accum)
        end,
        #handler{protocol    = sc_ws_api:protocol(Protocol)}, Validators);
prepare_handler(_Protocol) ->
    {error, {protocol, missing}}.

update_handler_for_reestablish(Handler, Opts) ->
    lager:debug("Handler = ~p; Opts = ~p", [lager:pr(Handler, ?MODULE), Opts]),
    Conn = maps:get(connection, Opts),
    Handler#handler{
       role = maps:get(role, Opts)
     , host = maps:get(host, Conn, undefined)
     , port = maps:get(port, Conn) }.

expand_cached_opts(Opts) ->
    {Conn, Opts1} = maps:take(connection, Opts),
    maps:merge(Opts1, Conn).

read_channel_options(Params) ->
    Read = sc_ws_utils:read_f(Params),
    Put = sc_ws_utils:put_f(),
    Error =
        fun({error, _} = Err) ->
            fun(_M) ->
                Err
            end
        end,
    ReadInitiator =
        fun(M) ->
                IType = #{type => {hash, account_pubkey}},
                Type = case maps:get(role, M) of
                           responder -> #{type => {alt, [#{type => atom, enum => [any]},
                                                         IType]}};
                           initiator -> IType
                       end,
                (Read(<<"initiator_id">>, initiator, Type))(M)
        end,
    ReadMap = sc_ws_utils:readmap_f(Params),
    ReadTimeout = ReadMap(timeouts, <<"timeout">>, #{type => integer,
                                                     mandatory => false}),
    ReadReport = ReadMap(report, <<"report">>, #{type => boolean,
                                                     mandatory => false}),
    ReadBHDelta = ReadMap(block_hash_delta, <<"bh_delta">>, #{ type => integer
                                                            , mandatory => false }),
    OnChainOpts =
        case (sc_ws_utils:read_param(
                <<"existing_channel_id">>, existing_channel_id,
                #{type => {hash, channel}, mandatory => false}))(Params) of
            not_set ->  %Channel open scenario
<<<<<<< HEAD
                [ Read(<<"role">>, role, #{type => atom, enum => [responder, initiator]})
                , Read(<<"push_amount">>, push_amount, #{type => integer})
                %%, Read(<<"initiator_id">>, initiator, #{type => {hash, account_pubkey}})
                , ReadInitiator
                , Read(<<"responder_id">>, responder, #{type => {hash, account_pubkey}})
                , Read(<<"lock_period">>, lock_period, #{type => integer})
                , Read(<<"channel_reserve">>, channel_reserve, #{type => integer})
                , Read(<<"initiator_amount">>, initiator_amount, #{type => integer})
                , Read(<<"responder_amount">>, responder_amount, #{type => integer})
                ];
            {ok, ExistingID} ->  %Channel reestablish (already opened) scenario
                case aec_chain:get_channel(ExistingID) of
                    {ok, Channel} ->
                        [ Put(existing_channel_id, ExistingID)
                        , Read(<<"offchain_tx">>, offchain_tx, #{type => serialized_tx})
                          % push_amount is only used in open and is not preserved.
                          % 0 guarantees passing checks (executed amount check is the
                          % same as onchain check)
                        , Put(push_amount, 0)
                        , Put(initiator, aesc_channels:initiator_pubkey(Channel))
                        , Put(responder, aesc_channels:responder_pubkey(Channel))
                        , Put(lock_period, aesc_channels:lock_period(Channel))
                        , Put(channel_reserve, aesc_channels:channel_reserve(Channel))
                        , Put(initiator_amount, aesc_channels:initiator_amount(Channel))
                        , Put(responder_amount, aesc_channels:responder_amount(Channel))
                        ];
=======
                [read_role(Read, true),
                 Read(<<"push_amount">>, push_amount, #{type => integer}),
                 %% Read(<<"initiator_id">>, initiator, #{type => {hash, account_pubkey}}),
                 ReadInitiator,
                 Read(<<"responder_id">>, responder, #{type => {hash, account_pubkey}}),
                 Read(<<"lock_period">>, lock_period, #{type => integer}),
                 Read(<<"channel_reserve">>, channel_reserve, #{type => integer}),
                 Read(<<"initiator_amount">>, initiator_amount, #{type => integer}),
                 Read(<<"responder_amount">>, responder_amount, #{type => integer})];
            {ok, ExistingID} ->  %Channel reestablish (already opened) scenario
                case aec_chain:get_channel(ExistingID) of
                    {ok, Channel} ->
                        [Put(existing_channel_id, ExistingID),
                         Read(<<"offchain_tx">>, offchain_tx, #{type => serialized_tx,
                                                                mandatory => false}),
                         read_role(Read, false),
                         % push_amount is only used in open and is not preserved.
                         % 0 guarantees passing checks (executed amount check is the
                         % same as onchain check)
                         Put(push_amount, 0),
                         Put(initiator, aesc_channels:initiator_pubkey(Channel)),
                         Put(responder, aesc_channels:responder_pubkey(Channel)),
                         Put(lock_period, aesc_channels:lock_period(Channel)),
                         Put(channel_reserve, aesc_channels:channel_reserve(Channel)),
                         Put(initiator_amount, aesc_channels:initiator_amount(Channel)),
                         Put(responder_amount, aesc_channels:responder_amount(Channel))];
>>>>>>> 976d4a5b
                    {error, _} = Err ->
                        [Error(Err)]
                end;
            {error, _} = Err ->
                [Error(Err)]
        end,
    sc_ws_utils:check_params(
<<<<<<< HEAD
      [ Read(<<"minimum_depth">>, minimum_depth, #{type => integer, mandatory => false})
      , Read(<<"minimum_depth_strategy">>, minimum_depth_strategy,
             #{type => atom, enum => [txfee], mandatory => false})
        %% The state_password is mandatory AFTER the lima fork - this is checked by CheckStatePasswordF
      , Read(<<"state_password">>, state_password, #{type => string, mandatory => false})
      , CheckStatePasswordF
      , Read(<<"ttl">>, ttl, #{type => integer, mandatory => false})
      , Put(noise, [{noise, <<"Noise_NN_25519_ChaChaPoly_BLAKE2b">>}])
      ]
      ++ OnChainOpts
      ++ lists:map(ReadTimeout, aesc_fsm:timeouts() ++ [awaiting_open, initialized])
=======
      [Put(noise, [{noise, <<"Noise_NN_25519_ChaChaPoly_BLAKE2b">>}])
      ]
      ++ OnChainOpts
      ++ lists:map(ReadTimeout, aesc_fsm:timeouts() ++ [awaiting_open,
                                                        initialized])
>>>>>>> 976d4a5b
      ++ lists:map(ReadReport, aesc_fsm:report_tags())
      ++ lists:map(ReadBHDelta, aesc_fsm:bh_deltas())
      ++ general_options(Read)
     ).

general_options(Read) ->
    [ Read(<<"minimum_depth">>, minimum_depth, #{type => integer, mandatory => false})
    , Read(<<"ttl">>, ttl, #{type => integer, mandatory => false})
    , Read(<<"keep_running">>, keep_running, #{type => boolean,
                                               default => <<"true">>,
                                               mandatory => false})
    , Read(<<"reconnect_security">>, reconnect_security, #{mandatory => false,
                                                           type => atom,
                                                           enum => [none, signature],
                                                           default => <<"none">>})
    , Read(<<"slogan">>, slogan, #{type => string, mandatory => false})]
        ++ read_state_password(Read).

read_role(Read, Mandatory) ->
    Read(<<"role">>, role, #{type => atom, enum => [responder, initiator],
                             mandatory => Mandatory}).

read_state_password(Read) ->
    %% The state_password is mandatory AFTER the lima fork - this is checked by CheckStatePasswordF
    CheckStatePasswordF
        = fun(M) ->
                  case aesc_fsm:check_state_password(M) of
                      ok ->
                          M;
                      Err ->
                          Err
                  end
          end,
    [read_password(Read),
     CheckStatePasswordF].

read_password(Read) ->
    Read(<<"state_password">>, state_password, #{type => string, mandatory => false,
                                                 default => <<"correct horse battery staple">>}).

jobs_ask() ->
    jobs:ask(sc_ws_handlers).<|MERGE_RESOLUTION|>--- conflicted
+++ resolved
@@ -514,8 +514,7 @@
                 <<"existing_channel_id">>, existing_channel_id,
                 #{type => {hash, channel}, mandatory => false}))(Params) of
             not_set ->  %Channel open scenario
-<<<<<<< HEAD
-                [ Read(<<"role">>, role, #{type => atom, enum => [responder, initiator]})
+                [ read_role(Read, true)
                 , Read(<<"push_amount">>, push_amount, #{type => integer})
                 %%, Read(<<"initiator_id">>, initiator, #{type => {hash, account_pubkey}})
                 , ReadInitiator
@@ -530,6 +529,7 @@
                     {ok, Channel} ->
                         [ Put(existing_channel_id, ExistingID)
                         , Read(<<"offchain_tx">>, offchain_tx, #{type => serialized_tx})
+                        , read_role(Read, false)
                           % push_amount is only used in open and is not preserved.
                           % 0 guarantees passing checks (executed amount check is the
                           % same as onchain check)
@@ -541,34 +541,6 @@
                         , Put(initiator_amount, aesc_channels:initiator_amount(Channel))
                         , Put(responder_amount, aesc_channels:responder_amount(Channel))
                         ];
-=======
-                [read_role(Read, true),
-                 Read(<<"push_amount">>, push_amount, #{type => integer}),
-                 %% Read(<<"initiator_id">>, initiator, #{type => {hash, account_pubkey}}),
-                 ReadInitiator,
-                 Read(<<"responder_id">>, responder, #{type => {hash, account_pubkey}}),
-                 Read(<<"lock_period">>, lock_period, #{type => integer}),
-                 Read(<<"channel_reserve">>, channel_reserve, #{type => integer}),
-                 Read(<<"initiator_amount">>, initiator_amount, #{type => integer}),
-                 Read(<<"responder_amount">>, responder_amount, #{type => integer})];
-            {ok, ExistingID} ->  %Channel reestablish (already opened) scenario
-                case aec_chain:get_channel(ExistingID) of
-                    {ok, Channel} ->
-                        [Put(existing_channel_id, ExistingID),
-                         Read(<<"offchain_tx">>, offchain_tx, #{type => serialized_tx,
-                                                                mandatory => false}),
-                         read_role(Read, false),
-                         % push_amount is only used in open and is not preserved.
-                         % 0 guarantees passing checks (executed amount check is the
-                         % same as onchain check)
-                         Put(push_amount, 0),
-                         Put(initiator, aesc_channels:initiator_pubkey(Channel)),
-                         Put(responder, aesc_channels:responder_pubkey(Channel)),
-                         Put(lock_period, aesc_channels:lock_period(Channel)),
-                         Put(channel_reserve, aesc_channels:channel_reserve(Channel)),
-                         Put(initiator_amount, aesc_channels:initiator_amount(Channel)),
-                         Put(responder_amount, aesc_channels:responder_amount(Channel))];
->>>>>>> 976d4a5b
                     {error, _} = Err ->
                         [Error(Err)]
                 end;
@@ -576,25 +548,16 @@
                 [Error(Err)]
         end,
     sc_ws_utils:check_params(
-<<<<<<< HEAD
       [ Read(<<"minimum_depth">>, minimum_depth, #{type => integer, mandatory => false})
       , Read(<<"minimum_depth_strategy">>, minimum_depth_strategy,
              #{type => atom, enum => [txfee], mandatory => false})
         %% The state_password is mandatory AFTER the lima fork - this is checked by CheckStatePasswordF
       , Read(<<"state_password">>, state_password, #{type => string, mandatory => false})
-      , CheckStatePasswordF
       , Read(<<"ttl">>, ttl, #{type => integer, mandatory => false})
       , Put(noise, [{noise, <<"Noise_NN_25519_ChaChaPoly_BLAKE2b">>}])
       ]
       ++ OnChainOpts
       ++ lists:map(ReadTimeout, aesc_fsm:timeouts() ++ [awaiting_open, initialized])
-=======
-      [Put(noise, [{noise, <<"Noise_NN_25519_ChaChaPoly_BLAKE2b">>}])
-      ]
-      ++ OnChainOpts
-      ++ lists:map(ReadTimeout, aesc_fsm:timeouts() ++ [awaiting_open,
-                                                        initialized])
->>>>>>> 976d4a5b
       ++ lists:map(ReadReport, aesc_fsm:report_tags())
       ++ lists:map(ReadBHDelta, aesc_fsm:bh_deltas())
       ++ general_options(Read)
@@ -610,8 +573,9 @@
                                                            type => atom,
                                                            enum => [none, signature],
                                                            default => <<"none">>})
-    , Read(<<"slogan">>, slogan, #{type => string, mandatory => false})]
-        ++ read_state_password(Read).
+    , Read(<<"slogan">>, slogan, #{type => string, mandatory => false})
+    ]
+    ++ read_state_password(Read).
 
 read_role(Read, Mandatory) ->
     Read(<<"role">>, role, #{type => atom, enum => [responder, initiator],
