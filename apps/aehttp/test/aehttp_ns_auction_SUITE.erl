%%%-------------------------------------------------------------------
%%% @copyright (C) 2019, Aeternity Anstalt
%%% @doc
%%%
%%% @end
%%% Created : 02. Sep 2019 16:15
%%%-------------------------------------------------------------------
-module(aehttp_ns_auction_SUITE).

-include_lib("common_test/include/ct.hrl").
-include_lib("aecontract/include/hard_forks.hrl").

-include_lib("stdlib/include/assert.hrl").
-import(aecore_suite_utils, [http_request/4, httpc_request/4, process_http_return/1]).
-import(aecore_suite_utils, [internal_address/0, external_address/0, rpc/3, rpc/4]).

%% common_test exports
-export(
   [
    all/0, groups/0,
    init_per_suite/1, end_per_suite/1,
    init_per_group/2, end_per_group/2,
    init_per_testcase/2, end_per_testcase/2
   ]).


-define(HTTP_INT, aehttp_integration_SUITE).
-define(HTTP_ROS, aehttp_rosetta_SUITE).
-define(NODE, dev1).
-define(BID_TIMEOUT, 2).

%% API
-export([naming_system_auction/1]).

all() ->
    [{group, naming}].

groups() ->
    [{naming, [sequence], [naming_system_auction]}].

init_per_suite(Config) ->
    Forks = aecore_suite_utils:forks(),
    DefCfg = #{<<"chain">> =>
                   #{<<"persist">> => false,
                     <<"hard_forks">> => Forks},
               <<"mining">> =>
                   #{<<"micro_block_cycle">> => 1,
                     <<"name_claim_bid_timeout">> => ?BID_TIMEOUT
                    }},
    {ok, StartedApps} = application:ensure_all_started(gproc),
    Config0 = [{protocol_vsn, aect_test_utils:latest_protocol_version()} | Config],
    Config1 = aecore_suite_utils:init_per_suite([?NODE], DefCfg, [{instant_mining, true},
                                                                  {symlink_name, "latest.http_endpoints"},
                                                                  {test_module, ?MODULE}] ++ Config0),
    aecore_suite_utils:start_node(?NODE, Config1),
    Node = aecore_suite_utils:node_name(?NODE),
    aecore_suite_utils:connect(Node, []),
    [ {node, Node}
    , {nodes, [aecore_suite_utils:node_tuple(?NODE)]}
    , {started_apps, StartedApps} ]  ++ Config1.

end_per_suite(Config) ->
    aecore_suite_utils:stop_node(?NODE, Config),
    [application:stop(A) ||
        A <- lists:reverse(
               proplists:get_value(started_apps, Config, []))],
    ok.


init_per_group(_Group, Config) ->
    Config.

end_per_group(_Group, Config) ->
    Config.

init_per_testcase(naming_system_auction, Config) ->
    case ?config(protocol_vsn, Config) >= ?LIMA_PROTOCOL_VSN of
        true -> Config;
        false -> {skip, requires_lima_or_newer}
    end.

end_per_testcase(_Case, Config) ->
    ?HTTP_INT:end_per_testcase_all(Config).


naming_system_auction(Config) ->
    {PubKey1, PrivKey1} = ?HTTP_INT:initialize_account(6*1000000 * aec_test_utils:min_gas_price()),
    {PubKey2, PrivKey2} = ?HTTP_INT:initialize_account(6*1000000 * aec_test_utils:min_gas_price()),

    PubKey1Enc = aeser_api_encoder:encode(account_pubkey, PubKey1),
    PubKey2Enc = aeser_api_encoder:encode(account_pubkey, PubKey2),

    Name        = <<"xxxxxxxxxxxxxxxxxxxxxxxxxxxxxx.chain">>,
    NameSalt    = 12345,
    Fee         = 100000 * aec_test_utils:min_gas_price(),

    %% Check mempool empty
    {ok, []} = rpc(aec_tx_pool, peek, [infinity]),
    {ok, 200, #{<<"balance">> := Balance}} = ?HTTP_INT:get_accounts_by_pubkey_sut(PubKey1Enc),

    %% Get commitment hash to preclaim a name
    {ok, 200, #{<<"commitment_id">> := EncodedCHash}} = ?HTTP_INT:get_commitment_id(Name, NameSalt),
    {ok, _CHash} = aeser_api_encoder:safe_decode(commitment, EncodedCHash),

    %% Submit name preclaim tx and check it is in mempool
    PreclaimData = #{commitment_id => EncodedCHash,
                     fee           => Fee,
                     account_id    => PubKey1Enc},
    {ok, 200, #{<<"tx">> := PreclaimTxEnc}} = ?HTTP_INT:get_name_preclaim(PreclaimData),
    PreclaimTxHash = ?HTTP_INT:sign_and_post_tx(PreclaimTxEnc, PrivKey1),
    {ok, 200, #{<<"tx">> := PreclaimTx}} = ?HTTP_INT:get_transactions_by_hash_sut(PreclaimTxHash),
    ?assertEqual(EncodedCHash, maps:get(<<"commitment_id">>, PreclaimTx)),

    %% Mine a block and check mempool empty again
    ok = ?HTTP_INT:wait_for_tx_hash_on_chain(PreclaimTxHash),
    {ok, []} = rpc(aec_tx_pool, peek, [infinity]),

    %% Check fee taken from account
    {ok, 200, #{<<"balance">> := PubKey1BalPreClaim}} = ?HTTP_INT:get_accounts_by_pubkey_sut(PubKey1Enc),
    ?assertEqual(PubKey1BalPreClaim, Balance - Fee),

    FirstNameFee = rpc(aec_governance, name_claim_fee, [Name, ?config(protocol_vsn, Config)]),

    ?HTTP_ROS:assertBalanceChanges(PreclaimTxHash, [{PubKey1Enc, -Fee}] ),

    ct:log("Balance PubKey1 before init bid: ~p", [PubKey1BalPreClaim]),
    ct:log("Price for the init bid and tx fee: ~p ~p", [FirstNameFee, Fee]),

    NameEnc = aeser_api_encoder:encode(name, Name),

    %% Submit name claim tx and check it is in mempool
    ClaimData1 = #{account_id => PubKey1Enc,
                   name       => NameEnc,
                   name_salt  => NameSalt,
                   name_fee   => FirstNameFee,
                   fee        => Fee},
    {ok, 200, #{<<"tx">> := ClaimTxEnc1}} = ?HTTP_INT:get_name_claim(ClaimData1),
    ClaimTxHash1 = ?HTTP_INT:sign_and_post_tx(ClaimTxEnc1, PrivKey1),

    %% Mine a block and check mempool empty again
    ok = ?HTTP_INT:wait_for_tx_hash_on_chain(ClaimTxHash1),
    {ok, []} = rpc(aec_tx_pool, peek, [infinity]),

    %% Check tx fee taken from account, claim fee locked,
    %% then mine reward and fee added to account
    {ok, 200, #{<<"balance">> := PubKey1BalPreAuction}} = ?HTTP_INT:get_accounts_by_pubkey_sut(PubKey1Enc),

    ct:log("Balance PubKey1 after init bid: ~p", [PubKey1BalPreAuction]),
    ?assertEqual(PubKey1BalPreAuction, PubKey1BalPreClaim - Fee - FirstNameFee),

    %% Check that name entry is absent as there is auction ongoing
    {ok, 404, #{<<"reason">> := <<"Name not found">>}} = ?HTTP_INT:get_names_entry_by_name_sut(Name),

    {ok, 200, #{<<"balance">> := PubKey2BalPreAuction}} = ?HTTP_INT:get_accounts_by_pubkey_sut(PubKey2Enc),
    ct:log("Balance PubKey2 before counter bid: ~p", [PubKey2BalPreAuction]),

<<<<<<< HEAD
    ?HTTP_ROS:assertBalanceChanges(ClaimTxHash1, [{PubKey1Enc, -Fee},
                                                  {PubKey1Enc, -FirstNameFee}] ),

    %% Figure out minimal couter bid price
=======
    %% Figure out minimal counter bid price
>>>>>>> 59e05a04
    NextMinPrice = FirstNameFee + FirstNameFee *
        aec_governance:name_claim_bid_increment() div 100,

    %% Submit counter bid with name claim tx and check it is in mempool
    ClaimData2 = #{account_id => PubKey2Enc,
                   name       => NameEnc,
                   name_salt  => 0,
                   name_fee   => NextMinPrice,
                   fee        => Fee},
    {ok, 200, #{<<"tx">> := ClaimTxEnc2}} = ?HTTP_INT:get_name_claim(ClaimData2),
    ClaimTxHash2 = ?HTTP_INT:sign_and_post_tx(ClaimTxEnc2, PrivKey2),

    %% Mine a block and check mempool empty again
    ok = ?HTTP_INT:wait_for_tx_hash_on_chain(ClaimTxHash2),
    {ok, []} = rpc(aec_tx_pool, peek, [infinity]),

    %% Check balances
    {ok, 200, #{<<"balance">> := PubKey1BalPostAuction}} = ?HTTP_INT:get_accounts_by_pubkey_sut(PubKey1Enc),
    {ok, 200, #{<<"balance">> := PubKey2BalPostAuction}} = ?HTTP_INT:get_accounts_by_pubkey_sut(PubKey2Enc),

    ct:log("Balance PubKey1 post counter bid: ~p", [PubKey1BalPostAuction]),
    ct:log("Balance PubKey2 post counter bid: ~p", [PubKey2BalPostAuction]),

    %% Return first bid to PubKey1
    ?assertEqual(PubKey1BalPostAuction, PubKey1BalPreAuction + FirstNameFee),
    %% The second bidder, PubKey2, is now charged
    ?assertEqual(PubKey2BalPostAuction, PubKey2BalPreAuction - Fee - NextMinPrice),

    %% This should be:
    %% PubKey1 gets refund
    %% PubKey2 pays fee
    %% Pubkey2 pays their bid
    %% But we do not record the details of the outbid account in the Tx
    %% so we can't include the refund. This is an issue for Rosetta
    ?HTTP_ROS:assertBalanceChanges(ClaimTxHash2, [ %% {PubKey1Enc, FirstNameFee},
                                                  {PubKey2Enc, -Fee},
                                                  {PubKey2Enc, -NextMinPrice}] ),

    {ok, 404, #{<<"reason">> := <<"Name not found">>}} = ?HTTP_INT:get_names_entry_by_name_sut(Name),
    aecore_suite_utils:mine_key_blocks(aecore_suite_utils:node_name(?NODE), ?BID_TIMEOUT),

    %% Check if we get correct name from the API
    {ok, 200, RespMap} = ?HTTP_INT:get_names_entry_by_name_sut(Name),
    {ok, NameAscii} = aens_utils:to_ascii(Name),
    NameHash = aens_hash:name_hash(NameAscii),
    ?assertEqual(aeser_api_encoder:encode(id_hash, aeser_id:create(name, NameHash)), maps:get(<<"id">>, RespMap)).<|MERGE_RESOLUTION|>--- conflicted
+++ resolved
@@ -154,14 +154,10 @@
     {ok, 200, #{<<"balance">> := PubKey2BalPreAuction}} = ?HTTP_INT:get_accounts_by_pubkey_sut(PubKey2Enc),
     ct:log("Balance PubKey2 before counter bid: ~p", [PubKey2BalPreAuction]),
 
-<<<<<<< HEAD
     ?HTTP_ROS:assertBalanceChanges(ClaimTxHash1, [{PubKey1Enc, -Fee},
                                                   {PubKey1Enc, -FirstNameFee}] ),
 
-    %% Figure out minimal couter bid price
-=======
     %% Figure out minimal counter bid price
->>>>>>> 59e05a04
     NextMinPrice = FirstNameFee + FirstNameFee *
         aec_governance:name_claim_bid_increment() div 100,
 
