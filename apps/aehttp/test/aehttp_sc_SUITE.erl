-module(aehttp_sc_SUITE).

-import(aecore_suite_utils, [http_request/4, internal_address/0, external_address/0,
                             rpc/3, rpc/4]).

-export(
   [
    all/0, groups/0, suite/0,
    init_per_suite/1, end_per_suite/1,
    init_per_group/2, end_per_group/2,
    init_per_testcase/2, end_per_testcase/2
   ]).

-export(
   [sc_ws_timeout_open/1,
    sc_ws_attach_initiator/1,
    sc_ws_attach_responder/1,
    sc_ws_broken_open_params/1,
    sc_ws_min_depth_not_reached_timeout/1,
    sc_ws_min_depth_is_modifiable/1,
    sc_ws_basic_open_close/1,
    sc_ws_basic_open_close_no_password/1,
    sc_ws_basic_open_close_server/1,
    sc_ws_failed_update/1,
    sc_ws_generic_messages/1,
    sc_ws_update_with_meta/1,
    sc_ws_update_conflict/1,
    sc_ws_update_abort/1,
    sc_ws_snapshot_solo/1,
    sc_ws_close_mutual/1,
    sc_ws_close_solo/1,
    sc_ws_slash/1,
    sc_ws_leave_reestablish/1,
<<<<<<< HEAD
    sc_ws_leave_reestablish_responder_stays/1,
    sc_ws_leave_reconnect/1,
    sc_ws_password_changeable/1,
=======
>>>>>>> 091037d9
    sc_ws_ping_pong/1,
    sc_ws_deposit/1,
    sc_ws_withdraw/1,
    sc_ws_contracts/1,
    sc_ws_oracle_contract/1,
    sc_ws_nameservice_contract/1,
    sc_ws_environment_contract/1,
    sc_ws_remote_call_contract/1,
    sc_ws_remote_call_contract_refering_onchain_data/1,
    sc_ws_wrong_call_data/1,
    sc_ws_basic_client_reconnect_i/1,
    sc_ws_basic_client_reconnect_r/1,
    sc_ws_basic_client_reconnect_i_w_reestablish/1,
    sc_ws_pinned_update/1,
    sc_ws_pinned_deposit/1,
    sc_ws_pinned_withdraw/1,
    sc_ws_pinned_error_update/1,
    sc_ws_pinned_error_deposit/1,
    sc_ws_pinned_error_withdraw/1,
    sc_ws_pinned_contract/1
   ]).

-include_lib("stdlib/include/assert.hrl").
-include_lib("common_test/include/ct.hrl").
-include_lib("aecontract/include/hard_forks.hrl").
-include_lib("aeutils/include/aeu_stacktrace.hrl").
-include("../../aecontract/test/include/aect_sophia_vsn.hrl").

-define(NODE, dev1).
-define(DEFAULT_TESTS_COUNT, 5).
-define(WS, aehttp_ws_test_utils).
-define(DEFAULT_MIN_DEPTH_FACTOR, 10).
-define(DEFAULT_MIN_DEPTH, 3).
-define(MAX_MINED_BLOCKS, 20).
-define(BOGUS_STATE_HASH, <<42:32/unit:8>>).
-define(SPEND_FEE, 20000 * aec_test_utils:min_gas_price()).

-define(SLOGAN, slogan(?FUNCTION_NAME, ?LINE)).
-define(SLOGAN(Param), slogan(?FUNCTION_NAME, ?LINE, Param)).

-define(ROLES, [initiator, responder]).

-define(SIMPLE_AUTH_GA_SECRET, "42").

-define(ALICE, {
    <<177,181,119,188,211,39,203,57,229,94,108,2,107,214, 167,74,27,
      53,222,108,6,80,196,174,81,239,171,117,158,65,91,102>>,
    <<145,69,14,254,5,22,194,68,118,57,0,134,66,96,8,20,124,253,238,
      207,230,147,95,173,161,192,86,195,165,186,115,251,177,181,119,
      188,211,39,203,57,229,94,108,2,107,214,167,74,27,53,222,108,6,
      80,196,174,81,239,171,117,158,65,91,102>>}).

-define(BOB, {
    <<103,28,85,70,70,73,69,117,178,180,148,246,81,104,
      33,113,6,99,216,72,147,205,210,210,54,3,122,84,195,
      62,238,132>>,
    <<59,130,10,50,47,94,36,188,50,163,253,39,81,120,89,219,72,88,68,
      154,183,225,78,92,9,216,215,59,108,82,203,25,103,28,85,70,70,
      73,69,117,178,180,148,246,81,104,33,113,6,99,216,72,147,205,
      210,210,54,3,122,84,195,62,238,132>>}).

-define(CAROL, {
    <<200,171,93,11,3,93,177,65,197,27,123,127,177,165,
      190,211,20,112,79,108,85,78,88,181,26,207,191,211,
      40,225,138,154>>,
    <<237,12,20,128,115,166,32,106,220,142,111,97,141,104,201,130,56,
      100,64,142,139,163,87,166,185,94,4,159,217,243,160,169,200,171,
      93,11,3,93,177,65,197,27,123,127,177,165,190,211,20,112,79,108,
      85,78,88,181,26,207,191,211,40,225,138,154>>}).

-define(CACHE_DEFAULT_PASSWORD, "correct horse battery staple").

-define(CHECK_INFO(Timeout), check_info(?LINE, Timeout)).
-define(PEEK_MSGQ, peek_msgq(?LINE)).

all() -> [{group, plain}, {group, aevm}, {group, fate}].

groups() ->
    [{plain, [],
      [ sc_ws_broken_open_params,
        sc_ws_timeout_open,
        sc_ws_min_depth_not_reached_timeout,
        sc_ws_min_depth_is_modifiable,
        sc_ws_basic_open_close,
        sc_ws_basic_open_close_no_password,
        sc_ws_basic_open_close_server,
        sc_ws_snapshot_solo,
        sc_ws_update_with_meta,
        %% both can start close mutual
        sc_ws_close_mutual,
        %% both can solo-close
        sc_ws_close_solo,
        %% fsm informs of slash potential
        sc_ws_slash,
        %% possible to leave and reestablish channel
        sc_ws_leave_reestablish,
<<<<<<< HEAD
        sc_ws_leave_reestablish_responder_stays,
        sc_ws_leave_reconnect,
        sc_ws_password_changeable,
=======
>>>>>>> 091037d9
        {group, with_open_channel},
        {group, client_reconnect},
        {group, client_reconnect_no_password}
      ]},

     {with_open_channel, [sequence],
      [ sc_ws_ping_pong,
        %% both can deposit
        sc_ws_deposit,
        %% both can withdraw
        sc_ws_withdraw,
        %% ensure port is reusable
        sc_ws_failed_update,
        sc_ws_generic_messages,
        sc_ws_update_conflict,
        sc_ws_update_abort
      ]},

     {aevm, [], [{group, sc_contracts}, {group, sc_ga}]},
     {fate, [], [{group, sc_contracts}, {group, sc_ga}]},

     {sc_contracts, [sequence],
      [ %% both can refer on-chain objects - oracle
        sc_ws_oracle_contract,
        %% both can refer on-chain objects - name service
        sc_ws_nameservice_contract,
        %% both can refer on-chain objects - chain environment
        sc_ws_environment_contract,
        %% both can call a remote contract
        sc_ws_remote_call_contract,
        %% both can call a remote contract refering on-chain data
        sc_ws_remote_call_contract_refering_onchain_data,
        sc_ws_wrong_call_data
      ]},

     {sc_ga, [sequence],
      [ {group, ga_initiator},
        {group, ga_responder},
        {group, ga_both}
      ]},

     {ga_initiator, [sequence],
      [ sc_ws_attach_initiator,
        sc_ws_basic_open_close
      ]},

     {ga_responder, [sequence],
      [ sc_ws_attach_responder,
        sc_ws_basic_open_close
      ]},

     {ga_both, [sequence],
      [ sc_ws_attach_initiator,
        sc_ws_attach_responder,
        sc_ws_basic_open_close
      ]},

     {client_reconnect, [sequence],
      [ sc_ws_basic_client_reconnect_i,
        sc_ws_basic_client_reconnect_r,
        sc_ws_basic_client_reconnect_i_w_reestablish
      ]},

     {client_reconnect_no_password, [sequence],
      [ sc_ws_basic_client_reconnect_i,
        sc_ws_basic_client_reconnect_r,
        sc_ws_basic_client_reconnect_i_w_reestablish
      ]},

     {pinned_env, [sequence],
      [
        sc_ws_pinned_update,
        sc_ws_pinned_deposit,
        sc_ws_pinned_withdraw,
        sc_ws_pinned_error_update,
        sc_ws_pinned_error_deposit,
        sc_ws_pinned_error_withdraw,
        sc_ws_pinned_contract
      ]}

    ].

suite() -> [].

init_per_suite(Config) ->
    Forks = aecore_suite_utils:forks(),
    DefCfg = #{<<"chain">> =>
                   #{<<"persist">> => true,
                     <<"hard_forks">> => Forks},
               <<"mining">> =>
                   #{<<"micro_block_cycle">> => 1,
                     %% disable name claim auction
                     <<"name_claim_bid_timeout">> => 0}},
    {ok, StartedApps} = application:ensure_all_started(gproc),
    Config1 = aecore_suite_utils:init_per_suite([?NODE], DefCfg, [{symlink_name, "latest.http_sc"}, {test_module, ?MODULE}] ++ Config),
    start_node([ {nodes, [aecore_suite_utils:node_tuple(?NODE)]}
               , {started_apps, StartedApps}
               , {ws_port, 12340}] ++ Config1).

end_per_suite(Config) ->
    [application:stop(A) ||
        A <- lists:reverse(
               proplists:get_value(started_apps, Config, []))],
    stop_node(Config).

init_per_group(VM, Config) when VM == aevm; VM == fate ->
    aect_test_utils:init_per_group(VM, inc_group_port(VM, Config));
init_per_group(sc_ga, Config) ->
    case aect_test_utils:latest_protocol_version() of
        ?ROMA_PROTOCOL_VSN    -> {skip, generalized_accounts_not_in_roma};
        ?MINERVA_PROTOCOL_VSN -> {skip, generalized_accounts_not_in_minerva};
        Vsn when Vsn >= ?FORTUNA_PROTOCOL_VSN -> Config
    end;
init_per_group(with_open_channel, Config) ->
    sc_ws_open_(Config);
init_per_group(Grp, Config) when Grp == ga_both; Grp == ga_initiator; Grp == ga_responder ->
    reset_participants(Grp, Config);
init_per_group(sc_contracts, Config) ->
    sc_ws_open_(reset_participants(sc_contracts, Config));
init_per_group(plain, Config) ->
    reset_participants(plain, Config);
init_per_group(client_reconnect, Config) ->
    reset_participants(client_reconnect, Config);
init_per_group(client_reconnect_no_password, Config) ->
    reset_participants(client_reconnect, [{no_password, true}|Config]);
init_per_group(pinned_env, Config) ->
    aect_test_utils:init_per_group(aevm, reset_participants(pinned_env, Config));
init_per_group(_Grp, Config) ->
    Config.

end_per_group(sc_contracts, Config) ->
    sc_ws_close_(Config);
end_per_group(with_open_channel, Config) ->
    sc_ws_close_(Config);
end_per_group(_Grp, _Config) ->
    ok.

-define(DOC_LOG, [ sc_ws_ping_pong, sc_ws_deposit, sc_ws_withdraw,
                   sc_ws_failed_update, sc_ws_generic_messages, sc_ws_update_conflict,
                   sc_ws_contracts, sc_ws_oracle_contract, sc_ws_nameservice_contract,
                   sc_ws_environment_contract, sc_ws_remote_call_contract,
                   sc_ws_remote_call_contract_refering_onchain_data, sc_ws_wrong_call_data ]).

init_per_testcase(Case, Config) ->
    case proplists:is_defined(sophia_version, Config) of
        true  -> aect_test_utils:setup_testcase(Config);
        false -> ok
    end,
    case lists:member(Case, ?DOC_LOG) of
        true ->
            LogFile = docs_log_file(Config),
            #{initiator := IConnPid,
              responder := RConnPid} = proplists:get_value(channel_clients, Config),
            ?WS:set_log_file(IConnPid, LogFile),
            ?WS:set_log_file(RConnPid, LogFile);
        false ->
            ok
    end,
    [{_, Node} | _] = ?config(nodes, Config),
    aecore_suite_utils:mock_mempool_nonce_offset(Node, 100),
    ?CHECK_INFO(20),
    [{tc_start, os:timestamp()} | Config].

end_per_testcase(_Case, Config) ->
    case ?CHECK_INFO(20) of
        [] -> ok;
        [_|_] = L ->
            ct:comment("~p unhandled messages", [length(L)])
    end,
    [{_, Node} | _] = ?config(nodes, Config),
    aecore_suite_utils:unmock_mempool_nonce_offset(Node),
    Ts0 = ?config(tc_start, Config),
    ct:log("Events during TC: ~p",
           [[{N, aecore_suite_utils:all_events_since(N, Ts0)}
             || {_,N} <- ?config(nodes, Config)]]),
    ok.

start_node(Config) ->
    aecore_suite_utils:start_node(?NODE, Config),
    Node = aecore_suite_utils:node_name(?NODE),
    aecore_suite_utils:connect(Node, [block_pow, sc_cache_kdf]),

    {ok, 404, _} = get_balance_at_top(),
    aecore_suite_utils:mine_key_blocks(Node, 10),

    Config1 = lists:keystore(sc_ws_protocol, 1, Config, {sc_ws_protocol, <<"json-rpc">>}),

    [{node, Node} | Config1].

reset_participants(Grp, Config) ->
    Node = ?config(node, Config),

    StartAmt = 50000000000 * aec_test_utils:min_gas_price(),
        %% case aect_test_utils:latest_protocol_version() >= ?LIMA_PROTOCOL_VSN of
        %%     false -> 50000000000 * aec_test_utils:min_gas_price();
        %%     true  ->
        %%         100 * 50000000000 * aec_test_utils:min_gas_price()
        %% end,

    Initiator = {IPub, IPriv} = aecore_suite_utils:generate_key_pair(),
    Responder = {RPub, RPriv} = aecore_suite_utils:generate_key_pair(),

    ITx = initialize_account(StartAmt, Initiator, false),
    RTx = initialize_account(StartAmt, Responder, false),
    aecore_suite_utils:mine_blocks_until_txs_on_chain(Node, [ITx, RTx], ?MAX_MINED_BLOCKS),

    Participants = #{initiator => #{pub_key => IPub,
                                    priv_key => IPriv,
                                    start_amt => StartAmt},
                     responder => #{pub_key => RPub,
                                    priv_key => RPriv,
                                    start_amt => StartAmt}},
    %% New participants need to bump the port to not risk colliding.
    Config1 = [{participants, Participants} | proplists:delete(participants, Config)],
    inc_group_port(Grp, Config1).

inc_group_port(Grp, Config) ->
    %% Note that we are dealing with a group hierarchy that will add different
    %% offsets for each level.
    Offset = erlang:phash2(Grp, 999) + 1,
    [{ws_port, ?config(ws_port, Config) + Offset}|Config].


stop_node(Config) ->
    RpcFun = fun(M, F, A) -> rpc(?NODE, M, F, A) end,
    {ok, DbCfg} = aecore_suite_utils:get_node_db_config(RpcFun),
    aecore_suite_utils:stop_node(?NODE, Config),
    aecore_suite_utils:delete_node_db_if_persisted(DbCfg).

%% ============================================================
%% Test cases
%% ============================================================
get_key_blocks_current_sut() ->
    Host = external_address(),
    http_request(Host, get, "key-blocks/current", []).

get_accounts_by_pubkey_sut(Id) ->
    Host = external_address(),
    http_request(Host, get, "accounts/" ++ http_uri:encode(Id), []).

get_transactions_by_hash_sut(Hash) ->
    Host = external_address(),
    http_request(Host, get, "transactions/" ++ http_uri:encode(Hash), []).

post_transactions_sut(Tx) ->
    Host = external_address(),
    http_request(Host, post, "transactions", #{tx => Tx}).

get_names_entry_by_name_sut(Name) ->
    Host = external_address(),
    http_request(Host, get, "names/" ++ Name, []).

get_oracles_by_pubkey_sut(Pubkey) ->
    Host = external_address(),
    http_request(Host, get, "oracles/" ++ http_uri:encode(Pubkey), []).

get_balance_at_top() ->
    EncodedPubKey = get_pubkey(),
    get_accounts_by_pubkey_sut(EncodedPubKey).

post_tx(TxHash, Tx) ->
    {ok, 200, Resp} = post_transactions_sut(Tx),
    ?assertEqual(TxHash, maps:get(<<"tx_hash">>, Resp)),
    Fun = fun() -> tx_in_mempool(TxHash) end,
    {ok, true} = aec_test_utils:wait_for_it_or_timeout(Fun, true, 5000),
    ok.

%% ============================================================
%% Websocket tests
%% ============================================================

%%
%% Channels
%%
assert_balance(Pubkey, ExpectedBalance) ->
    assert_balance(Pubkey, ExpectedBalance, equal).

assert_balance_at_most(Pubkey, ExpectedBalance) ->
    assert_balance(Pubkey, ExpectedBalance, equal_or_less).

assert_balance_at_least(Pubkey, MaxExpectedBalance) ->
    assert_balance(Pubkey, MaxExpectedBalance, equal_or_greater).

assert_balance(Pubkey, ExpectedBalance, Action) ->
    Address = aeser_api_encoder:encode(account_pubkey, Pubkey),
    {ok, 200, #{<<"balance">> := ActualBalance}} =
        get_accounts_by_pubkey_sut(Address),
    Res =
        case Action of
            equal -> ExpectedBalance =:= ActualBalance;
            equal_or_greater -> ActualBalance >= ExpectedBalance;
            equal_or_less -> ActualBalance =< ExpectedBalance
        end,
    {true, _, _, _} = {Res, ActualBalance, Action, ExpectedBalance}.

assert_trees_balance(Trees, Pubkey, ExpectedBalance) ->
    AccTrees = aec_trees:accounts(Trees),
    {value, Account} = aec_accounts_trees:lookup(Pubkey, AccTrees),
    ExpectedBalance = aec_accounts:balance(Account).

channel_sign_tx(Pubkey, ConnPid, Privkey, Method, Config) ->
    {ok, Tag, #{<<"signed_tx">> := EncSignedTx0,
                <<"updates">>   := Updates}} = wait_for_channel_event(ConnPid, sign, Config),
    Method = <<"channels.", (bin(Tag))/binary>>,
    {ok, SignedTxBin} = aeser_api_encoder:safe_decode(transaction, EncSignedTx0),
    SignedTx0 = aetx_sign:deserialize_from_binary(SignedTxBin),
    Tx = aetx_sign:innermost_tx(SignedTx0),
    SignedTx =
        case account_type(Pubkey) of
            basic -> aec_test_utils:co_sign_tx(SignedTx0, Privkey);
            generalized ->
                MetaTx = simple_auth_meta(Pubkey, ?SIMPLE_AUTH_GA_SECRET,
                                          "1", % make this incremental
                                          Tx,
                                          SignedTx0),
                MetaTx
        end,
    EncSignedTx =
        aeser_api_encoder:encode(transaction,
                                 aetx_sign:serialize_to_binary(SignedTx)),
    ws_call_async_method(ConnPid, Method, #{signed_tx => EncSignedTx}, Config),
    #{tx => Tx, signed_tx => SignedTx, updates => Updates}.

channel_abort_sign_tx(ConnPid, Code, Method, Config) ->
    {ok, Tag, #{<<"signed_tx">> := _EncSignedTx0,
                <<"updates">>   := _Updates}} = wait_for_channel_event(ConnPid, sign, Config),
    Method = <<"channels.", (bin(Tag))/binary>>,
    ws_call_async_method(ConnPid, Method, #{error => Code}, Config),
    ok.

sc_ws_open_(Config) ->
    sc_ws_open_(Config, #{}).

sc_ws_open_(Config, Opts) ->
    sc_ws_open_(Config, Opts, ?DEFAULT_MIN_DEPTH).

sc_ws_open_(Config, ChannelOpts0, MinBlocksToMine) ->
    #{initiator := #{pub_key := IPubkey},
      responder := #{pub_key := RPubkey}} = proplists:get_value(participants, Config),

    {ok, 200, #{<<"balance">> := IStartAmt}} =
                 get_accounts_by_pubkey_sut(aeser_api_encoder:encode(account_pubkey, IPubkey)),
    {ok, 200, #{<<"balance">> := RStartAmt}} =
                 get_accounts_by_pubkey_sut(aeser_api_encoder:encode(account_pubkey, RPubkey)),
    IAmt = 70000 * aec_test_utils:min_gas_price(),
    RAmt = 40000 * aec_test_utils:min_gas_price(),

    {IStartAmt, RStartAmt} = channel_participants_balances(IPubkey, RPubkey),

    ChannelOpts = channel_options(IPubkey, RPubkey, IAmt, RAmt, ChannelOpts0, Config),
    {IChanOpts, RChanOpts} = special_channel_opts(ChannelOpts),
    ct:log("IChanOpts = ~p~n"
           "RChanOpts = ~p~n", [IChanOpts, RChanOpts]),
    {ok, IConnPid} = channel_ws_start(initiator,
                                           maps:put(host, <<"localhost">>, IChanOpts), Config),
    ct:log("initiator spawned", []),
    ok = ?WS:register_test_for_channel_events(IConnPid, [info, get, sign,
                                                         on_chain_tx, update]),

    {ok, RConnPid} = channel_ws_start(responder, RChanOpts, Config),
    ct:log("responder spawned", []),
    ok = ?WS:register_test_for_channel_events(RConnPid, [info, get, sign,
                                                         on_chain_tx, update]),

    channel_send_conn_open_infos(RConnPid, IConnPid, Config),

    ChannelCreateFee = channel_create(Config, IConnPid, RConnPid),

    make_two_gen_messages_volleys(IConnPid, IPubkey, RConnPid,
                                  RPubkey, Config),

    {ok, {IBal, RBal}} = sc_ws_get_both_balances(IConnPid,
                                                 IPubkey,
                                                 RPubkey,
                                                 Config),
    %% assert off-chain balances
    PushAmt = maps:get(push_amount, ChannelOpts),
    IBal = IAmt - PushAmt,
    RBal = RAmt + PushAmt,

    %% ensure new balances
    assert_balance_at_most(IPubkey, IStartAmt - IAmt - ChannelCreateFee),
    assert_balance_at_most(RPubkey, RStartAmt - RAmt),

    % mine min depth
    aecore_suite_utils:mine_key_blocks(aecore_suite_utils:node_name(?NODE),
                                       MinBlocksToMine),

    {ok, ChId} = channel_send_locking_infos(IConnPid, RConnPid, Config),

    channel_send_chan_open_infos(RConnPid, IConnPid, Config),

    %% We stuff the channel id into the Clients map out of convenience
    ChannelClients = #{channel_id => ChId,
                       initiator  => IConnPid,
                       responder  => RConnPid},
    ok = ?WS:unregister_test_for_channel_events(IConnPid, [info, get, sign,
                                                           on_chain_tx, update]),
    ok = ?WS:unregister_test_for_channel_events(RConnPid, [info, get, sign,
                                                           on_chain_tx, update]),
    [{channel_clients, ChannelClients},
     {channel_options, ChannelOpts} | Config].

make_two_gen_messages_volleys(IConnPid, IPubkey, RConnPid,
                                  RPubkey, Config) ->
    make_msg_round(IConnPid, IPubkey, RConnPid, RPubkey,
                   <<"Hello">>, Config),
    make_msg_round(RConnPid, RPubkey, IConnPid, IPubkey,
                   <<"Hello back">>, Config),
    ok.

make_msg_round(SenderPid, SenderPubkey, ReceiverPid, ReceiverPubkey, Msg, Config) ->
    ok = ?WS:register_test_for_channel_events(SenderPid, [message]),
    ok = ?WS:register_test_for_channel_events(ReceiverPid, [message]),
    SenderEncodedK = aeser_api_encoder:encode(account_pubkey, SenderPubkey),
    ReceiverEncodedK = aeser_api_encoder:encode(account_pubkey, ReceiverPubkey),
    ws_send_tagged(SenderPid, <<"channels.message">>,
            #{<<"to">> => ReceiverEncodedK,
              <<"info">> => Msg}, Config),
      {ok, #{<<"message">> := #{<<"from">> := SenderEncodedK,
                                <<"to">> := ReceiverEncodedK,
                                <<"info">> := Msg}}}
          = wait_for_channel_event(ReceiverPid, message, Config),
    ok = ?WS:unregister_test_for_channel_events(SenderPid, [message]),
    ok = ?WS:unregister_test_for_channel_events(ReceiverPid, [message]),
    ok.

channel_send_conn_open_infos(RConnPid, IConnPid, Config) ->
    {ok, #{<<"event">> := <<"channel_open">>}} = wait_for_channel_event(RConnPid, info, Config),
    {ok, #{<<"event">> := <<"channel_accept">>}} = wait_for_channel_event(IConnPid, info, Config),
    ok.

channel_send_locking_infos(IConnPid, RConnPid, Config) ->
    {ok, #{channel_id := ChId,
           data := #{<<"event">> := <<"own_funding_locked">>}}}
        = wait_for_channel_event_full(IConnPid, info, Config),
    {ok, #{channel_id := ChId,
           data := #{<<"event">> := <<"own_funding_locked">>}}}
        = wait_for_channel_event_full(RConnPid, info, Config),

    {ok, #{<<"event">> := <<"funding_locked">>}} = wait_for_channel_event(IConnPid, info, Config),
    {ok, #{<<"event">> := <<"funding_locked">>}} = wait_for_channel_event(RConnPid, info, Config),
    {ok, ChId}.

channel_send_chan_open_infos(RConnPid, IConnPid, Config) ->
    {ok, #{<<"event">> := <<"open">>}} = wait_for_channel_event(IConnPid, info, Config),
    {ok, #{<<"event">> := <<"open">>}} = wait_for_channel_event(RConnPid, info, Config),

    %% Assert we receive an update
    {ok, #{<<"state">> := InitialState}} = wait_for_channel_event(IConnPid, update, Config),
    {ok, #{<<"state">> := InitialState}} = wait_for_channel_event(RConnPid, update, Config),

    %% Assert we received a channel_create_tx
    {ok, InitialStateTxBin} = aeser_api_encoder:safe_decode(transaction, InitialState),
    InitialStateTx = aetx_sign:deserialize_from_binary(InitialStateTxBin),
    Tx = aetx_sign:innermost_tx(InitialStateTx),
    {aesc_create_tx, _} = aetx:specialize_callback(Tx),

    ok.

channel_participants_balances(IPubkey, RPubkey) ->
    {ok, 200, #{<<"balance">> := BalI}} =
        get_accounts_by_pubkey_sut(aeser_api_encoder:encode(account_pubkey, IPubkey)),
    {ok, 200, #{<<"balance">> := BalR}} =
        get_accounts_by_pubkey_sut(aeser_api_encoder:encode(account_pubkey, RPubkey)),
    {BalI, BalR}.

channel_create(Config, IConnPid, RConnPid) ->
    #{initiator := #{pub_key := IPubkey,
                    priv_key := IPrivkey},
      responder := #{pub_key := RPubkey,
                    priv_key := RPrivkey}} = proplists:get_value(participants, Config),
    %% initiator gets to sign a create_tx
    {IStartAmt, RStartAmt} = channel_participants_balances(IPubkey, RPubkey),

    #{tx := CrTx,
      updates := Updates} = channel_sign_tx(IPubkey, IConnPid, IPrivkey, <<"channels.initiator_sign">>, Config),
    {ok, #{<<"event">> := <<"funding_created">>}} = wait_for_channel_event(RConnPid, info, Config),
    %% responder gets to sign a create_tx
    #{tx := CrTx,
      updates := Updates} = channel_sign_tx(RPubkey, RConnPid, RPrivkey, <<"channels.responder_sign">>, Config),
    {ok, #{<<"event">> := <<"funding_signed">>}} = wait_for_channel_event(IConnPid, info, Config),

    %% both of them receive the same co-signed channel_create_tx
    {ok, #{<<"tx">> := EncodedSignedCrTx}} = wait_for_channel_event(IConnPid, on_chain_tx, Config),
    {ok, #{<<"tx">> := EncodedSignedCrTx}} = wait_for_channel_event(RConnPid, on_chain_tx, Config),

    {ok, SSignedCrTx} = aeser_api_encoder:safe_decode(transaction, EncodedSignedCrTx),
    SignedCrTx = aetx_sign:deserialize_from_binary(SSignedCrTx),
    %% same transaction
    CrTx = aetx_sign:innermost_tx(SignedCrTx),

    {channel_create_tx, Tx} = aetx:specialize_type(CrTx),
    IPubkey = aesc_create_tx:initiator_pubkey(Tx),
    RPubkey = aesc_create_tx:responder_pubkey(Tx),
    ChannelCreateFee = aesc_create_tx:fee(Tx),

    %% ensure the tx is in the mempool
    ok = wait_for_signed_transaction_in_pool(SignedCrTx),

    %% balances hadn't changed yet
    assert_balance(IPubkey, IStartAmt),
    assert_balance(RPubkey, RStartAmt),

    % mine the create_tx
    ok = wait_for_signed_transaction_in_block(SignedCrTx),

    {ok, #{<<"tx">> := EncodedSignedCrTx}} = wait_for_channel_event(IConnPid, on_chain_tx, Config),
    {ok, #{<<"tx">> := EncodedSignedCrTx}} = wait_for_channel_event(RConnPid, on_chain_tx, Config),

    ChannelCreateFee.

sc_ws_update_(Config) ->
    Participants = proplists:get_value(participants, Config),
    Conns = proplists:get_value(channel_clients, Config),
    lists:foldl(
        fun(Sender, Round) ->
            channel_update(Conns, Sender, Participants, 1, Round, Config),
            Round + 1
        end,
        2, % we start from round 2
        [initiator,
         responder,
         responder,
         initiator,
         responder]),
    ok.

sc_ws_update_basic_round_(Round0, Config) ->
    Participants = proplists:get_value(participants, Config),
    Conns = proplists:get_value(channel_clients, Config),
    lists:foldl(
      fun(Role, Round) ->
              channel_update(Conns, Role, Participants, 1,
                             Round, _TestErrors = false, Config),
              Round + 1
      end, Round0, [initiator, responder]).

channel_conflict(#{initiator := IConnPid, responder :=RConnPid},
               StarterRole,
               #{initiator := #{pub_key := IPubkey,
                                priv_key := IPrivkey},
                 responder := #{pub_key := RPubkey,
                                priv_key := RPrivkey}},
               Amount1, Amount2, Config) ->
    {StarterPid, AcknowledgerPid, StarterPubkey, StarterPrivkey,
     AcknowledgerPubkey, AcknowledgerPrivkey} =
        case StarterRole of
            initiator ->
                {IConnPid, RConnPid, IPubkey, IPrivkey, RPubkey, RPrivkey};
            responder ->
                {RConnPid, IConnPid, RPubkey, RPrivkey, IPubkey, IPrivkey}
        end,
    ok = ?WS:register_test_for_channel_events(IConnPid, [sign, conflict]),
    ok = ?WS:register_test_for_channel_events(RConnPid, [sign, conflict]),

    SignUpdate =
        fun TrySignUpdate(ConnPid, Privkey) ->
            case wait_for_channel_event(ConnPid, sign, Config) of
                {ok, <<"update_ack">>, _} -> %% this is not the message we are looking for
                    TrySignUpdate(ConnPid, Privkey);
                {ok, <<"update">>, #{<<"signed_tx">> := EncSignedCreateTx0}} ->
                    {ok, SignedCreateBinTx} =
                        aeser_api_encoder:safe_decode(transaction, EncSignedCreateTx0),
                    STx = aetx_sign:deserialize_from_binary(SignedCreateBinTx),
                    SignedCreateTx = aec_test_utils:co_sign_tx(STx, Privkey),
                    EncSignedCreateTx = aeser_api_encoder:encode(transaction,
                                                  aetx_sign:serialize_to_binary(SignedCreateTx)),
                    ws_send_tagged(ConnPid, <<"channels.update">>,
                                   #{signed_tx => EncSignedCreateTx}, Config)
            end
        end,
    %% sender initiates an update
    ws_send_tagged(StarterPid, <<"channels.update.new">>,
                   #{from => aeser_api_encoder:encode(account_pubkey, StarterPubkey),
                     to => aeser_api_encoder:encode(account_pubkey, AcknowledgerPubkey),
                     amount => Amount1}, Config),

    %% starter signs the new state

    %% acknowledger initiates an update too
    ws_send_tagged(AcknowledgerPid, <<"channels.update.new">>,
                   #{from => aeser_api_encoder:encode(account_pubkey, StarterPubkey),
                     to => aeser_api_encoder:encode(account_pubkey, AcknowledgerPubkey),
                     amount => Amount2}, Config),

    SignUpdate(StarterPid, StarterPrivkey),
    SignUpdate(AcknowledgerPid, AcknowledgerPrivkey),

    {ok, #{ <<"error_code">> := 2
          , <<"error_msg">> := <<"conflict">> }} = wait_for_channel_event(StarterPid, conflict, Config),
    {ok, #{ <<"error_code">> := 2
          , <<"error_msg">> := <<"conflict">> }} = wait_for_channel_event(AcknowledgerPid, conflict, Config),

    ok = ?WS:unregister_test_for_channel_events(IConnPid, [sign, conflict]),
    ok = ?WS:unregister_test_for_channel_events(RConnPid, [sign, conflict]),

    ok.

channel_update(Conns, Starter, Participants, Amount, Round, Config) ->
    channel_update(Conns, Starter, Participants, Amount, Round,
                   _TestErrors = true, Config).

channel_update(Conns, Starter, Participants, Amount, Round,
               TestErrors, Config) ->
    channel_update(Conns, Starter, Participants, Amount, Round,
                   TestErrors, Config, #{}).

channel_update(#{initiator := IConnPid, responder :=RConnPid},
               StarterRole,
               #{initiator := #{pub_key := IPubkey,
                                priv_key := IPrivkey},
                 responder := #{pub_key := RPubkey,
                                priv_key := RPrivkey}},
               Amount, _Round, TestErrors, Config, UpdateOpts0) ->
    true = undefined =/= process_info(IConnPid),
    true = undefined =/= process_info(RConnPid),
    {StarterPid, AcknowledgerPid, StarterPubkey, StarterPrivkey,
     AcknowledgerPubkey, AcknowledgerPrivkey} =
        case StarterRole of
            initiator ->
                {IConnPid, RConnPid, IPubkey, IPrivkey,
                                    RPubkey, RPrivkey};
            responder ->
                {RConnPid, IConnPid, RPubkey, RPrivkey,
                                    IPubkey, IPrivkey}
        end,
    IncludeMeta = proplists:get_bool(include_meta, Config),
    ok = ?WS:register_test_for_channel_events(IConnPid, [sign, info, update,
                                                         get, error]),
    ok = ?WS:register_test_for_channel_events(RConnPid, [sign, info, update,
                                                         error]),

    %% sender initiates an update
    GetBothBalances = fun(ConnPid) ->
                              sc_ws_get_both_balances(
                                ConnPid, StarterPubkey, AcknowledgerPubkey, Config)
                      end,
    {ok, {Ba0, Bb0} = Bal0} = GetBothBalances(IConnPid),
    ct:log("Balances before: ~p", [Bal0]),
    UpdateOpts1 =
        UpdateOpts0#{ from => aeser_api_encoder:encode(account_pubkey, StarterPubkey)
                    , to => aeser_api_encoder:encode(account_pubkey, AcknowledgerPubkey)
                    , amount => Amount },
    MetaStr = <<"meta 1">>,
    UpdateOpts = if IncludeMeta ->
                         UpdateOpts1#{ meta => [MetaStr] };
                    true ->
                         UpdateOpts1
                 end,
    if TestErrors ->
            ws_send_tagged(StarterPid, <<"channels.update.new">>,
                           UpdateOpts#{amount => <<"1">>}, Config),
            {ok, #{<<"reason">> := <<"not_a_number">>}} =
                wait_for_channel_event(StarterPid, error, Config),
            ws_send_tagged(StarterPid, <<"channels.update.new">>,
                           UpdateOpts#{from => <<"ABCDEF">>}, Config),
            {ok, #{<<"reason">> := <<"broken_encoding: accounts">>}} =
                wait_for_channel_event(StarterPid, error, Config),
            ws_send_tagged(StarterPid, <<"channels.update.new">>,
                           UpdateOpts#{to => <<"ABCDEF">>}, Config),
            {ok, #{<<"reason">> := <<"broken_encoding: accounts">>}} =
                wait_for_channel_event(StarterPid, error, Config),
            ws_send_tagged(StarterPid, <<"channels.update.new">>,
                           UpdateOpts#{meta => 17}, Config),
            {ok, #{<<"reason">> := <<"Invalid meta object">>}} =
                wait_for_channel_event(StarterPid, error, Config);
       true -> ok
    end,
    ws_send_tagged(StarterPid, <<"channels.update.new">>,
                   UpdateOpts, Config),

    %% starter signs the new state
    #{tx := UnsignedStateTx,
      updates := UpdatesS} = channel_sign_tx(StarterPubkey, StarterPid, StarterPrivkey, <<"channels.update">>, Config),
    ct:log("Unsigned state tx ~p", [UnsignedStateTx]),
    %% verify contents
    {channel_offchain_tx, _OffchainTx} = aetx:specialize_type(UnsignedStateTx),
    ok = verify_updates(UpdatesS, StarterPubkey, AcknowledgerPubkey, Amount, IncludeMeta, MetaStr),

    %% acknowledger signs the new state
    {ok, #{<<"event">> := <<"update">>}} = wait_for_channel_event(AcknowledgerPid, info, Config),
    #{tx := UnsignedStateTx,
      updates := UpdatesR} = channel_sign_tx(AcknowledgerPubkey, AcknowledgerPid, AcknowledgerPrivkey, <<"channels.update_ack">>, Config),
    {UpdatesR, UpdatesS} = {UpdatesS, UpdatesR},   % verify that they are identical

    {ok, #{<<"state">> := NewState}} = wait_for_channel_event(IConnPid, update, Config),
    {ok, #{<<"state">> := NewState}} = wait_for_channel_event(RConnPid, update, Config),
    {ok, SignedStateTxBin} = aeser_api_encoder:safe_decode(transaction, NewState),
    SignedStateTx = aetx_sign:deserialize_from_binary(SignedStateTxBin),

    %% validate it is co-signed
    {ok, Trees} = rpc(aec_chain, get_top_state, []),
    ok = rpc(aetx_sign, verify, [SignedStateTx, Trees, 1]), % RPC because of DB
    {UnsignedStateTx, _} = % same transaction that was signed
        {aetx_sign:innermost_tx(SignedStateTx), UnsignedStateTx},

    {ok, {Ba1, Bb1} = Bal1} = GetBothBalances(IConnPid),
    ct:log("Balances after: ~p", [Bal1]),
    Ba1 = Ba0 - Amount,
    Bb1 = Bb0 + Amount,

    {ok, #{ trees := StateTrees
          , signed_tx := StateSignedStateTx }} = sc_ws_get_state(IConnPid, Config),
    SignedStateTx = StateSignedStateTx,
    assert_trees_balance(StateTrees, StarterPubkey, Ba1),
    assert_trees_balance(StateTrees, AcknowledgerPubkey, Bb1),

    ok = ?WS:unregister_test_for_channel_events(IConnPid, [sign, info, update,
                                                           get, error]),
    ok = ?WS:unregister_test_for_channel_events(RConnPid, [sign, info, update,
                                                           error]),

    ok.

verify_updates(Updates, StarterPubkey, AcknowledgerPubkey, Amount, false, _) ->
    [Update] = Updates,
    Expected = aesc_offchain_update:op_transfer(
                 aeser_id:create(account, StarterPubkey),
                 aeser_id:create(account, AcknowledgerPubkey), Amount),
    ExpectedForClient = aesc_offchain_update:for_client(Expected),
    {ExpectedForClient, _} = {Update, ExpectedForClient},
    ok;
verify_updates(Updates, StarterPubkey, AcknowledgerPubkey, Amount, true, MetaStr) ->
    [Update, Meta] = Updates,
    ExpUpd = aesc_offchain_update:op_transfer(
               aeser_id:create(account, StarterPubkey),
               aeser_id:create(account, AcknowledgerPubkey), Amount),
    ExpMeta = aesc_offchain_update:op_meta(MetaStr),
    ExpUpdForClient = aesc_offchain_update:for_client(ExpUpd),
    ExpMetaForClient = aesc_offchain_update:for_client(ExpMeta),
    {ExpUpdForClient, _} = {Update, ExpUpdForClient},
    {ExpMetaForClient, _} = {Meta, ExpMetaForClient},
    ok.

channel_update_fail(#{initiator := IConnPid, responder :=RConnPid},
               StarterRole,
               #{initiator := #{pub_key := IPubkey},
                 responder := #{pub_key := RPubkey}},
               Amount, Config) ->
    {StarterPid, _AcknowledgerPid, StarterPubkey, AcknowledgerPubkey} =
        case StarterRole of
            initiator ->
                {IConnPid, RConnPid, IPubkey, RPubkey};
            responder ->
                {RConnPid, IConnPid, RPubkey, IPubkey}
        end,
    ok = ?WS:register_test_for_channel_event(StarterPid, error),

    %% sender initiates an update
    ws_send_tagged(StarterPid, <<"channels.update.new">>,
                   #{from => aeser_api_encoder:encode(account_pubkey, StarterPubkey),
                     to => aeser_api_encoder:encode(account_pubkey, AcknowledgerPubkey),
                     amount => Amount}, Config),

    {ok, _Payload}= Res = wait_for_channel_event(StarterPid, error, Config),


    ok = ?WS:unregister_test_for_channel_event(StarterPid, error),
    Res.

sc_ws_close_(ConfigList) ->
    %% We cannot simply close the ConnPid if we want to also bring down the fsm
    %% since the fsm may be configured to allow the client to disconnect/reconnect.
    #{initiator := IConnPid,
      responder := RConnPid} = proplists:get_value(channel_clients, ConfigList),
    Close = fun(Pid) ->
                    try ?WS:json_rpc_call(
                           Pid, #{ <<"method">> => <<"channels.system">>
                                 , <<"params">> => #{<<"action">> => <<"stop">>}})
                    catch
                        error:{connpid_died, Reason} when Reason == {error,closed}
                                                        ; Reason == normal ->
                            ok
                    end
            end,
    Close(IConnPid),
    Close(RConnPid),
    ok.

sc_ws_get_balance(ConnPid, PubKey, Config) ->
    Account = aeser_api_encoder:encode(account_pubkey, PubKey),
    {ok, Res} = query_balances(ConnPid, [Account], Config),
    [#{<<"account">> := Account, <<"balance">> := B}] = Res,
    {ok, B}.

sc_ws_get_both_balances(ConnPid, PubKeyI, PubKeyR, Config) ->
    AccountI = aeser_api_encoder:encode(account_pubkey, PubKeyI),
    AccountR = aeser_api_encoder:encode(account_pubkey, PubKeyR),
    {ok, Res} = query_balances(ConnPid, [AccountI, AccountR], Config),
    [#{<<"account">> := AccountI, <<"balance">> := BI},
     #{<<"account">> := AccountR, <<"balance">> := BR}] = Res,
    {ok, {BI, BR}}.

query_balances(ConnPid, Accounts, Config) ->
    query_balances_(ConnPid, Accounts, sc_ws_protocol(Config)).

query_balances_(ConnPid, Accounts, <<"json-rpc">>) ->
    {ok, ?WS:json_rpc_call(
            ConnPid, #{ <<"method">> => <<"channels.get.balances">>
                      , <<"params">> => #{<<"accounts">> => Accounts} })}.

request_slash(ConnPid) ->
    {ok, ?WS:json_rpc_call(
            ConnPid, #{ <<"method">> => <<"channels.slash">> })}.

sc_ws_get_state(ConnPid, Config) ->
    {ok, Res} = query_state(ConnPid, Config),
    #{ <<"trees">> := EncodedTrees
     , <<"calls">> := EncodedCalls
     , <<"signed_tx">> := EncodedSignedTx
     , <<"half_signed_tx">> := EncodedHalfSignedTx
     } = Res,
    {ok, STrees} = aeser_api_encoder:safe_decode(state_trees, EncodedTrees),
    Trees = aec_trees:deserialize_from_binary_without_backend(STrees),
    {ok, SCalls} = aeser_api_encoder:safe_decode(call_state_tree, EncodedCalls),
    Calls = aect_call_state_tree:from_binary_without_backend(SCalls),
    {ok, #{ trees => Trees
          , calls => Calls
          , signed_tx => decode_signed_tx(EncodedSignedTx)
          , half_signed_tx => decode_signed_tx(EncodedHalfSignedTx)}}.

decode_signed_tx(<<>>) ->
    no_tx;
decode_signed_tx(EncodedSignedTx) ->
    {ok, SSignedTx} = aeser_api_encoder:safe_decode(transaction, EncodedSignedTx),
    aetx_sign:deserialize_from_binary(SSignedTx).

query_state(ConnPid, Config) ->
    query_state_(ConnPid, sc_ws_protocol(Config)).

query_state_(ConnPid, <<"json-rpc">>) ->
    {ok, ?WS:json_rpc_call(
        ConnPid, #{ <<"method">> => <<"channels.get.offchain_state">>
                  , <<"params">> => #{} })}.

sc_ws_get_contract_assert_equal(ConnPid1, ConnPid2, Pubkey, Config) ->
    ContractState = sc_ws_get_contract(ConnPid1, Pubkey, Config),
    ContractState = sc_ws_get_contract(ConnPid2, Pubkey, Config),
    ContractState.

sc_ws_get_contract(ConnPid, Pubkey, Config) ->
    PubkeyE = aeser_api_encoder:encode(contract_pubkey, Pubkey),
    {ok, #{<<"contract">> := ContractE,
           <<"contract_state">> := ContractStateE }} = query_contract(ConnPid, PubkeyE, Config),
    #{ <<"id">>          := IdE
    , <<"owner_id">>     := OwnerIdE
    , <<"vm_version">>   := VMVersion
    , <<"abi_version">>  := ABIVersion
    , <<"active">>       := Active
    , <<"referrer_ids">> := ReferrerIdsE
    , <<"deposit">>      := Deposit
    } = ContractE,
    {ok, Id} = aeser_api_encoder:safe_decode({id_hash, [contract_pubkey]}, IdE),
    {ok, OwnerId} = aeser_api_encoder:safe_decode({id_hash, [account_pubkey]}, OwnerIdE),
    ReferrerIds = [ RId || {ok, RId} <- [aeser_api_encoder:safe_decode({id_hash, [contract_pubkey]}, RId) || RId <- ReferrerIdsE]],
    ContractState = maps:from_list([
        {Key, Val} || {{ok, Key}, {ok, Val}}
        <- [ {aeser_api_encoder:safe_decode(contract_store_key, Key),
              aeser_api_encoder:safe_decode(contract_store_value, Val)} || {Key, Val} <- maps:to_list(ContractStateE) ]
    ]),
    #{ id => Id
     , owner_id => OwnerId
     , vm_version => VMVersion
     , abi_version => ABIVersion
     , active => Active
     , referrer_ids => ReferrerIds
     , deposit => Deposit
     , state => ContractState
    }.

query_contract(ConnPid, Pubkey, Config) ->
    query_contract_(ConnPid, Pubkey, sc_ws_protocol(Config)).

query_contract_(ConnPid, Pubkey, <<"json-rpc">>) ->
    {ok, ?WS:json_rpc_call(
        ConnPid, #{ <<"method">> => <<"channels.get.contract">>
                  , <<"params">> => #{<<"pubkey">> => Pubkey}})}.

sc_ws_close_mutual_(Config, Closer) when Closer =:= initiator
                                 orelse Closer =:= responder ->
    ct:log("ConfigList = ~p", [Config]),
    #{initiator := #{pub_key := IPubkey,
                    priv_key := IPrivkey},
      responder := #{pub_key := RPubkey,
                    priv_key := RPrivkey}} = proplists:get_value(participants,
                                                                 Config),
    {IStartB, RStartB} = channel_participants_balances(IPubkey, RPubkey),
    #{initiator := IConnPid,
      responder := RConnPid} = proplists:get_value(channel_clients, Config),
    ok = ?WS:register_test_for_channel_events(IConnPid, [sign, info, on_chain_tx]),
    ok = ?WS:register_test_for_channel_events(RConnPid, [sign, info, on_chain_tx]),


    CloseMutual =
        fun(CloserPubkey, CloserConn, CloserPrivkey, OtherPubkey, OtherConn, OtherPrivkey) ->
                ws_send_tagged(CloserConn, <<"channels.shutdown">>, #{}, Config),

                #{tx := ShTx,
                  updates := Updates} = channel_sign_tx(CloserPubkey, CloserConn, CloserPrivkey, <<"channels.shutdown_sign">>, Config),
                #{tx := ShTx,
                  updates := Updates} = channel_sign_tx(OtherPubkey, OtherConn, OtherPrivkey, <<"channels.shutdown_sign_ack">>, Config),
            ShTx
        end,
    ShutdownTx =
        case Closer of
            initiator -> CloseMutual(IPubkey, IConnPid, IPrivkey, RPubkey, RConnPid, RPrivkey);
            responder -> CloseMutual(RPubkey, RConnPid, RPrivkey, IPubkey, IConnPid, IPrivkey)
        end,

    {ok, #{<<"tx">> := EncodedSignedMutualTx}} = wait_for_channel_event(IConnPid, on_chain_tx, Config),
    {ok, #{<<"tx">> := EncodedSignedMutualTx}} = wait_for_channel_event(RConnPid, on_chain_tx, Config),
    ?PEEK_MSGQ,
    {ok, SSignedMutualTx} = aeser_api_encoder:safe_decode(transaction, EncodedSignedMutualTx),
    SignedMutualTx = aetx_sign:deserialize_from_binary(SSignedMutualTx),
    %% same transaction
    ShutdownTx = aetx_sign:tx(SignedMutualTx),
    ?PEEK_MSGQ,
    {channel_close_mutual_tx, MutualTx} = aetx:specialize_type(ShutdownTx),

    {ok, #{<<"event">> := <<"closing">>}} = wait_for_channel_event(IConnPid, info, Config),
    {ok, #{<<"event">> := <<"closing">>}} = wait_for_channel_event(RConnPid, info, Config),

    ok = wait_for_signed_transaction_in_pool(SignedMutualTx),

    assert_balance(IPubkey, IStartB),
    assert_balance(RPubkey, RStartB),

    ok = wait_for_signed_transaction_in_block(SignedMutualTx),

    IChange = aesc_close_mutual_tx:initiator_amount_final(MutualTx),
    RChange = aesc_close_mutual_tx:responder_amount_final(MutualTx),

    assert_balance(IPubkey, IStartB + IChange),
    assert_balance(RPubkey, RStartB + RChange),

    % ensure tx is not hanging in mempool
    {ok, 200, #{<<"transactions">> := []}} = get_pending_transactions(),
    ok.

sc_ws_close_solo_(Config, Closer) when Closer =:= initiator;
                                       Closer =:= responder ->
    ?PEEK_MSGQ,
    ct:log("ConfigList = ~p", [Config]),
    #{initiator := #{pub_key  := IPubKey,
                     priv_key := IPrivKey},
      responder := #{pub_key  := RPubKey,
                     priv_key := RPrivKey}} = proplists:get_value(participants,
                                                                      Config),
    {_IStartB, _RStartB} = channel_participants_balances(IPubKey, RPubKey),
    #{initiator := IConnPid,
      responder := RConnPid} = Conns
        = proplists:get_value(channel_clients, Config),
    ok = ?WS:register_test_for_channel_events(IConnPid, [info]),
    ok = ?WS:register_test_for_channel_events(RConnPid, [info]),

    CloseSolo =
        fun(CloserConn, CloserPrivKey) ->
                ws_send_tagged(CloserConn, <<"channels.close_solo">>,
                               #{}, Config),
                {ok, CSTx} = sign_tx(CloserConn, <<"close_solo_sign">>,
                                     <<"channels.close_solo_sign">>,
                                     CloserPrivKey, Config),
                CSTx
        end,
    CloseSoloTx = case Closer of
                      initiator -> CloseSolo(IConnPid, IPrivKey);
                      responder -> CloseSolo(RConnPid, RPrivKey)
                  end,
    ?PEEK_MSGQ,
    {ok, [ #{<<"tx">> := EncodedSignedSoloTx}
         , #{<<"tx">> := EncodedSignedSoloTx} ]} =
        wait_for_onchain_tx_events(
          Conns, #{},
          fun() ->
                  ok = wait_for_signed_transaction_in_block(CloseSoloTx)
          end, Config),
    ?PEEK_MSGQ,
    {ok, SSignedSoloTx} = aeser_api_encoder:safe_decode(transaction, EncodedSignedSoloTx),
    SignedSoloTx = aetx_sign:deserialize_from_binary(SSignedSoloTx),
    SoloTx = aetx_sign:tx(SignedSoloTx),
    {channel_close_solo_tx, _TxI} = aetx:specialize_type(SoloTx),

    ct:log("Close_solo tx verified", []),

    {ok, 200, #{<<"transactions">> := []}} = get_pending_transactions(),
    ?PEEK_MSGQ,
    settle_(Config, Closer),

    ok.

settle_(Config, Closer) when Closer =:= initiator;
                             Closer =:= responder ->
    #{initiator := #{priv_key := IPrivKey},
      responder := #{priv_key := RPrivKey}} =
          proplists:get_value(participants, Config),
    #{initiator := IConnPid,
      responder := RConnPid} = proplists:get_value(channel_clients, Config),
    {ConnPid, PrivKey} = case Closer of
                             initiator -> {RConnPid, RPrivKey};
                             responder -> {IConnPid, IPrivKey}
                         end,
    ws_send_tagged(ConnPid, <<"channels.settle">>, #{}, Config),

    {ok, SettleTx} = sign_tx(ConnPid, <<"settle_sign">>,
                             <<"channels.settle_sign">>, PrivKey, Config),

    ok = wait_for_signed_transaction_in_block(SettleTx),
    ?PEEK_MSGQ,
    aecore_suite_utils:mine_blocks(aecore_suite_utils:node_name(?NODE), 15),
    ?CHECK_INFO(20),
    ok.

sc_ws_leave_(Config) ->
    ResponderLeaves = proplists:get_value(responder_leaves, Config, true),
    #{initiator := IConnPid,
      responder := RConnPid} = proplists:get_value(channel_clients, Config),
    ok = ?WS:register_test_for_channel_events(IConnPid, [leave, info]),
    ok = ?WS:register_test_for_channel_events(RConnPid, [leave, info]),
    ok = ?WS:register_test_for_events(IConnPid, websocket, [closed]),
    ok = ?WS:register_test_for_events(RConnPid, websocket, [closed]),
    %%
    ok = ws_send_tagged(IConnPid, <<"channels.leave">>, #{}, Config),
    %%
    {ok, #{id := IDi, state := StI}} = wait_for_channel_leave_msg(IConnPid, Config),
    {ok, #{id := IDr, state := StR}} = wait_for_channel_leave_msg(RConnPid, Config),
    {IDi, IDr} = {IDr, IDi},
    {StI, StR} = {StR, StI},
    {ok, #{<<"event">> := <<"died">>}} = wait_for_channel_event(IConnPid, info, Config),
    if ResponderLeaves ->
            {ok, #{<<"event">> := <<"died">>}} = wait_for_channel_event(RConnPid, info, Config);
       true ->
            {ok, #{<<"event">> := <<"peer_disconnected">>}}
                = wait_for_channel_event(RConnPid, info, Config)
    end,
    ok = ?WS:wait_for_event(IConnPid, websocket, closed),
    if ResponderLeaves ->
            ok = ?WS:wait_for_event(RConnPid, websocket, closed);
       true ->
            %% RConnPid remains. Need to unregister events
            ok = ?WS:unregister_test_for_channel_events(RConnPid, [leave, info]),
            ok = ?WS:unregister_test_for_events(RConnPid, websocket, [closed]),
            ok
    end,
    %%
    Options = proplists:get_value(channel_options, Config),
    Port = maps:get(port, Options),
    RPort = if ResponderLeaves ->
                    Port+1;     % new port
               true ->
                    Port        % same port as before
            end,
    ReestablishOptions = #{ existing_channel_id => IDi
                          , offchain_tx => StI
                          , port => RPort
                          , protocol => maps:get(protocol, Options)
                          , state_password => maps:get(state_password, Options)},
    ReestablishOptions.


sc_ws_reestablish_(ReestablishOptions, Config) ->
    ct:log("ReestablishOptions = ~p~n"
           "Config = ~p", [ReestablishOptions, Config]),
    ResponderLeaves = proplists:get_value(responder_leaves, Config, true),
    RrConnPid
        = if ResponderLeaves ->
                  {ok, RrCP} = channel_ws_start(responder, ReestablishOptions, Config),
                  RrCP;
             true ->
                  %% responder still running
                  #{responder := RCP} = proplists:get_value(channel_clients, Config),
                  RCP
    end,
    {ok, IrConnPid} = channel_ws_start(initiator, maps:put(
                                                    host, <<"localhost">>,
                                                    ReestablishOptions), Config),
    Config1 = lists:keystore(channel_clients, 1, Config,
                             {channel_clients, #{ initiator => IrConnPid
                                                , responder => RrConnPid}}),
    ok = await_reestablish_reports(Config1),
    Config1.

await_reestablish_reports(Config) ->
    ResponderLeaves = proplists:get_value(responder_leaves, Config, true),
    #{initiator := IConnPid, responder := RConnPid}
        = proplists:get_value(channel_clients, Config),
    ok = ?WS:register_test_for_channel_events(RConnPid, [info, update]),
    ok = ?WS:register_test_for_channel_events(IConnPid, [info, update]),
    {ok, #{<<"event">> := <<"channel_reestablished">>}} =
        wait_for_channel_event(IConnPid, info, Config),
    {ok, #{<<"event">> := <<"channel_reestablished">>}} =
        wait_for_channel_event(RConnPid, info, Config),
    {ok, #{<<"event">> := <<"open">>}} =
        wait_for_channel_event(IConnPid, info, Config),
    {ok, #{<<"event">> := <<"open">>}} =
        wait_for_channel_event(RConnPid, info, Config),
    {ok, #{<<"state">> := NewState}} = wait_for_channel_event(IConnPid, update, Config),
    if ResponderLeaves ->
            {ok, #{<<"state">> := NewState}} = wait_for_channel_event(RConnPid, update, Config);
       true ->
            %% Responder doesn't issue a new update report, since its state didn't change
            ok
    end,
    ok = ?WS:unregister_test_for_channel_events(RConnPid, [info, update]),
    ok = ?WS:unregister_test_for_channel_events(IConnPid, [info, update]),
    ?CHECK_INFO(20),
    ok.

sc_ws_deposit_(Config, Origin, XOpts) when Origin =:= initiator
                                    orelse Origin =:= responder ->
    Participants= proplists:get_value(participants, Config),
    Clients = proplists:get_value(channel_clients, Config),
    {SenderRole, AckRole} =
        case Origin of
            initiator -> {initiator, responder};
            responder -> {responder, initiator}
        end,
    #{pub_key := SenderPubkey,
      priv_key:= SenderPrivkey} = maps:get(SenderRole, Participants),
    #{pub_key := AckPubkey,
      priv_key:= AckPrivkey} = maps:get(AckRole, Participants),
    SenderConnPid = maps:get(SenderRole, Clients),
    AckConnPid = maps:get(AckRole, Clients),
    {SStartB, AStartB} = channel_participants_balances(SenderPubkey, AckPubkey),
    ok = ?WS:register_test_for_channel_events(SenderConnPid, [sign, info, on_chain_tx,
                                                              error]),
    ok = ?WS:register_test_for_channel_events(AckConnPid, [sign, info, on_chain_tx,
                                                           error]),
    make_two_gen_messages_volleys(SenderConnPid, SenderPubkey, AckConnPid,
                                  AckPubkey, Config),
    ws_send_tagged(SenderConnPid, <<"channels.deposit">>, #{amount => <<"2">>}, Config),
    {ok, #{<<"reason">> := <<"not_a_number">>}} =
        wait_for_channel_event(SenderConnPid, error, Config),
    make_two_gen_messages_volleys(SenderConnPid, SenderPubkey, AckConnPid,
                                  AckPubkey, Config),
    ws_send_tagged(SenderConnPid, <<"channels.deposit">>, XOpts#{amount => 2}, Config),
    #{tx := UnsignedStateTx,
      updates := Updates} = channel_sign_tx(SenderPubkey, SenderConnPid, SenderPrivkey, <<"channels.deposit_tx">>, Config),
    {ok, #{<<"event">> := <<"deposit_created">>}} = wait_for_channel_event(AckConnPid, info, Config),
    #{tx := UnsignedStateTx,
      updates := Updates} = channel_sign_tx(AckPubkey, AckConnPid, AckPrivkey, <<"channels.deposit_ack">>, Config),
    ct:log("Unsigned state tx ~p", [UnsignedStateTx]),
    {ok, #{<<"tx">> := EncodedSignedDepositTx} = E1} = wait_for_channel_event(SenderConnPid, on_chain_tx, Config),
    make_two_gen_messages_volleys(SenderConnPid, SenderPubkey, AckConnPid,
                                  AckPubkey, Config),
    ok = match_info(E1, #{<<"info">> => <<"deposit_signed">>}),
    {ok, #{<<"tx">> := EncodedSignedDepositTx} = E2} = wait_for_channel_event(AckConnPid, on_chain_tx, Config),
    ok = match_info(E2, #{<<"info">> => <<"deposit_created">>}),

    {ok, SSignedDepositTx} = aeser_api_encoder:safe_decode(transaction,
                                                     EncodedSignedDepositTx),
    SignedDepositTx = aetx_sign:deserialize_from_binary(SSignedDepositTx),
    ok = wait_for_signed_transaction_in_block(SignedDepositTx),

    {ok, #{<<"tx">> := EncodedSignedWTx} = Cc1} = wait_for_channel_event(SenderConnPid, on_chain_tx, Config),
    ok = match_info(Cc1, #{<<"info">> => <<"channel_changed">>}),
    {ok, #{<<"tx">> := EncodedSignedWTx} = Cc2} = wait_for_channel_event(AckConnPid, on_chain_tx, Config),
    ok = match_info(Cc2, #{<<"info">> => <<"channel_changed">>}),

    % assert acknowledger balance have not changed
    {SStartB1, AStartB} = channel_participants_balances(SenderPubkey, AckPubkey),
    % assert sender balance has changed
    Fee = aetx:fee(aetx_sign:tx(SignedDepositTx)),
    {SStartB1, _, _} = {SStartB - 2 - Fee, SStartB1, SStartB},

    aecore_suite_utils:mine_blocks(aecore_suite_utils:node_name(?NODE),
                                   ?DEFAULT_MIN_DEPTH),
    {ok, #{<<"event">> := <<"own_deposit_locked">>}} = wait_for_channel_event(SenderConnPid, info, Config),
    {ok, #{<<"event">> := <<"own_deposit_locked">>}} = wait_for_channel_event(AckConnPid, info, Config),

    {ok, #{<<"event">> := <<"deposit_locked">>}} = wait_for_channel_event(SenderConnPid, info, Config),
    {ok, #{<<"event">> := <<"deposit_locked">>}} = wait_for_channel_event(AckConnPid, info, Config),
    ok = ?WS:unregister_test_for_channel_events(SenderConnPid, [sign, info, on_chain_tx,
                                                                error]),
    ok = ?WS:unregister_test_for_channel_events(AckConnPid, [sign, info, on_chain_tx,
                                                             error]),
    ok.

sc_ws_withdraw_(Config, Origin, XOpts) when Origin =:= initiator
                                     orelse Origin =:= responder ->
    ct:log("withdraw test, Origin == ~p", [Origin]),
    Participants = proplists:get_value(participants, Config),
    Clients = proplists:get_value(channel_clients, Config),
    {SenderRole, AckRole} =
        case Origin of
            initiator -> {initiator, responder};
            responder -> {responder, initiator}
        end,
    #{pub_key := SenderPubkey,
      priv_key:= SenderPrivkey} = maps:get(SenderRole, Participants),
    #{pub_key := AckPubkey,
      priv_key:= AckPrivkey} = maps:get(AckRole, Participants),
    SenderConnPid = maps:get(SenderRole, Clients),
    AckConnPid = maps:get(AckRole, Clients),
    {SStartB, AStartB} = channel_participants_balances(SenderPubkey, AckPubkey),
    ok = ?WS:register_test_for_channel_events(SenderConnPid, [sign, info, on_chain_tx,
                                                              error]),
    ok = ?WS:register_test_for_channel_events(AckConnPid, [sign, info, on_chain_tx,
                                                           error]),
    make_two_gen_messages_volleys(SenderConnPid, SenderPubkey, AckConnPid,
                                  AckPubkey, Config),
    ws_send_tagged(SenderConnPid, <<"channels.withdraw">>, #{amount => <<"2">>}, Config),
    {ok, #{<<"reason">> := <<"not_a_number">>}} =
        wait_for_channel_event(SenderConnPid, error, Config),
    make_two_gen_messages_volleys(SenderConnPid, SenderPubkey, AckConnPid,
                                  AckPubkey, Config),
    ws_send_tagged(SenderConnPid, <<"channels.withdraw">>, XOpts#{amount => 2}, Config),
    #{tx := UnsignedStateTx,
      updates := Updates} = channel_sign_tx(SenderPubkey, SenderConnPid, SenderPrivkey, <<"channels.withdraw_tx">>, Config),
    {ok, #{<<"event">> := <<"withdraw_created">>}} = wait_for_channel_event(AckConnPid, info, Config),
    #{tx := UnsignedStateTx,
      updates := Updates} = channel_sign_tx(AckPubkey, AckConnPid, AckPrivkey, <<"channels.withdraw_ack">>, Config),
    ct:log("Unsigned state tx ~p", [UnsignedStateTx]),
    {ok, #{<<"tx">> := EncodedSignedWTx} = E1} = wait_for_channel_event(SenderConnPid, on_chain_tx, Config),
    make_two_gen_messages_volleys(SenderConnPid, SenderPubkey, AckConnPid,
                                  AckPubkey, Config),
    ok = match_info(E1, #{<<"info">> => <<"withdraw_signed">>}),
    {ok, #{<<"tx">> := EncodedSignedWTx} = E2} = wait_for_channel_event(AckConnPid, on_chain_tx, Config),
    ok = match_info(E2, #{<<"info">> => <<"withdraw_created">>}),

    ct:log("Got on_chain_tx from both"),

    {ok, SSignedWTx} = aeser_api_encoder:safe_decode(transaction, EncodedSignedWTx),
    SignedWTx = aetx_sign:deserialize_from_binary(SSignedWTx),
    ok = wait_for_signed_transaction_in_block(SignedWTx),

    ct:log("Found signed transaction in block"),

    {ok, #{<<"tx">> := EncodedSignedWTx} = Cc1} = wait_for_channel_event(SenderConnPid, on_chain_tx, Config),
    ok = match_info(Cc1, #{<<"info">> => <<"channel_changed">>}),
    {ok, #{<<"tx">> := EncodedSignedWTx} = Cc2} = wait_for_channel_event(AckConnPid, on_chain_tx, Config),
    ok = match_info(Cc2, #{<<"info">> => <<"channel_changed">>}),

    % assert acknowledger balance have not changed
    {SStartB1, AStartB} = channel_participants_balances(SenderPubkey, AckPubkey),
    % assert sender balance has changed
    Fee = aetx:fee(aetx_sign:tx(SignedWTx)),
    {SStartB1, _, _} = {SStartB + 2 - Fee, SStartB1, SStartB},

    aecore_suite_utils:mine_blocks(aecore_suite_utils:node_name(?NODE),
                                   ?DEFAULT_MIN_DEPTH, #{strictly_follow_top => true}),
    {ok, #{<<"event">> := <<"own_withdraw_locked">>}} = wait_for_channel_event(SenderConnPid, info, Config),
    {ok, #{<<"event">> := <<"own_withdraw_locked">>}} = wait_for_channel_event(AckConnPid, info, Config),

    ct:log("own_withdraw_locked from both"),

    {ok, #{<<"event">> := <<"withdraw_locked">>}} = wait_for_channel_event(SenderConnPid, info, Config),
    {ok, #{<<"event">> := <<"withdraw_locked">>}} = wait_for_channel_event(AckConnPid, info, Config),

    ct:log("withdraw_locked from both"),

    ok = ?WS:unregister_test_for_channel_events(SenderConnPid, [sign, info, on_chain_tx,
                                                                error]),
    ok = ?WS:unregister_test_for_channel_events(AckConnPid, [sign, info, on_chain_tx,
                                                            error]),
    ct:log("sequence successful", []),
    ok.

sc_ws_contracts(Config) ->
    lists:foreach(
        fun({Owner, TestName}) ->
            sc_ws_contract_(Config, TestName, Owner)
        end,
        [{Owner, Test} || Owner <- [initiator, responder],
                          Test  <- [identity, counter, spend_test]]),
    ok.

sc_ws_oracle_contract(Config) ->
    [sc_ws_contract_generic_(Role, ContractSource, fun sc_ws_oracle_contract_/9, Config, [])
        || Role <- [initiator, responder],
           ContractSource <- [offchain]], % Oracle contract requires an oracle to be created so we skip onchain check
    ok.

sc_ws_nameservice_contract(Config) ->
    [sc_ws_contract_generic_(Role, ContractSource, fun sc_ws_nameservice_contract_/9, Config,
                            [])
        || Role <- [initiator, responder], ContractSource <- [offchain]],
    ok.

sc_ws_environment_contract(Config) ->
    [sc_ws_contract_generic_(Role, ContractSource, fun sc_ws_environment_contract_/9, Config,
                            [])
        || Role <- [initiator, responder], ContractSource <- [offchain]],
    ok.

sc_ws_remote_call_contract(Config) ->
    [sc_ws_contract_generic_(Role, ContractSource, fun sc_ws_remote_call_contract_/9, Config,
                            [])
        || Role <- [initiator, responder], ContractSource <- [offchain]],
    ok.

sc_ws_remote_call_contract_refering_onchain_data(Config) ->
    [sc_ws_contract_generic_(Role, ContractSource, fun sc_ws_remote_call_contract_refering_onchain_data_/9, Config,
                            [])
        || Role <- [initiator, responder], ContractSource <- [offchain]],
    ok.

random_unused_name() ->
    random_unused_name(_Attempts = 10).

random_unused_name(Attempts) when Attempts < 1->
    {error, exhausted};
random_unused_name(Attempts) ->
    Size = 10,
    RandStr = base58:binary_to_base58(crypto:strong_rand_bytes(Size)),
    Name = aens_test_utils:fullname(list_to_binary(RandStr)),
    case get_names_entry_by_name_sut(Name) of
        {ok, 404, _Error} -> Name; % name not used yet
        _ -> random_unused_name(Attempts - 1)
    end.

sc_ws_contract_generic_(Origin, ContractSource, Fun, Config, Opts) ->
    %% get the infrastructure for users going
    Participants = proplists:get_value(participants, Config),
    Clients = proplists:get_value(channel_clients, Config),
    {SenderRole, AckRole} =
        case Origin of
            initiator -> {initiator, responder};
            responder -> {responder, initiator}
        end,
    #{pub_key := SenderPubkey,
      priv_key:= SenderPrivkey} = maps:get(SenderRole, Participants),
    #{pub_key := AckPubkey,
      priv_key:= AckPrivkey} = maps:get(AckRole, Participants),
    SenderConnPid = maps:get(SenderRole, Clients),
    AckConnPid = maps:get(AckRole, Clients),
    ok = ?WS:register_test_for_channel_events(SenderConnPid, [sign, info, get, error]),
    ok = ?WS:register_test_for_channel_events(AckConnPid, [sign, info, get, error]),
    SenderConnPid = maps:get(SenderRole, Clients),
    AckConnPid = maps:get(AckRole, Clients),
    %% helper lambda for update
    GetVolley =
        fun(Actor) ->
            case Actor =:= Origin of
                true ->
                    {fun() -> update_volley_(SenderPubkey, SenderConnPid, SenderPrivkey,
                                             AckPubkey, AckConnPid, AckPrivkey, Config) end,
                     SenderConnPid, SenderPubkey};
                false ->
                    {fun() -> update_volley_(AckPubkey, AckConnPid, AckPrivkey,
                                             SenderPubkey, SenderConnPid, SenderPrivkey, Config) end,
                     AckConnPid, AckPubkey}
            end
        end,

    GetPubkeys =
        fun(Role) ->
            case Origin =:= Role of
                true  -> {SenderPubkey, AckPubkey};
                false -> {AckPubkey, SenderPubkey}
            end
        end,

    CreateContract =
        case ContractSource of
            offchain ->
                fun(Owner, EncodedCode, EncodedInitData, Deposit) ->
                    {CreateVolley, OwnerConnPid, OwnerPubKey} = GetVolley(Owner),
                    NewContractOpts =
                        #{vm_version  => aect_test_utils:vm_version(),
                          abi_version => aect_test_utils:abi_version(),
                          deposit     => Deposit,
                          code        => EncodedCode,
                          call_data   => EncodedInitData},
                    % incorrect calls
                    ws_send_tagged(OwnerConnPid, <<"channels.update.new_contract">>,
                        NewContractOpts#{deposit => <<"1">>}, Config),
                    {ok, #{<<"reason">> := <<"not_a_number">>}} =
                        wait_for_channel_event(OwnerConnPid, error, Config),

                    ws_send_tagged(OwnerConnPid, <<"channels.update.new_contract">>,
                        NewContractOpts#{vm_version => <<"1">>}, Config),
                    {ok, #{<<"reason">> := <<"not_a_number">>}} =
                        wait_for_channel_event(OwnerConnPid, error, Config),

                    ws_send_tagged(OwnerConnPid, <<"channels.update.new_contract">>,
                        NewContractOpts#{abi_version => <<"1">>}, Config),
                    {ok, #{<<"reason">> := <<"not_a_number">>}} =
                        wait_for_channel_event(OwnerConnPid, error, Config),
                    % correct call
                    ws_send_tagged(OwnerConnPid, <<"channels.update.new_contract">>,
                        NewContractOpts, Config),

                    #{tx := UnsignedStateTx, updates := _Updates} = CreateVolley(),
                    contract_id_from_create_update(OwnerPubKey, UnsignedStateTx)
                end
        end,


    Actors = [{R, GetPubkeys(R)} || R <- [initiator, responder]],
    [Fun(Owner, GetVolley, CreateContract, SenderConnPid,
         AckConnPid, OwnerPubkey, OtherPubkey, Opts, Config)
        || {Owner, {OwnerPubkey, OtherPubkey}} <- Actors],
    ok = ?WS:unregister_test_for_channel_events(SenderConnPid, [sign, info, get, error]),
    ok = ?WS:unregister_test_for_channel_events(AckConnPid, [sign, info, get, error]),
    ok.

sc_ws_oracle_contract_(Owner, GetVolley, CreateContract, ConnPid1, ConnPid2,
                       OwnerPubkey, OtherPubkey, _Opts, Config) ->
    %% Register an oracle. It will be used in an off-chain contract
    %% Oracle ask itself a question and answers it
    {OraclePubkey, OraclePrivkey} = ?CAROL,
    ok = initialize_account(2000000 * aec_test_utils:min_gas_price(), ?CAROL),

    SophiaStringType =
        case aect_test_utils:backend() of
            aevm -> aeb_heap:to_binary(string, 0);
            fate -> iolist_to_binary(aeb_fate_encoding:serialize_type(string))
        end,
    SophiaString =
        fun(S0) ->
            S = list_to_binary(tl(lists:droplast(S0))),
            case aect_test_utils:backend() of
                aevm -> aeb_heap:to_binary(S, 0);
                fate -> aeb_fate_encoding:serialize(S)
            end
        end,
    QueryFee = 3,
    OracleTTL = 20,
    QueryTTL = 5,
    ResponseTTL = 5,
    Question = "\"Fill me in with something reasonable\"",
    register_oracle(OraclePubkey, OraclePrivkey,
                    #{query_format    => SophiaStringType,
                      response_format => SophiaStringType,
                      query_fee       => QueryFee,
                      query_ttl       => QueryTTL,
                      abi_version     => aect_test_utils:abi_version(),
                      oracle_ttl      => {delta, OracleTTL}
                     }),
    OracleQuerySequence =
        fun(Q0, R0) ->
            Q = SophiaString(Q0),
            R = SophiaString(R0),
            QueryId = query_oracle(OraclePubkey, OraclePrivkey, %oracle asks oracle
                                   OraclePubkey,
                                   #{query        => Q,
                                     query_ttl    => {delta, QueryTTL - 1},
                                     response_ttl => {delta, ResponseTTL}}),
            respond_oracle(OraclePubkey, OraclePrivkey, QueryId,
                           R, #{response_ttl => {delta, ResponseTTL}}),
            QueryId
        end,

    EncodedCode = contract_byte_code("channel_on_chain_contract_oracle"),
    {ok, EncodedInitData} = encode_call_data(channel_on_chain_contract_oracle,
                              "init", [aeser_api_encoder:encode(oracle_pubkey, OraclePubkey), Question]),

    ContractPubKey = CreateContract(Owner, EncodedCode, EncodedInitData, 10),

    ContractId = aeser_id:create(contract, ContractPubKey),
    OwnerId = aeser_id:create(account, OwnerPubkey),
    ExpectedABIVersion = aect_test_utils:abi_version(),
    #{ active := true
     , abi_version := ExpectedABIVersion
     , deposit := 10
     , id := ContractId
     , owner_id := OwnerId
     , referrer_ids := []
     } = sc_ws_get_contract_assert_equal(ConnPid1, ConnPid2, ContractPubKey, Config),

    CallContract =
        fun(Who, Fun, Args, _ReturnType, Result) ->
            {UpdateVolley, UpdaterConnPid, _UpdaterPubKey} = GetVolley(Who),
            TopHash = aecore_suite_utils:get_key_hash_by_delta(dev1, 0),
            Hash = aeser_api_encoder:encode(key_block_hash, TopHash),
            R0 = dry_call_a_contract(Fun, Args, ContractPubKey,
                                     channel_on_chain_contract_oracle, UpdaterConnPid,
                                     0, Config, #{block_hash => Hash}),
            #{tx := Tx, updates := Updates} =
                call_a_contract(Fun, Args, ContractPubKey, channel_on_chain_contract_oracle,
                                UpdaterConnPid, UpdateVolley,
                                0, Config, #{block_hash => Hash}),
            R =
                ws_get_decoded_result(ConnPid1, ConnPid2, channel_on_chain_contract_oracle,
                                      Fun, Updates, Tx, Config),
            {R, R} = {R0, R},
            {R, R} = {Result, R}

        end,
    [CallContract(Who, "place_bet", [Bet],
                  <<"string">>, <<"ok">>)
        || {Who, Bet} <- [{initiator, "\"I win\""},
                          {responder, "\"no, I win\""}]],
    #{ active := true
     , abi_version := ExpectedABIVersion
     , deposit := 10
     , id := ContractId
     , owner_id := OwnerId
     , referrer_ids := []
     , state := _State2
     } = sc_ws_get_contract_assert_equal(ConnPid1, ConnPid2, ContractPubKey, Config),
    %% initiator places a bet and then nobody can overwrite it
    ParkedAnswer = "\"I claim this\"",
    CallContract(initiator, "place_bet", [ParkedAnswer],
                  <<"string">>, <<"ok">>),
    [CallContract(Who, "place_bet", [ParkedAnswer],
                  <<"string">>, <<"bet_already_taken">>)
        || Who <- [initiator, responder]],

    %% place some oracle query id with a different question
    ErrQueryId = OracleQuerySequence("\"other question\"", "\"some answer\""),
    [CallContract(Who, "resolve", [aeser_api_encoder:encode(oracle_query_id, ErrQueryId)],
                  <<"string">>, <<"different question">>)
        || Who <- [initiator, responder]],
    #{ active := true
     , abi_version := ExpectedABIVersion
     , deposit := 10
     , id := ContractId
     , owner_id := OwnerId
     , referrer_ids := []
     , state := _State3
     } = sc_ws_get_contract_assert_equal(ConnPid1, ConnPid2, ContractPubKey, Config),
    Answer = "\"other reasonable thingy\"",
    CorrectQueryId = OracleQuerySequence(Question, Answer),
    EncodedQueryId = aeser_api_encoder:encode(oracle_query_id, CorrectQueryId),

    {ok, {OwnerBal0, OtherBal0}} = sc_ws_get_both_balances(ConnPid1,
                                                           OwnerPubkey,
                                                           OtherPubkey,
                                                           Config),
    CallContract(Owner, "resolve", [EncodedQueryId],
                 <<"string">>, <<"no winning bet">>),
    sc_ws_get_contract_assert_equal(ConnPid1, ConnPid2, ContractPubKey, Config),
    % no changes in balances
    {ok, {OwnerBal0, OtherBal0}} = sc_ws_get_both_balances(ConnPid1,
                                                           OwnerPubkey,
                                                           OtherPubkey,
                                                           Config),

    % owner posts the correct
    CallContract(Owner, "place_bet", [Answer], <<"string">>, <<"ok">>),
    #{ active := true
     , abi_version := ExpectedABIVersion
     , deposit := 10
     , id := ContractId
     , owner_id := OwnerId
     , referrer_ids := []
     , state := _State4
    } = sc_ws_get_contract_assert_equal(ConnPid1, ConnPid2, ContractPubKey, Config),

    {ok, {OwnerBal, OtherBal0}} = sc_ws_get_both_balances(ConnPid1,
                                                          OwnerPubkey,
                                                          OtherPubkey,
                                                          Config),
    {ok, ContractBalance} = sc_ws_get_balance(ConnPid1, ContractPubKey, Config),
    CallContract(Owner, "resolve", [EncodedQueryId], <<"string">>, <<"ok">>),
    sc_ws_get_contract_assert_equal(ConnPid1, ConnPid2, ContractPubKey, Config),

    % contract balance is 0 now
    {ok, 0} = sc_ws_get_balance(ConnPid1, ContractPubKey, Config),
    {ok, 0} = sc_ws_get_balance(ConnPid2, ContractPubKey, Config),

    % contract owner balance is updated
    {ok, {OwnerBal1, OtherBal0}} = sc_ws_get_both_balances(ConnPid1,
                                                           OwnerPubkey,
                                                           OtherPubkey,
                                                           Config),
    {ok, {OwnerBal1, OtherBal0}} = sc_ws_get_both_balances(ConnPid2,
                                                           OwnerPubkey,
                                                           OtherPubkey,
                                                           Config),
    {OwnerBal1, _} = {OwnerBal + ContractBalance, OwnerBal1},
    ok.

sc_ws_nameservice_contract_(Owner, GetVolley, CreateContract, ConnPid1, ConnPid2,
                            _OwnerPubkey, _OtherPubkey, _Opts, Config) ->
    Name = random_unused_name(),
    %% Register an oracle. It will be used in an off-chain contract
    %% Oracle ask itself a question and answers it
    {NamePubkey, NamePrivkey} = ?CAROL,
    ok = initialize_account(4000000000000 * aec_test_utils:min_gas_price(), ?CAROL),

    EncodedCode = contract_byte_code("channel_on_chain_contract_name_resolution"),
    {ok, EncodedInitData} = encode_call_data(channel_on_chain_contract_name_resolution,
                              "init", []),

    ContractPubKey = CreateContract(Owner, EncodedCode, EncodedInitData, 10),

    ContractCanNameResolve =
        fun(Who, Name0, Key0, Result) ->
            {UpdateVolley, UpdaterConnPid, _UpdaterPubKey} = GetVolley(Who),
            AddQuotes = fun(B) when is_binary(B) -> <<"\"", B/binary, "\"">> end,
            QName = AddQuotes(Name0),
            QKey = AddQuotes(Key0),
            Args = [QName, QKey],
            FunctionName = "can_resolve",
            TopHash = aecore_suite_utils:get_key_hash_by_delta(dev1, 0),
            Hash = aeser_api_encoder:encode(key_block_hash, TopHash),
            R0 = dry_call_a_contract(FunctionName, Args, ContractPubKey,
                                     channel_on_chain_contract_name_resolution,
                                     UpdaterConnPid,
                                     0, Config, #{block_hash => Hash}),
            #{tx := Tx, updates := Updates} =
                call_a_contract(FunctionName, Args, ContractPubKey,
                                channel_on_chain_contract_name_resolution,
                                UpdaterConnPid, UpdateVolley,
                                0, Config, #{block_hash => Hash}),
            R = ws_get_decoded_result(ConnPid1, ConnPid2,
                                      channel_on_chain_contract_name_resolution,
                                      FunctionName, Updates, Tx, Config),
            {R, R} = {R0, R},
            {R, R} = {Result, R}

        end,
    Test =
        fun(Name1, Key, Result) ->
            [ContractCanNameResolve(Who, Name1, Key, Result)
                || Who <- [initiator, responder]]
        end,

    Test(Name, <<"oracle">>, false),
    Protocol = aect_test_utils:latest_protocol_version(),
    NameFee =
        case Protocol >= ?LIMA_PROTOCOL_VSN of
            true -> aec_governance:name_claim_fee(Name, Protocol);
            false -> prelima
        end,

    register_name(NamePubkey, NamePrivkey, Name, NameFee,
                  [{<<"account_pubkey">>, aeser_id:create(account, <<1:256>>)},
                   {<<"oracle">>, aeser_id:create(oracle, <<2:256>>)},
                   {<<"unexpected_key">>, aeser_id:create(account, <<3:256>>)}]),
    Test(Name, <<"account_pubkey">>, true),
    Test(Name, <<"oracle">>, true),
    Test(Name, <<"unexpected_key">>, true),
    Test(Name, <<"missing_key">>, false),
    ok.

sc_ws_environment_contract_(Owner, GetVolley, CreateContract, ConnPid1, ConnPid2,
                            _OwnerPubkey, _OtherPubkey, _Opts, Config) ->
    EncodedCode = contract_byte_code("channel_env"),
    {ok, EncodedInitData} = encode_call_data(channel_env, "init", []),

    ContractPubKey = CreateContract(Owner, EncodedCode, EncodedInitData, 10),

    ContractCall =
        fun(Who, Fun, Result) ->
            {UpdateVolley, UpdaterConnPid, _UpdaterPubKey} = GetVolley(Who),
            Args = [],
            TopHash = aecore_suite_utils:get_key_hash_by_delta(dev1, 0),
            Hash = aeser_api_encoder:encode(key_block_hash, TopHash),
            R0 = dry_call_a_contract(Fun, Args, ContractPubKey,
                                     channel_env, UpdaterConnPid,
                                     0, Config, #{block_hash => Hash}),
            #{tx := Tx, updates := Updates} =
                call_a_contract(Fun, Args, ContractPubKey, channel_env,
                                UpdaterConnPid, UpdateVolley,
                                0, Config, #{block_hash => Hash}),
            R = ws_get_decoded_result(ConnPid1, ConnPid2, channel_env,
                                      Fun, Updates, Tx, Config),
            {R, R} = {R0, R},
            case is_function(Result) of
                true -> true = Result(Who, R);
                false ->
                    {R, R} = {Result, R}
            end
        end,
    Test =
        fun(Fun, Result) ->
            [ContractCall(Who, Fun, Result)
                || Who <- [initiator, responder]]
        end,
    {ok, 200, Block} = get_key_blocks_current_sut(),
    #{<<"height">> := BlockHeight,
      <<"beneficiary">> := EncBeneficiary,
      <<"time">> := Time
     } = Block,

    Test(<<"block_height">>, BlockHeight),
    Test(<<"coinbase">>, EncBeneficiary),
    Test(<<"timestamp">>, fun(_, T) -> T > Time end),
    CheckCaller =
        fun(Who, Result) ->
            Participants = proplists:get_value(participants, Config),
            #{pub_key := Pubkey} = maps:get(Who, Participants),
            EncPubkey = aeser_api_encoder:encode(account_pubkey, Pubkey),
            {Result, Result, Who} = {Result, EncPubkey, Who},
            true
        end,
    Test(<<"caller">>, CheckCaller),
    Test(<<"origin">>, CheckCaller),
    case aect_test_utils:latest_protocol_version() of
        PostFortuna when PostFortuna >= ?FORTUNA_PROTOCOL_VSN ->
            Test(<<"creator">>, fun(_, Res) -> CheckCaller(Owner, Res) end);
        _PreFortuna -> pass
    end,
    ok.

sc_ws_remote_call_contract_(Owner, GetVolley, CreateContract, ConnPid1, ConnPid2,
                            _OwnerPubkey, _OtherPubkey, _Opts, Config) ->
    %% create identity contract off-chain
    CreateIdentityContract =
        fun(Name) ->
            EncodedCode = contract_byte_code(Name),
            {ok, EncodedInitData} = encode_call_data(Name, "init", []),
            CreateContract(Owner, EncodedCode, EncodedInitData, 10)
        end,
    IdentityCPubKey   = CreateIdentityContract(identity),
    RemoteCallCPubKey = CreateIdentityContract(remote_call),

    ContractCall =
        fun(Who, ContractPubKey, Contract, Fun, Args, Result, Amount) ->
                {UpdateVolley, UpdaterConnPid, _UpdaterPubKey} = GetVolley(Who),
                R0 = dry_call_a_contract(Fun, Args, ContractPubKey, Contract,
                                         UpdaterConnPid, Amount, Config),
                #{tx := Tx, updates := Updates} =
                    call_a_contract(Fun, Args, ContractPubKey, Contract,
                                    UpdaterConnPid, UpdateVolley, Amount, Config),
                R = ws_get_decoded_result(ConnPid1, ConnPid2, Contract,
                                          Fun, Updates, Tx, Config),
                {R, R} = {R0, R},
                {R, R} = {Result, R}
        end,
    CallIdentity =
        fun(Who, Val) ->
            ValB = integer_to_list(Val),
            ContractCall(Who, IdentityCPubKey, identity, <<"main">>,
                         [ValB], Val, _Amount = 0)
        end,
    EncIdPubkey = aeser_api_encoder:encode(contract_pubkey, IdentityCPubKey),
    CallRemoteContract =
        fun(Who, Val) ->
            ValB = integer_to_list(Val),
            ContractCall(Who, RemoteCallCPubKey, remote_call, <<"call">>,
                         [EncIdPubkey, ValB], Val,
                         % beacuse of hardcoded value=10 in the
                         % remote_call.aes -> amount in the call must be > 10
                         _Amount = 20)
        end,
    Test =
        fun(Fun, Val) ->
            [Fun(Who, Val)
                || Who <- [initiator, responder]]
        end,

    % actual tests
    Test(CallIdentity, 10),
    Test(CallIdentity, 11),
    Test(CallRemoteContract, 42),
    Test(CallRemoteContract, 43),
    Test(CallIdentity, 12),
    ok.

sc_ws_remote_call_contract_refering_onchain_data_(Owner, GetVolley, CreateContract,
                                                  ConnPid1, ConnPid2, _OwnerPubkey,
                                                  _OtherPubkey, _Opts, Config) ->
    %% create identity contract off-chain
    CreateIdentityContract =
        fun(Name) ->
            EncodedCode = contract_byte_code(Name),
            {ok, EncodedInitData} = encode_call_data(Name, "init", []),
            CreateContract(Owner, EncodedCode, EncodedInitData, 10)
          end,
    ResolverCPubKey   = CreateIdentityContract(channel_on_chain_contract_name_resolution),
    RemoteCallCPubKey = CreateIdentityContract(channel_remote_on_chain_contract_name_resolution),

    ContractCall =
        fun(Who, ContractPubKey, Contract, Fun, Args, Result, Amount) ->
                {UpdateVolley, UpdaterConnPid, _UpdaterPubKey} = GetVolley(Who),
                TopHash = aecore_suite_utils:get_key_hash_by_delta(dev1, 0),
                Hash = aeser_api_encoder:encode(key_block_hash, TopHash),
                R0 = dry_call_a_contract(Fun, Args, ContractPubKey, Contract,
                                         UpdaterConnPid, Amount, Config,
                                         #{block_hash => Hash}),
                #{tx := Tx, updates := Updates} =
                    call_a_contract(Fun, Args, ContractPubKey, Contract,
                                    UpdaterConnPid, UpdateVolley, Amount,
                                    Config, #{block_hash => Hash}),
                R = ws_get_decoded_result(ConnPid1, ConnPid2, Contract, Fun,
                                          Updates, Tx, Config),
                {R, R} = {R0, R},
                {R, R} = {Result, R}
        end,
    CallResolve =
        fun(Who, Name, Key, IsResolvable) ->
            AddQuotes = fun(B) when is_binary(B) -> <<"\"", B/binary, "\"">> end,
            QName = AddQuotes(Name),
            QKey = AddQuotes(Key),
            Args = [QName, QKey],
            ContractCall(Who, ResolverCPubKey, channel_on_chain_contract_name_resolution,
                         <<"can_resolve">>, Args, IsResolvable, _Amount = 0)
        end,
    EncResPubkey = aeser_api_encoder:encode(contract_pubkey, ResolverCPubKey),
    CallRemoteContract =
        fun(Who, Name, Key, IsResolvable) ->
            AddQuotes = fun(B) when is_binary(B) -> <<"\"", B/binary, "\"">> end,
            QName = AddQuotes(Name),
            QKey = AddQuotes(Key),
            Args = [EncResPubkey, QName, QKey],
            ContractCall(Who, RemoteCallCPubKey,
                         channel_remote_on_chain_contract_name_resolution,
                         <<"remote_resolve">>, Args, IsResolvable,
                         % beacuse of hardcoded value=10 in the
                         % remote_call.aes -> amount in the call must be > 10
                         _Amount = 20)
        end,
    Test =
        fun(Fun, N, K, Res) ->
            [Fun(Who, N, K, Res)
                || Who <- [initiator, responder]]
        end,

    % actual tests
    % we have two contracts: c
    % * channel_on_chain_contract_name_resolution.aes that has
    %     `can_resolve(Name, Key)` function. It resolves on-chain names
    % * channel_remote_on_chain_contract_name_res.aes that has
    %     `remote_resolve(Contract, Name, Key)` function that makes a remote
    %     call to the first contract and uses it to resolve the name on-chain
    % both functions shall return the same result
    Name = random_unused_name(),

    % name is not present on-chain, both contracts shall return false:
    Test(CallResolve, Name, <<"account_pubkey">>, false),
    Test(CallRemoteContract, Name, <<"account_pubkey">>, false),

    % registering the name on-chain
    {NamePubkey, NamePrivkey} = ?CAROL,
    ok = initialize_account(4000000000000 * aec_test_utils:min_gas_price(), ?CAROL),
    Protocol = aect_test_utils:latest_protocol_version(),
    NameFee =
        case  Protocol >= ?LIMA_PROTOCOL_VSN of
            true -> aec_governance:name_claim_fee(Name, Protocol);
            false -> prelima
        end,
    register_name(NamePubkey, NamePrivkey, Name, NameFee,
                  [{<<"account_pubkey">>, aeser_id:create(account, <<1:256>>)}]),

    % now the name is on-chain, both must return true:
    Test(CallResolve, Name, <<"account_pubkey">>, true),
    case aect_test_utils:backend() of
        aevm ->
            Test(CallRemoteContract, Name, <<"account_pubkey">>, false); % BUG
        fate ->
            Test(CallRemoteContract, Name, <<"account_pubkey">>, true)
    end,
    ok.

register_oracle(OraclePubkey, OraclePrivkey, Opts) ->
    case rpc(aec_chain, get_oracle, [OraclePubkey]) of
        {error, not_found} -> pass;
        {ok, Oracle} ->
            Height = current_height(),
            TTL = aeo_oracles:ttl(Oracle), % absolute TTL
            ExpBlocksCnt = TTL - Height,
            ct:log("Already an oracle, mining ~p blocks so it expires",
                   [ExpBlocksCnt]),
            Node = aecore_suite_utils:node_name(?NODE),
            aecore_suite_utils:mine_key_blocks(Node, ExpBlocksCnt + 1)
    end,
    {ok, Nonce} = rpc(aec_next_nonce, pick_for_account, [OraclePubkey]),
    Tx = aeo_test_utils:register_tx(OraclePubkey, Opts#{nonce => Nonce}, #{}),
    sign_post_mine(Tx, OraclePrivkey),
    OracleId = aeser_api_encoder:encode(oracle_pubkey, OraclePubkey),
    {ok, 200, _Resp} = get_oracles_by_pubkey_sut(OracleId),
    ok.

query_oracle(FromPubkey, FromPrivkey, OraclePubkey, Opts) ->
    {ok, Nonce} = rpc(aec_next_nonce, pick_for_account, [FromPubkey]),
    Tx = aeo_test_utils:query_tx(FromPubkey, aeser_id:create(oracle, OraclePubkey),
                                 Opts#{nonce => Nonce}, #{}),
    sign_post_mine(Tx, FromPrivkey),
    {aeo_query_tx, QueryTx} = aetx:specialize_callback(Tx),
    aeo_query_tx:query_id(QueryTx).

respond_oracle(OraclePubkey, OraclePrivkey, QueryId, Response, Opts) ->
    {ok, Nonce} = rpc(aec_next_nonce, pick_for_account, [OraclePubkey]),
    Tx = aeo_test_utils:response_tx(OraclePubkey, QueryId,
                                    Response, Opts#{nonce => Nonce}, #{}),
    sign_post_mine(Tx, OraclePrivkey),
    ok.

sign_post_mine(Tx, Privkey) ->
    SignedTx = aec_test_utils:sign_tx(Tx, Privkey),
    TxHash = aeser_api_encoder:encode(tx_hash, aetx_sign:hash(SignedTx)),
    EncodedSerializedSignedTx =
        aeser_api_encoder:encode(transaction, aetx_sign:serialize_to_binary(SignedTx)),
    ok = post_tx(TxHash, EncodedSerializedSignedTx),
    ok = wait_for_tx_hash_on_chain(TxHash).

register_name(Owner, OwnerPrivKey, Name, NameFee, Pointers) ->
    Salt = rand:uniform(10000),
    preclaim_name(Owner, OwnerPrivKey, Name, Salt),
    claim_name(Owner, OwnerPrivKey, Name, Salt, NameFee),
    update_pointers(Owner, OwnerPrivKey, Name, Pointers),
    ok.

preclaim_name(Owner, OwnerPrivKey, Name, Salt) ->
    {ok, NameAscii} = aens_utils:to_ascii(Name),
    {ok, Nonce} = rpc(aec_next_nonce, pick_for_account, [Owner]),
    CHash = aens_hash:commitment_hash(NameAscii, Salt),
    TxSpec = aens_test_utils:preclaim_tx_spec(Owner, CHash, #{nonce => Nonce}, #{}),
    {ok, Tx} = aens_preclaim_tx:new(TxSpec),
    sign_post_mine(Tx, OwnerPrivKey),
    ok.

claim_name(Owner, OwnerPrivKey, Name, Salt, NameFee) ->
    Delta = aec_governance:name_claim_preclaim_delta(),
    Node = aecore_suite_utils:node_name(?NODE),
    aecore_suite_utils:mine_key_blocks(Node, Delta),
    {ok, Nonce} = rpc(aec_next_nonce, pick_for_account, [Owner]),
    TxSpec = aens_test_utils:claim_tx_spec(Owner, Name, Salt, NameFee, #{nonce => Nonce}, #{}),
    {ok, Tx} = aens_claim_tx:new(TxSpec),
    sign_post_mine(Tx, OwnerPrivKey),
    ok.

update_pointers(Owner, OwnerPrivKey, Name, Pointers0) ->
    {ok, Nonce} = rpc(aec_next_nonce, pick_for_account, [Owner]),
    {ok, NameAscii} = aens_utils:to_ascii(Name),
    NHash = aens_hash:name_hash(NameAscii),
    Pointers =
        lists:map(
            fun({PointerName, Value}) ->
                aens_pointer:new(PointerName, Value)
            end,
            Pointers0),
    NameTTL  = 40000,
    TxSpec = aens_test_utils:update_tx_spec(
                Owner, NHash, #{pointers => Pointers,
                                name_ttl => NameTTL,
                                nonce => Nonce}, #{}),
    {ok, Tx} = aens_update_tx:new(TxSpec),
    sign_post_mine(Tx, OwnerPrivKey),
    ok.

initialize_account(Amount, KeyPair) ->
    initialize_account(Amount, KeyPair, true).

initialize_account(Amount, {Pubkey, _Privkey}, Check) ->
    Fee = ?SPEND_FEE,
    Node = aecore_suite_utils:node_name(?NODE),
    MaxMined = ?MAX_MINED_BLOCKS + (Amount div aec_governance:block_mine_reward(1)),
    ct:pal("Mining ~p blocks at most for ~p tokens", [MaxMined, Amount]),

    {ok, 200, #{<<"tx">> := SpendTx}} =
        post_spend_tx(aeser_api_encoder:encode(account_pubkey, Pubkey), Amount, Fee),
    TxHash = sign_and_post_tx(SpendTx),
    if Check ->
        aecore_suite_utils:mine_blocks_until_txs_on_chain(Node, [TxHash], MaxMined),
        assert_balance_at_least(Pubkey, Amount),
        ok;
       true ->
        TxHash
    end.

update_volley_(FirstPubkey, FirstConnPid, FirstPrivkey, SecondPubkey, SecondConnPid, SecondPrivkey, Config) ->
    #{tx := UnsignedStateTx,
      updates := Updates} = channel_sign_tx(FirstPubkey, FirstConnPid, FirstPrivkey, <<"channels.update">>, Config),

    % acknowledger signs update_ack
    {ok, #{<<"event">> := <<"update">>}} = wait_for_channel_event(SecondConnPid, info, Config),
    #{tx := UnsignedStateTx,
      updates := Updates} = channel_sign_tx(SecondPubkey, SecondConnPid, SecondPrivkey,
                                            <<"channels.update_ack">>, Config).

sc_ws_contract_(Config, TestName, Owner) ->
    Participants = proplists:get_value(participants, Config),
    Clients = proplists:get_value(channel_clients, Config),
    {SenderRole, AckRole} =
        case Owner of
            initiator -> {initiator, responder};
            responder -> {responder, initiator}
        end,
    #{pub_key := SenderPubkey,
      priv_key:= SenderPrivkey} = maps:get(SenderRole, Participants),
    #{pub_key := AckPubkey,
      priv_key:= AckPrivkey} = maps:get(AckRole, Participants),
    SenderConnPid = maps:get(SenderRole, Clients),
    AckConnPid = maps:get(AckRole, Clients),

    ok = ?WS:register_test_for_channel_events(SenderConnPid, [sign, info, get, error]),
    ok = ?WS:register_test_for_channel_events(AckConnPid, [sign, info, get, error]),

    %% helper lambda for update
    UpdateVolley =
        fun() ->
            update_volley_(SenderPubkey, SenderConnPid, SenderPrivkey,
                           AckPubkey, AckConnPid, AckPrivkey, Config)
        end,
    UpdateVolleyReverse =
        fun() ->
            update_volley_(AckPubkey, AckConnPid, AckPrivkey,
                           SenderPubkey, SenderConnPid, SenderPrivkey, Config)
        end,

    % trigger new contract
    {UnsignedStateTx, _Updates, _Code} = create_contract_(TestName, SenderConnPid, UpdateVolley, Config),

    ContractPubKey = contract_id_from_create_update(SenderPubkey,
                                                    UnsignedStateTx),

    %% helper lambdas for pruning and call not found
    PruneCalls =
        fun(ConnPid) ->
            ok = ?WS:register_test_for_channel_events(ConnPid, [calls_pruned]),
            ws_send_tagged(ConnPid, <<"channels.clean_contract_calls">>, #{}, Config),
            {ok, _} = wait_for_channel_event(ConnPid, calls_pruned, Config),
            ok = ?WS:unregister_test_for_channel_events(ConnPid, [calls_pruned])
        end,
    CallMissingCall =
        fun(Tx, [U], ConnPid) ->
            ws_send_tagged(ConnPid, <<"channels.get.contract_call">>,
                           ws_get_call_params(U, Tx), Config),
            {ok, #{<<"reason">> := <<"call_not_found">>}} = wait_for_channel_event(ConnPid, error, Config),
            ok
        end,

    % trigger call contract
    % owner can call a contract
    {Fun, SomeUnsignedStateTx, Updates} =
        contract_calls_(TestName, ContractPubKey, SenderConnPid, UpdateVolley,
                        AckConnPid, SenderPubkey, AckPubkey, Config),
    _ = ws_get_decoded_result(SenderConnPid, AckConnPid, TestName, Fun,
                              Updates, SomeUnsignedStateTx, Config),
    ok = PruneCalls(SenderConnPid),
    ok = CallMissingCall(SomeUnsignedStateTx, Updates, SenderConnPid),
    % state is still usable

    % acknowledger can call a contract
    contract_calls_(TestName, ContractPubKey, AckConnPid, UpdateVolleyReverse,
                    SenderConnPid, AckPubkey, SenderPubkey, Config),

    GetPoI =
        fun(ConnPid) ->
                Scope = #{contracts   => [aeser_api_encoder:encode(contract_pubkey, ContractPubKey)],
                          accounts    => [aeser_api_encoder:encode(account_pubkey, SenderPubkey),
                                          aeser_api_encoder:encode(account_pubkey, AckPubkey)]
                         },
                {ok, #{poi := P}} = sc_ws_get_poi_(ConnPid, Scope, Config),
                P
        end,

    GetMissingPoI =
        fun(ConnPid, Accs, Cts) ->
            ws_send_tagged(ConnPid, <<"channels.get.poi">>,
                            #{contracts   => [aeser_api_encoder:encode(contract_pubkey, C) || C <- Cts],
                              accounts    => [aeser_api_encoder:encode(account_pubkey, Acc) || Acc <- Accs]
                            }, Config),

                    {ok, #{<<"reason">> := R}} = wait_for_channel_event(ConnPid, error, Config),
                    R
                end,

    EncodedPoI = GetPoI(SenderConnPid),
    EncodedPoI = GetPoI(AckConnPid),

    NegativePoiTests =
        fun(ConnPid) ->
            <<"broken_encoding: accounts">> = GetMissingPoI(ConnPid, [<<123456789>>], []),
            <<"broken_encoding: contracts">> = GetMissingPoI(ConnPid, [], [<<123456789>>]),
            <<"broken_encoding: accounts, contracts">> = GetMissingPoI(ConnPid, [<<123456789>>], [<<123456789>>]),
            AccountByteSize = aeser_api_encoder:byte_size_for_type(account_pubkey),
            FakeAccountId = <<42:AccountByteSize/unit:8>>,
            <<"not_found">> = GetMissingPoI(ConnPid, [FakeAccountId], []),
            ContractByteSize = aeser_api_encoder:byte_size_for_type(contract_pubkey),
            FakeContractId = <<42:ContractByteSize/unit:8>>,
            <<"not_found">> = GetMissingPoI(ConnPid, [], [FakeContractId])
        end,

    NegativePoiTests(SenderConnPid),
    NegativePoiTests(AckConnPid),

    {ok, PoIBin} = aeser_api_encoder:safe_decode(poi, EncodedPoI),
    PoI = aec_trees:deserialize_poi(PoIBin),
    {ok, _SenderAcc} = aec_trees:lookup_poi(accounts, SenderPubkey, PoI),
    {ok, _AckAcc} = aec_trees:lookup_poi(accounts, AckPubkey, PoI),
    {ok, _ContractAcc} = aec_trees:lookup_poi(accounts, ContractPubKey, PoI),
    {ok, _ContractObj} = aec_trees:lookup_poi(contracts, ContractPubKey, PoI),

    ok = ?WS:unregister_test_for_channel_events(SenderConnPid, [sign, info, get, error]),
    ok = ?WS:unregister_test_for_channel_events(AckConnPid, [sign, info, get, error]),
    ok.

sc_ws_get_poi_(ConnPid, Scope, Config) ->
    with_registered_events(
      [get], [ConnPid],
      fun() ->
              ws_send_tagged(ConnPid, <<"channels.get.poi">>, Scope, Config),
              {ok, <<"poi">>, #{ channel_id := ChId
                               , data := #{<<"poi">> := Poi}}} =
                  wait_for_channel_event_full(ConnPid, get, Config),
              {ok, #{ channel_id => ChId
                    , poi => Poi}}
      end).

contract_id_from_create_update(Owner, OffchainTx) ->
    {CB, Tx} = aetx:specialize_callback(OffchainTx),
    Round = CB:round(Tx),
    aect_contracts:compute_contract_pubkey(Owner, Round).


create_contract_(TestName, SenderConnPid, UpdateVolley, Config) ->
    EncodedCode = contract_byte_code(TestName),
    InitArgument = contract_create_init_arg(TestName),
    {ok, EncodedInitData} = encode_call_data(TestName, "init", InitArgument),

    ws_send_tagged(SenderConnPid, <<"channels.update.new_contract">>,
                   #{vm_version  => aect_test_utils:vm_version(),
                     abi_version => aect_test_utils:abi_version(),
                     deposit     => 10,
                     code        => EncodedCode,
                     call_data   => EncodedInitData}, Config),
    #{tx := UnsignedStateTx, updates := Updates} = UpdateVolley(),
    {UnsignedStateTx, Updates, contract_code(TestName)}.

contract_calls_(identity = TestName, ContractPubKey, SenderConnPid, UpdateVolley,
                AckConnPid, _ , _, Config) ->
    FunctionName = "main",
    Args = ["42"],
    ExpectedResult = 42,
    #{tx := UnsignedStateTx, updates := Updates} =
        call_a_contract(FunctionName, Args, ContractPubKey, TestName, SenderConnPid,
                    UpdateVolley, Config),
    ExpectedResult = dry_call_a_contract(FunctionName, Args, ContractPubKey,
                                         TestName, SenderConnPid, Config),
    DecodedCallResult = ws_get_decoded_result(SenderConnPid, AckConnPid,
                                              TestName, FunctionName,
                                              Updates, UnsignedStateTx, Config),
    {ExpectedResult, _} = {DecodedCallResult, ExpectedResult},
    {FunctionName, UnsignedStateTx, Updates};
contract_calls_(counter = TestName, ContractPubKey, SenderConnPid, UpdateVolley,
                AckConnPid, _ , _, Config) ->
    #{tx := UnsignedStateTx0, updates := Updates0} =
        call_a_contract("get", [], ContractPubKey, TestName, SenderConnPid,
                        UpdateVolley, Config),
    GetDecodedResult =
        fun(Tx, U) ->
            ws_get_decoded_result(SenderConnPid, AckConnPid, TestName,
                                  "get", U, Tx, Config)
        end,

    ExpectedInitResult = dry_call_a_contract("get", [], ContractPubKey,
                                             TestName, SenderConnPid, Config),
    InitResult = GetDecodedResult(UnsignedStateTx0, Updates0),
    {InitResult, InitResult} = {ExpectedInitResult, InitResult},
    call_a_contract("tick", [], ContractPubKey, TestName,
                    SenderConnPid, UpdateVolley, Config),

    #{tx := UnsignedStateTx1, updates := Updates1} =
        call_a_contract("get", [], ContractPubKey, TestName,
                        SenderConnPid, UpdateVolley, Config),

    #{tx := UnsignedStateTx2, updates := Updates2} =
        call_a_contract("get", [], ContractPubKey, TestName,
                        SenderConnPid, UpdateVolley, Config),

    ExpectedResult = InitResult + 1,
    DecodedCallResult = GetDecodedResult(UnsignedStateTx1, Updates1),
    DecodedCallResult = GetDecodedResult(UnsignedStateTx2, Updates2),
    {ExpectedResult, _} = {DecodedCallResult, ExpectedResult},
    {"get", UnsignedStateTx0, Updates0};
contract_calls_(spend_test = TestName, ContractPubKey, SenderConnPid, UpdateVolley,
                AckConnPid, SenderPubkey, AckPubkey, Config) ->
    GetBalance =
        fun(Args) ->
            FunName =
                case Args of
                    [] -> <<"get_balance">>;
                    _ -> <<"get_balance_of">>
                end,
                #{tx := UsStateTx, updates := Updates} =
                call_a_contract(FunName, Args, ContractPubKey, TestName,
                                SenderConnPid, UpdateVolley, Config),
            ws_get_decoded_result(SenderConnPid, AckConnPid, TestName, FunName,
                                  Updates, UsStateTx, Config)
        end,
    ContractBalance0 = GetBalance([]),

    SenderB0 = GetBalance(format_args(SenderPubkey)),
    AckB0 = GetBalance(format_args(AckPubkey)),

    SpendFun =
        fun(To, Amt) ->
            SpendArgs = format_args([To, Amt]),
            #{tx := _SpendStateTx, updates := _Updates2} =
                call_a_contract("spend", SpendArgs, ContractPubKey, TestName,
                                SenderConnPid, UpdateVolley, Config)
        end,

    SpendAmt = 3,
    SpendFun(SenderPubkey, SpendAmt),
    ContractBalance = GetBalance([]),
    {ContractBalance, _} = {ContractBalance0 - SpendAmt, ContractBalance0},
    SenderB = GetBalance(format_args(SenderPubkey)),
    AckB0 = GetBalance(format_args(AckPubkey)),
    SenderB = SenderB0 + SpendAmt,

    SpendAmt2 = 2,
    #{tx := UnsignedStateTx, updates := Updates} = SpendFun(AckPubkey, SpendAmt2),
    ContractBalance1 = GetBalance([]),
    {ContractBalance1, _} = {ContractBalance - SpendAmt2, ContractBalance1},
    SenderB = GetBalance(format_args(SenderPubkey)),
    AckB = GetBalance(format_args(AckPubkey)),
    AckB = AckB0 + SpendAmt2,
    {"spend", UnsignedStateTx, Updates}.

call_a_contract(Function, Argument, ContractPubKey, Contract,
                SenderConnPid, UpdateVolley, Config) ->
    call_a_contract(Function, Argument, ContractPubKey, Contract,
                    SenderConnPid, UpdateVolley, 0, Config).

call_a_contract(Function, Argument, ContractPubKey, Contract, SenderConnPid,
                UpdateVolley, Amount, Config) ->
    call_a_contract(Function, Argument, ContractPubKey, Contract, SenderConnPid,
                UpdateVolley, Amount, Config, #{}).

call_a_contract(Function, Argument, ContractPubKey, Contract, SenderConnPid,
                UpdateVolley, Amount, Config, XOpts) ->
    {ok, EncodedMainData} = encode_call_data(Contract, Function, Argument),
    CallOpts =
        XOpts#{ contract_id => aeser_api_encoder:encode(contract_pubkey, ContractPubKey)
              , abi_version => aect_test_utils:abi_version()
              , amount      => Amount
              , call_data   => EncodedMainData },
    % invalid call
    ws_send_tagged(SenderConnPid, <<"channels.update.call_contract">>,
                   CallOpts#{amount => <<"1">>}, Config),
    {ok, #{<<"reason">> := <<"not_a_number">>}} =
        wait_for_channel_event(SenderConnPid, error, Config),
    ws_send_tagged(SenderConnPid, <<"channels.update.call_contract">>,
                   CallOpts#{abi_version => <<"1">>}, Config),
    {ok, #{<<"reason">> := <<"not_a_number">>}} =
        wait_for_channel_event(SenderConnPid, error, Config),
    ws_send_tagged(SenderConnPid, <<"channels.update.call_contract">>,
        CallOpts#{call_data => <<"ABCDEFG">>}, Config),
    {ok, #{<<"reason">> := <<"broken_encoding: bytearray">>}} =
        wait_for_channel_event(SenderConnPid, error, Config),
    ws_send_tagged(SenderConnPid, <<"channels.update.call_contract">>,
        CallOpts#{contract_id => <<"ABCDEFG">>}, Config),
    {ok, #{<<"reason">> := <<"broken_encoding: contracts">>}} =
        wait_for_channel_event(SenderConnPid, error, Config),
    % correct call
    ws_send_tagged(SenderConnPid, <<"channels.update.call_contract">>,
                   CallOpts, Config),
    #{tx := _UnsignedStateTx, updates := _Updates} = UpdateVolley().

dry_call_a_contract(Function, Argument, CPubKey, Contract, SenderConnPid, Config) ->
    dry_call_a_contract(Function, Argument, CPubKey, Contract, SenderConnPid, 0, Config).

dry_call_a_contract(Function, Argument, ContractPubKey, Contract, SenderConnPid, Amount, Config) ->
    dry_call_a_contract(Function, Argument, ContractPubKey, Contract,
                        SenderConnPid, Amount, Config, #{}).

dry_call_a_contract(Function, Argument, ContractPubKey, Contract, SenderConnPid,
                    Amount, Config, XOpts) ->
    {ok, EncodedMainData} = encode_call_data(Contract, Function, Argument),
    ok = ?WS:register_test_for_channel_event(SenderConnPid, dry_run),
    CallOpts =
        XOpts#{ contract_id => aeser_api_encoder:encode(contract_pubkey, ContractPubKey)
              , abi_version => aect_test_utils:abi_version()
              , amount      => Amount
              , call_data   => EncodedMainData},
    % invalid call
    ws_send_tagged(SenderConnPid, <<"channels.dry_run.call_contract">>,
                   CallOpts#{amount => <<"1">>}, Config),
    {ok, #{<<"reason">> := <<"not_a_number">>}} =
        wait_for_channel_event(SenderConnPid, error, Config),
    ws_send_tagged(SenderConnPid, <<"channels.dry_run.call_contract">>,
                   CallOpts#{abi_version => <<"1">>}, Config),
    {ok, #{<<"reason">> := <<"not_a_number">>}} =
        wait_for_channel_event(SenderConnPid, error, Config),
    ws_send_tagged(SenderConnPid, <<"channels.dry_run.call_contract">>,
                   CallOpts, Config),
    ws_send_tagged(SenderConnPid, <<"channels.dry_run.call_contract">>,
                   CallOpts#{call_data => <<"ABCDEFG">>}, Config),
    {ok, #{<<"reason">> := <<"broken_encoding: bytearray">>}} =
        wait_for_channel_event(SenderConnPid, error, Config),
    ws_send_tagged(SenderConnPid, <<"channels.dry_run.call_contract">>,
                   CallOpts#{contract_id => <<"ABCDEFG">>}, Config),
    {ok, #{<<"reason">> := <<"broken_encoding: contracts">>}} =
        wait_for_channel_event(SenderConnPid, error, Config),
    {ok, <<"call_contract">>, CallRes} = wait_for_channel_event(SenderConnPid, dry_run, Config),
    ok = ?WS:unregister_test_for_channel_event(SenderConnPid, dry_run),
    #{<<"caller_id">>         := _CallerId,
      <<"caller_nonce">>      := CallRound,
      <<"contract_id">>       := _ContractId,
      <<"gas_price">>         := _,
      <<"gas_used">>          := _,
      <<"height">>            := CallRound,
      <<"return_type">>       := <<"ok">>,
      <<"return_value">>      := ReturnValue} = CallRes,
    decode_call_result(Contract, Function, ok, ReturnValue).

encode_call_data(Name, Fun, Args) when is_atom(Name) ->
    encode_call_data(contract_code(Name), Fun, Args);
encode_call_data(Src, Fun, Args) ->
    {ok, CallData} = aect_test_utils:encode_call_data(aect_test_utils:sophia_version(), Src, Fun, Args),
    {ok, aeser_api_encoder:encode(contract_bytearray, CallData)}.

contract_code(ContractName) ->
    {ok, BinSrc} = aect_test_utils:read_contract(aect_test_utils:sophia_version(), ContractName),
    BinSrc.

contract_byte_code(ContractName) ->
    {ok, BinCode} = aect_test_utils:compile_contract(aect_test_utils:sophia_version(), ContractName),
    aeser_api_encoder:encode(contract_bytearray, BinCode).

get_contract_bytecode(ContractName) ->
    {ok, contract_byte_code(ContractName)}.

contract_create_init_arg(identity) ->
    [];
contract_create_init_arg(counter) ->
    ["21"];
contract_create_init_arg(spend_test) ->
    [].

wait_for_signed_transaction_in_pool(SignedTx) ->
    TxHash = aeser_api_encoder:encode(tx_hash, aetx_sign:hash(SignedTx)),
    WaitForTx =
        fun Try(0) -> no_transaction;
            Try(Attempts) ->
                case tx_in_mempool(TxHash) of
                    true  -> ok;
                    false ->
                        timer:sleep(10),
                        Try(Attempts - 1)
                end
            end,
    ok = WaitForTx(30). % 30 attempts * 10ms

wait_for_signed_transaction_in_block(SignedTx) ->
    Node = aecore_suite_utils:node_name(?NODE),
    TxHash = aeser_api_encoder:encode(tx_hash, Hash = aetx_sign:hash(SignedTx)),
    case rpc:call(Node, aec_chain, find_tx_location, [Hash]) of
        BHash when is_binary(BHash) ->
            case rpc:call(Node, aec_chain, hash_is_in_main_chain, [BHash]) of
                true ->
                    ct:log("Tx is already on chain (BHash = ~p)", [BHash]),
                    ok;
                false ->
                    ct:log("Tx found in a block off-chain (BHash = ~p)", [BHash]),
                    wait_for_tx_hash_on_chain(TxHash)
            end;
        _Other ->
            ct:log("Current Tx location: ~p", [_Other]),
            wait_for_tx_hash_on_chain(TxHash)
    end.

wait_for_tx_hash_on_chain(TxHash) ->
    Node = aecore_suite_utils:node_name(?NODE),
    case rpc:call(Node, aec_chain, find_tx_location, [TxHash]) of
        BlockHash when is_binary(BlockHash) ->
            ct:log("TxHash is already on chain (~p)", [TxHash]),
            ok;
        _ ->
            Rate = aecore_suite_utils:expected_mine_rate(),
            Opts = #{strictly_follow_top => true},
            case aecore_suite_utils:mine_blocks_until_txs_on_chain(
                   aecore_suite_utils:node_name(?NODE), [TxHash], Rate, ?MAX_MINED_BLOCKS, Opts) of
                {ok, _Blocks} -> ok;
                {error, _Reason} -> did_not_mine
            end
    end.

sc_ws_timeout_open(Config) ->
    with_trace(fun sc_ws_timeout_open_/1, Config, "sc_ws_timeout_open").

sc_ws_timeout_open_(Config) ->
    #{initiator := #{pub_key := IPubkey},
      responder := #{pub_key := RPubkey}} = proplists:get_value(participants, Config),

    IAmt = 8,
    RAmt = 4,

    ChannelOpts = channel_options(IPubkey, RPubkey, IAmt, RAmt,
                                  #{timeout_accept => 500}, Config),
    {ok, IConnPid} = channel_ws_start(initiator, maps:put(host, <<"localhost">>, ChannelOpts), Config),
    ok = ?WS:register_test_for_channel_event(IConnPid, info),
    ok = wait_for_channel_event(<<"timeout">>, IConnPid, info, Config),
    ok = wait_for_channel_event(<<"died">>, IConnPid, info, Config),
    ok = ?WS:unregister_test_for_channel_event(IConnPid, info),
    ok.

sc_ws_attach_initiator(Config) ->
    #{initiator := #{pub_key  := Pubkey,
                     priv_key := Privkey}} = proplists:get_value(participants, Config),
    attach({Pubkey, Privkey}, "simple_auth", "authorize", [?SIMPLE_AUTH_GA_SECRET]),
    ok.

sc_ws_attach_responder(Config) ->
    #{responder := #{pub_key  := Pubkey,
                     priv_key := Privkey}} = proplists:get_value(participants, Config),
    attach({Pubkey, Privkey}, "simple_auth", "authorize", [?SIMPLE_AUTH_GA_SECRET]),
    ok.

sc_ws_min_depth_not_reached_timeout(Config) ->
    with_trace(fun sc_ws_min_depth_not_reached_timeout_/1, Config,
               "sc_ws_min_depth_not_reached_timeout").

sc_ws_min_depth_not_reached_timeout_(Config) ->
    S = ?SLOGAN,
    #{initiator := #{pub_key := IPubkey},
      responder := #{pub_key := RPubkey}} = proplists:get_value(participants, Config),

    IAmt = 70000 * aec_test_utils:min_gas_price(),
    RAmt = 40000 * aec_test_utils:min_gas_price(),
    %% Set the `timeout_funding_lock` to something short enough that the test case completes in
    %% reasonable time, but not so short that the fsms time out before the `channel_create` has
    %% time to collect the `on_chain_tx` notifications for the `create_tx`. Also, not so long
    %% that the 12 second default timeout in `wait_for_channel_event/4` triggers.
    ChannelOpts = channel_options(IPubkey, RPubkey, IAmt, RAmt,
                                  #{ timeout_funding_lock => 3000
                                   , minimum_depth => 1
                                   , slogan => S }, Config),
    {ok, IConnPid} = channel_ws_start(initiator,
                                      maps:put(host, <<"localhost">>, ChannelOpts), Config),
    ok = ?WS:register_test_for_channel_events(IConnPid, [info, get, sign, on_chain_tx]),

    {ok, RConnPid} = channel_ws_start(responder, ChannelOpts, Config),

    ok = ?WS:register_test_for_channel_events(RConnPid, [info, get, sign, on_chain_tx]),

    channel_send_conn_open_infos(RConnPid, IConnPid, Config),

    channel_create(Config, IConnPid, RConnPid),

    % We've set the minimum_depth factor very low at channel opening, so the
    % transaction shouldn't be confirmed at this point.
    aecore_suite_utils:mine_key_blocks(aecore_suite_utils:node_name(?NODE), ?DEFAULT_MIN_DEPTH),

    ConnDied =
        fun(Pid) ->
            %% there is a race condition between participant's FSMs: if
            %% responder timeouts before the initiator, it could close the
            %% noise connection, dragging the initator FSM with it, resulting
            %% in a timeout message not being sent
            try
                ok = wait_for_channel_event(<<"timeout">>, Pid, info, Config),
                ok = wait_for_channel_event(<<"died">>, Pid, info, Config)
            catch error:{connection_died, _} -> ok
            end
        end,

    ConnDied(IConnPid),
    ConnDied(RConnPid),
    ok.

sc_ws_min_depth_is_modifiable(Config0) ->
    Config = sc_ws_open_(Config0, #{minimum_depth => 0}, 2),
    ok = sc_ws_update_(Config),
    ok = sc_ws_close_(Config).

sc_ws_basic_open_close(Config0) ->
    Config = sc_ws_open_(Config0),
    ok = sc_ws_update_(Config),
    ok = sc_ws_close_(Config).

sc_ws_basic_open_close_no_password(Config) ->
    with_trace(fun(Cfg) -> 
                       sc_ws_basic_open_close([{no_password, true}|Cfg])
               end, Config, "sc_ws_basic_open_close_no_password").

sc_ws_basic_open_close_server(Config0) ->
    Config = sc_ws_open_([server_mode|Config0]),
    ok = sc_ws_update_(Config),
    ok = sc_ws_close_(Config).

sc_ws_snapshot_solo(Config0) ->
    Config = sc_ws_open_(Config0),
    %% snapshots can only be taken when the latest state is
    %% an offchain_tx
    Ps = proplists:get_value(participants, Config),
    Cs = proplists:get_value(channel_clients, Config),
    Round0 = 2,
    ct:log("*** Initiator tries snapshot before there's an offchain_tx"
           " - should fail ***", []),
    {error, OffchainExpected}
        = perform_snapshot_solo(initiator, Round0,
                                Ps, Cs, Config),
    {json_rpc_error,
     #{ <<"message">> := <<"Action not allowed">>
      , <<"data">> := [#{ <<"code">> := 1012
                        , <<"message">> := <<"Offchain tx expected">> }] }}
        = OffchainExpected,
    assert_no_registered_events(?LINE, Config),
    ct:log("*** Perform updates to create an offchain_tx"
           " - should succeed ***", []),
    Round1 = sc_ws_update_basic_round_(Round0, Config),
    ct:log("*** Initiator tries snapshot - should succeed ***", []),
    {ok, Round2} = perform_snapshot_solo(initiator, Round1,
                                         Ps, Cs, Config),
    ct:log("*** Responder tries snapshot (no interleaved updates)"
           " - should succeed ***", []),
    {ok, no_update} = perform_snapshot_solo(responder, no_update,
                                            Ps, Cs, Config),
    ct:log("*** Responder tries another snapshot"
           " - should fail (already on chain) ***", []),
    {error, AlreadyOnchain}
        = perform_snapshot_solo(responder, Round2,
                                Ps, Cs, Config),
    {json_rpc_error, #{ <<"message">> := <<"Rejected">>
                      , <<"data">> := [#{ <<"code">> := 1013
                                        , <<"message">> :=
                                              <<"Tx already on-chain">> }] }}
        = AlreadyOnchain,
    ct:log("*** Perform another round of updates"
           " - should succeed ***", []),
    Round3 = sc_ws_update_basic_round_(Round2 + 1, Config),
    ct:log("*** Responder tries another snapshot"
           " - should succeed ***", []),
    {ok, _Round4} = perform_snapshot_solo(responder, Round3,
                                          Ps, Cs, Config),
    ct:log("*** Closing ***", []),
    ok = sc_ws_close_(Config).

assert_no_registered_events(L, Config) ->
    #{ initiator := ConnPidI, responder := ConnPidR }
        = proplists:get_value(channel_clients, Config),
    {L, ok} = {L, ?WS:get_registered_events(ConnPidI)},
    {L, ok} = {L, ?WS:get_registered_events(ConnPidR)},
    ok.

perform_snapshot_solo(Role, Round, Participants, Conns, Config) ->
    #{ priv_key := Privkey } = maps:get(Role, Participants),
    ConnPid = maps:get(Role, Conns),
    try {ok, SignedTx}
             = request_and_sign(
                 ConnPid, <<"snapshot_solo_tx">>, <<"channels.snapshot_solo_sign">>,
                 Privkey, Config,
                 fun() ->
                         case ?WS:json_rpc_call(
                                 ConnPid, #{ <<"method">> => <<"channels.snapshot_solo">>
                                           , <<"params">> => #{} }) of
                             <<"ok">> -> ok;
                             Other    -> {error, Other}
                         end
                 end),
         TxHash = aeser_api_encoder:encode(tx_hash, aetx_sign:hash(SignedTx)),
         Round1 = case Round of
                      no_update ->
                          Round;
                      _ when is_integer(Round) ->
                          ct:log("*** Verify that updates can be performed"
                                 " while waiting for snapshot confirmation ***", []),
                          sc_ws_update_basic_round_(Round+1, Config)
                  end,
         wait_for_onchain_tx_events(
           Conns, #{ <<"type">> => <<"channel_snapshot_solo_tx">> },
           fun() ->
                   wait_for_tx_hash_on_chain(TxHash)
           end, Config),
         MinBlocksToMine = ?DEFAULT_MIN_DEPTH,
         wait_for_info_msg(
           ConnPid, #{ <<"event">> => <<"min_depth_achieved">>
                     , <<"type">>  => <<"channel_snapshot_solo_tx">> },
           fun() ->
                   aecore_suite_utils:mine_key_blocks(
                     aecore_suite_utils:node_name(?NODE),
                     MinBlocksToMine +1)
           end, Config),
         {ok, Round1}
    catch
        error:Other ->
            ct:log("Got Other = ~p", [Other]),
            {error, Other}
    end.

wait_for_onchain_tx_events(#{ initiator := PidI
                            , responder := PidR }, Pat, F, Config) ->
    wait_for_onchain_tx_events([PidI, PidR], Pat, F, Config);
wait_for_onchain_tx_events(Pids, Pat, F, Config) when is_list(Pids)
                                                    , is_map(Pat)
                                                    , is_function(F, 0) ->
    with_registered_events(
      [on_chain_tx], Pids,
      fun() ->
              F(),
              Msgs =
                  lists:map(
                    fun(Pid1) ->
                            {ok, M1} = wait_for_channel_event_match(
                                         Pid1, on_chain_tx, Pat, Config),
                            M1
                    end, Pids),
              {ok, Msgs}
      end).

wait_for_info_msg(Pid, Pat, F, Config) ->
    wait_for_info_msgs([Pid], Pat, F, Config).

wait_for_info_msgs(#{ initiator := PidI
                    , responder := PidR }, Pat, F, Config) ->
    wait_for_info_msgs([PidI, PidR], Pat, F, Config);
wait_for_info_msgs(Pids, Pat, F, Config) when is_list(Pids)
                                            , is_map(Pat)
                                            , is_function(F, 0) ->
    with_registered_events(
      [info], Pids,
      fun() ->
              F(),
              Msgs =
                  lists:map(
                    fun(Pid1) ->
                            {ok, Msg} = wait_for_channel_event_match(Pid1, info, Pat, Config),
                            Msg
                    end, Pids),
              {ok, Msgs}
      end).

sc_ws_update_with_meta(Config0) ->
    Config = sc_ws_open_(Config0),
    ok = sc_ws_update_([include_meta|Config]),
    ok = sc_ws_close_(Config).

sc_ws_basic_client_reconnect_i(Config) ->
    sc_ws_basic_client_reconnect_(initiator, Config).

sc_ws_basic_client_reconnect_r(Config) ->
    sc_ws_basic_client_reconnect_(responder, Config).

sc_ws_basic_client_reconnect_i_w_reestablish(Config) ->
    sc_ws_basic_client_reconnect_(initiator, [{reconnect_method, reestablish}|Config]).

sc_ws_basic_client_reconnect_(Role, Config0) ->
    Config = sc_ws_open_(Config0),
    #{ Role := #{ pub_key  := Pubkey
                , priv_key := Privkey } } = Participants
        = proplists:get_value(participants, Config),
    #{ channel_id := ChId
     , Role := ConnPid } = Clients = ?config(channel_clients, Config),
    unlink(ConnPid),
    ?WS:stop(ConnPid),
    ct:log("ConnPid killed", []),
    timer:sleep(100),
    OtherRole = other_role(Role),
    {error, conflict}
        = update_with_client_disconnected(
            OtherRole, OtherRole, Clients#{Role => undefined},
            Participants, Config),
    ok = update_with_client_disconnected(
           both, OtherRole, Clients#{Role => undefined},
           Participants, Config),
    ct:log("Reconnecting client ..." , []),
    Config1 = reconnect_client_(ChId, Role, Pubkey, Privkey, Config),
    sc_ws_close_mutual_(Config1, Role).

update_with_client_disconnected(SignAs, Role, Clients, Participants, Config) ->
    OtherRole = other_role(Role),
    ConnPid = maps:get(Role, Clients),
    #{ pub_key  := FromPubkey
     , priv_key := FromPrivkey } = maps:get(Role, Participants),
    #{ pub_key  := ToPubkey
     , priv_key := ToPrivkey } = maps:get(OtherRole, Participants),
    Privkeys = case SignAs of
                   both ->
                       [FromPrivkey, ToPrivkey];
                   Role ->
                       [FromPrivkey]
               end,
    ok = ?WS:register_test_for_channel_events(ConnPid, [sign, update, conflict]),

    SignUpdate =
        fun (Pid, Pkeys) ->
            case wait_for_channel_event(Pid, sign, Config) of
                {ok, <<"update">>, #{<<"signed_tx">> := EncSignedTx0}} ->
                    {ok, SignedBinTx} =
                        aeser_api_encoder:safe_decode(transaction, EncSignedTx0),
                    STx = aetx_sign:deserialize_from_binary(SignedBinTx),
                    SignedTx = lists:foldl(
                                 fun(PK, STx1) ->
                                         aec_test_utils:co_sign_tx(
                                           STx1, PK)
                                 end, STx, Pkeys),
                    EncSignedTx = aeser_api_encoder:encode(
                                    transaction,
                                    aetx_sign:serialize_to_binary(SignedTx)),
                    ws_send_tagged(Pid, <<"channels.update">>,
                                   #{signed_tx => EncSignedTx}, Config)
            end
        end,
    %% sender initiates an update
    ws_send_tagged(ConnPid, <<"channels.update.new">>,
                   #{from => aeser_api_encoder:encode(account_pubkey, FromPubkey),
                     to => aeser_api_encoder:encode(account_pubkey, ToPubkey),
                     amount => 1}, Config),

    %% starter signs the new state
    SignUpdate(ConnPid, Privkeys),

    Res = case SignAs of
              both ->
                  {ok, #{ <<"state">> := _NewState }}
                      = wait_for_channel_event(ConnPid, update, Config),
                  ok;
              Role ->
                  {ok, Conflict} = wait_for_channel_event(ConnPid, conflict, Config),
                  ct:log("Conflict: ~p", [Conflict]),
                  {error, conflict}
          end,

    ok = ?WS:unregister_test_for_channel_events(ConnPid, [sign, update, conflict]),

    Res.

other_role(responder) -> initiator;
other_role(initiator) -> responder.

reconnect_client_(ChId, Role, Pub, Priv, Config) ->
    case proplists:get_value(reconnect_method, Config, reconnect) of
        reconnect ->
            reconnect_client_(ChId, 1, Role, Pub, Priv, Config);
        reestablish ->
            ct:log("Will reconnect via reestablish", []),
            ?CHECK_INFO(20),
            #{ initiator_id := I
             , responder_id := R
             , port         := Port } = proplists:get_value(channel_options, Config),
            ReestablishOpts = maybe_add_password(
                                #{ existing_channel_id => ChId
                                 , role                => Role
                                 , protocol            => sc_ws_protocol(Config)
                                 , host                => <<"localhost">>
                                 , port                => Port
                                 , initiator_id        => I
                                 , responder_id        => R }, Config),
            ct:log("ReestablishOpts = ~p", [ReestablishOpts]),
            {ok, ConnPid} = channel_ws_start(Role, ReestablishOpts, Config),
            ct:log("New ConnPid = ~p", [ConnPid]),
            Config1 = lists:keystore(channel_clients, 1, Config,
                                     {channel_clients, maps:put(Role, ConnPid,
                                                                ?config(channel_clients, Config))}),
            Config1
    end.

reconnect_client_(ChId, Round, Role, Pub, Priv, Config) ->
    ct:log("reconnecting ChId = ~p, Role = ~p, Pub = ~p", [ChId, Role, Pub]),
    {channel, ChIdDec} = aeser_api_encoder:decode(ChId),
    ChIdId = aeser_id:create(channel, ChIdDec),
    PubId = aeser_id:create(account, Pub),
    {ok, Tx} = aesc_client_reconnect_tx:new(#{ channel_id => ChIdId
                                             , round      => Round
                                             , role       => Role
                                             , pub_key    => PubId }),
    SignedTx = aec_test_utils:sign_tx(Tx, Priv),
    SignedTxBin = aeser_api_encoder:encode(
                    transaction, aetx_sign:serialize_to_binary(SignedTx)),
    ChannelOpts = reconnect_channel_options(SignedTxBin, Config),
    {ok, ConnPid} = channel_ws_start(Role, ChannelOpts, Config),
    {_, ChannelClients} = lists:keyfind(channel_clients, 1, Config),
    Config1 = lists:keyreplace(channel_clients, 1, Config,
                               {channel_clients, ChannelClients#{ Role => ConnPid }}),
    case proplists:get_value(reconnect_scenario, Config1, reconnect) of
        reconnect ->
            ok;
        reestablish ->
            await_reestablish_reports(Config1)
    end,
    Config1.

sc_ws_failed_update(Config) ->
    ChannelClients = proplists:get_value(channel_clients, Config),
    Participants = proplists:get_value(participants, Config),
    lists:foreach(
        fun(Sender) ->
            LogPid = maps:get(Sender, ChannelClients),
            ?WS:log(LogPid, info, "Failing update, insufficient balance"),
            {ok, #{<<"reason">> := <<"insufficient_balance">>,
                  <<"request">> := _Request0}} = channel_update_fail(
                                                   ChannelClients, Sender,
                                                   Participants,
                                                   10000000 * aec_test_utils:min_gas_price(), % try sending too much
                                                   Config),
            ?WS:log(LogPid, info, "Failing update, negative amount"),
            {ok, #{<<"reason">> := <<"negative_amount">>,
                  <<"request">> := _Request1}} = channel_update_fail(
                                                   ChannelClients, Sender,
                                                   Participants, -1, Config),
            ?WS:log(LogPid, info, "Failing update, invalid pubkeys"),
            {ok, #{<<"reason">> := <<"invalid_pubkeys">>,
                  <<"request">> := _Request2}} =
                channel_update_fail(ChannelClients, Sender,
                                    #{initiator => #{pub_key => <<42:32/unit:8>>},
                                      responder => #{pub_key => <<43:32/unit:8>>}},
                                    1, Config),
            ok
        end,
        [initiator, responder]),
    ok.

sc_ws_generic_messages(Config) ->
    #{initiator := #{pub_key := IPubkey},
      responder := #{pub_key := RPubkey}} = proplists:get_value(participants, Config),
    #{initiator := IConnPid, responder :=RConnPid}
        = proplists:get_value(channel_clients, Config),
    lists:foreach(
        fun({Sender, Msg}) ->
            {SenderPubkey, ReceiverPubkey, SenderPid, ReceiverPid} =
                case Sender of
                    initiator ->
                        {IPubkey, RPubkey, IConnPid, RConnPid};
                    responder ->
                        {RPubkey, IPubkey, RConnPid, IConnPid}
                end,
                SenderEncodedK = aeser_api_encoder:encode(account_pubkey, SenderPubkey),
                ReceiverEncodedK = aeser_api_encoder:encode(account_pubkey, ReceiverPubkey),
                ok = ?WS:register_test_for_channel_event(ReceiverPid, message),

                ws_send_tagged(SenderPid, <<"channels.message">>,
                        #{<<"to">> => ReceiverEncodedK,
                          <<"info">> => Msg}, Config),

                {ok, #{<<"message">> := #{<<"from">> := SenderEncodedK,
                                          <<"to">> := ReceiverEncodedK,
                                          <<"info">> := Msg}}}
                    = wait_for_channel_event(ReceiverPid, message, Config),
                ok = ?WS:unregister_test_for_channel_event(ReceiverPid, message)
        end,
      [ {initiator, <<"hejsan">>}                   %% initiator can send
      , {responder, <<"svejsan">>}                  %% responder can send
      , {initiator, <<"first message in a row">>}   %% initiator can send two messages in a row
      , {initiator, <<"second message in a row">>}
      , {responder, <<"some message">>}             %% responder can send two messages in a row
      , {responder, <<"other message">>}
      ]),
    ok.

sc_ws_update_conflict(Config) ->
    Participants = proplists:get_value(participants, Config),
    ChannelClients = proplists:get_value(channel_clients, Config),
    lists:foreach(
        fun(FirstSender) ->
                channel_conflict(ChannelClients, FirstSender, Participants, 1, 2,
                                 Config)
        end,
        [initiator,
         responder]),
    ok.

sc_ws_update_abort(Config) ->
    #{ initiator := #{pub_key := IPubkey}
     , responder := #{pub_key := RPubkey} } = proplists:get_value(participants, Config),
    #{ initiator := IConnPid
     , responder := RConnPid } = proplists:get_value(channel_clients, Config),
    ok = ?WS:register_test_for_channel_events(IConnPid, [sign, info, update, conflict]),
    ok = ?WS:register_test_for_channel_events(RConnPid, [sign, info, update, conflict]),
    Balances = sc_ws_get_both_balances(IConnPid, IPubkey, RPubkey, Config),
    {ok, {Bi0, Br0}} = Balances,
    UpdateOpts = #{ from   => aeser_api_encoder:encode(account_pubkey, IPubkey)
                  , to     => aeser_api_encoder:encode(account_pubkey, RPubkey)
                  , amount => 1 },
    ws_send_tagged(IConnPid, <<"channels.update.new">>, UpdateOpts, Config),
    channel_abort_sign_tx(IConnPid, 147, <<"channels.update">>, Config),
    {ok, #{ <<"error_code">> := 147
          , <<"error_msg">> := <<"user-defined">>}} = wait_for_channel_event(IConnPid, conflict, Config),
    %%
    {ok, {Bi0, Br0}} = sc_ws_get_both_balances(IConnPid, IPubkey, RPubkey, Config),
    %%
    ok = ?WS:unregister_test_for_channel_events(IConnPid, [sign, info, update, conflict]),
    ok = ?WS:unregister_test_for_channel_events(RConnPid, [sign, info, update, conflict]),
    ok.

sc_ws_close_mutual(Config) ->
    with_trace(fun sc_ws_close_mutual_/1, Config, "sc_ws_close_mutual").

sc_ws_close_mutual_(Config0) ->
    lists:foreach(
        fun(WhoCloses) ->
            Config = sc_ws_open_(Config0),
            sc_ws_close_mutual_(Config, WhoCloses)
        end,
        [initiator,
         responder]).

sc_ws_close_solo(Config) ->
    with_trace(fun sc_ws_close_solo_/1, Config, "sc_ws_close_solo").

sc_ws_close_solo_(Config0) ->
    lists:foreach(
      fun(WhoCloses) ->
              S = ?SLOGAN(WhoCloses),
              Config = sc_ws_open_(Config0, #{slogan => S}),
              sc_ws_close_solo_(Config, WhoCloses)
      end, [initiator, responder]).

sc_ws_slash(Config) ->
    with_trace(fun sc_ws_slash_/1, Config, "sc_ws_slash").

sc_ws_slash_(Config0) ->
    lists:foreach(
      fun({WhoCloses, WhoSlashes, WhoSettles}) ->
              S = ?SLOGAN([WhoCloses, ",", WhoSlashes]),
              Config = sc_ws_open_(Config0, #{slogan => S}),
              ct:log("Channel opened, Slogan = ~p", [S]),
              sc_ws_slash_(Config, WhoCloses, WhoSlashes, WhoSettles)
      end, [{A,B, C} || A <- [initiator],
                        B <- [initiator, responder],
                        C <- [initiator]]).

sc_ws_slash_(Config, WhoCloses, WhoSlashes, WhoSettles) ->
    ct:log("WhoCloses  = ~p~n"
           "WhoSlashes = ~p~n"
           "WhoSettles = ~p~n", [WhoCloses, WhoSlashes, WhoSettles]),
    true = lists:member(WhoCloses, ?ROLES),
    true = lists:member(WhoSlashes, ?ROLES),
    ct:log("ConfigList = ~p", [Config]),
    #{initiator := #{pub_key  := IPubKey},
      responder := #{pub_key  := RPubKey}} = Participants =
        proplists:get_value(participants, Config),
    #{initiator := IConnPid} = Conns =
        proplists:get_value(channel_clients, Config),
    %%
    %% Fetch ChId and POI for initial state
    PoiScope = #{accounts => [aeser_api_encoder:encode(account_pubkey, Acc)
                              || Acc <- [IPubKey, RPubKey]]},
    {ok, #{ channel_id := ChIdEnc
          , poi := PoiEnc}} = sc_ws_get_poi_(IConnPid, PoiScope, Config),
    {channel, ChId} = aeser_api_encoder:decode(ChIdEnc),
    {poi, PoiSer} = aeser_api_encoder:decode(PoiEnc),
    Poi = aec_trees:deserialize_poi(PoiSer),
    %% create a new offchain state

    channel_update(Conns, initiator, Participants, 1, 2,
                   _TestErrors = false, Config),
    wait_for_info_msgs(
      Conns, #{ <<"event">> => <<"closing">> },
      fun() ->
              %%
              %% Both sides detect slash potential
              %%
              wait_for_onchain_tx_events(
                Conns, #{ <<"info">> => <<"can_slash">>
                        , <<"type">> => <<"channel_offchain_tx">> },
                fun() ->
                        sc_ws_cheating_close_solo_(Config, ChId, Poi, WhoCloses)
                end, Config)
      end, Config),
    %%
    %% WhoSlashes initiates a slash
    %%
    SlasherPid = maps:get(WhoSlashes, Conns),
    {ok, SignedSlashTx} = request_and_sign_slash_tx(
                            SlasherPid, WhoSlashes, Config,
                           fun() ->
                                   {ok, <<"ok">>} = request_slash(SlasherPid),
                                   ok
                           end),
    ct:log("SignedSlashTx = ~p", [SignedSlashTx]),
    SlashTxHash = aeser_api_encoder:encode(tx_hash, aetx_sign:hash(SignedSlashTx)),
    ct:log("SlashTxHash = ~p", [SlashTxHash]),
    wait_for_onchain_tx_events(
      Conns, #{ <<"info">> => <<"solo_closing">>
              , <<"type">> => <<"channel_slash_tx">> },
      fun() ->
              ok = wait_for_tx_hash_on_chain(SlashTxHash)
      end, Config),

    settle_(Config, WhoSettles),
    ok.

request_and_sign_slash_tx(ConnPid, Who, Config, ReqF) ->
    Participants = proplists:get_value(participants, Config),
    #{priv_key := PrivKey} = maps:get(Who, Participants),
    request_and_sign(ConnPid, <<"slash_tx">>, <<"channels.slash_sign">>, PrivKey, Config, ReqF).

%% This wrapper is used to ensure that event registration for signing is
%% done before e.g. performing an rpc which triggers the signing.
request_and_sign(ConnPid, Tag, ReplyMethod, PrivKey, Config, ReqF) ->
    with_registered_events(
      [sign], [ConnPid],
      fun() ->
              case ReqF() of
                  ok ->
                      sign_tx_(ConnPid, Tag, ReplyMethod, PrivKey, Config);
                  {error, _} = Error ->
                      Error
              end
      end).

sign_tx(ConnPid, Tag, ReplyMethod, Privkey, Config) ->
    with_registered_events(
      [sign], [ConnPid],
      fun() ->
              sign_tx_(ConnPid, Tag, ReplyMethod, Privkey, Config)
      end).

sign_tx_(ConnPid, Tag, ReplyMethod, Privkey, Config) ->
    {ok, Tag, #{<<"signed_tx">> := EncSTx}} =
        wait_for_channel_event(ConnPid, sign, Config),
    {ok, BinSTx} = aeser_api_encoder:safe_decode(transaction, EncSTx),
    STx = aetx_sign:deserialize_from_binary(BinSTx),
    SignedTx = aec_test_utils:co_sign_tx(STx, Privkey),
    EncSignedTx = aeser_api_encoder:encode(
                    transaction,
                    aetx_sign:serialize_to_binary(SignedTx)),
    ws_send_tagged(ConnPid, ReplyMethod, #{signed_tx => EncSignedTx}, Config),
    {ok, SignedTx}.

register_channel_events(Events, Pids) ->
    [ok = ?WS:register_test_for_channel_events(Pid, Events)
     || Pid <- Pids],
    ok.

unregister_channel_events(Events, Pids) ->
    [ok = ?WS:unregister_test_for_channel_events(Pid, Events)
     || Pid <- Pids],
    ok.

with_registered_events(Events, Pids, F) ->
    ok = register_channel_events(Events, Pids),
    try
        F()
    after
        ok = unregister_channel_events(Events, Pids)
    end.

%% avoid_double_reg(Events, Pids, F) ->
%%     ok = unregister_channel_events(Events, Pids),
%%     Res = F(),
%%     ok = register_channel_events(Events, Pids),
%%     Res.

sc_ws_cheating_close_solo_(Config, ChId, Poi, WhoCloses) ->
    %% Create a close_solo based on the create_tx
    Participants = proplists:get_value(participants, Config),
    Keys = maps:get(WhoCloses, Participants),
    #{pub_key := PubKey, priv_key := PrivKey} = Keys,
    {ok, Nonce} = rpc(aec_next_nonce, pick_for_account, [PubKey]),
    TTL = current_height() + 10,
    Fee = 30000 * aec_test_utils:min_gas_price(),
    ct:log("Will try to create close_solo_tx~n"
           "ChId = ~p~n"
           "PubKey = ~p~n", [ChId, PubKey]),
    TxOpts = #{ channel_id => aeser_id:create(channel, ChId)
              , from_id    => aeser_id:create(account, PubKey)
              , payload    => <<>>
              , poi        => Poi
              , ttl        => TTL
              , fee        => Fee
              , nonce      => Nonce
              },
    ct:log("close_solo_tx: ~p", [TxOpts]),
    {ok, Tx} = aesc_close_solo_tx:new(TxOpts),
    SignedTx = aec_test_utils:sign_tx(Tx, [PrivKey]),
    ok = rpc(dev1, aec_tx_pool, push, [SignedTx]),
    wait_for_signed_transaction_in_block(SignedTx),
    ok.

sc_ws_leave_reestablish(Config0) ->
    Config = sc_ws_open_([{slogan, ?SLOGAN}|Config0]),
    ReestablishOptions = sc_ws_leave_(Config),
<<<<<<< HEAD
    ?CHECK_INFO(20),
=======

>>>>>>> 091037d9
    Config1 = sc_ws_reestablish_(ReestablishOptions, Config),
    ok = sc_ws_update_(Config1),
    ok = sc_ws_close_(Config1).

<<<<<<< HEAD
sc_ws_leave_reestablish_responder_stays(Config0) ->
    Config = sc_ws_open_([{slogan, ?SLOGAN}|Config0], #{responder_opts => #{keep_running => true}}),
    Config1 = [{responder_leaves, false}|Config],
    ReestablOptions = sc_ws_leave_(Config1),
    Config2 = sc_ws_reestablish_(ReestablOptions, Config1),
    ok = sc_ws_update_(Config2),
    ok = sc_ws_close_(Config2).

sc_ws_leave_reconnect(Config0) ->
    ct:log("opening channel", []),
    Config = sc_ws_open_([{slogan, ?SLOGAN}|Config0], #{responder_opts => #{keep_running => true}}),
    ct:log("channel opened", []),
    Participants = proplists:get_value(participants, Config),
    #{ pub_key := Pub, priv_key := Priv } = maps:get(initiator, Participants),
    ct:log("*** Leaving channel ***", []),
    Config1 = [{responder_leaves, false}|Config],
    ct:log("Config1 = ~p", [Config1]),
    #{ existing_channel_id := ChId
     , offchain_tx         := _Tx }
        = ReestablishOpts = sc_ws_leave_(Config1),
    ct:log("ReestablishOpts = ~p", [ReestablishOpts]),
    ct:log("*** Reconnecting ... ***", []),
    Config2 = reconnect_client_(ChId, initiator, Pub, Priv,
                                [{reconnect_scenario, reestablish} | Config1]),
    ct:log("*** Verifying that channel is operational ***", []),
    ok = sc_ws_update_(Config2),
    ct:log("*** Closing ... ***", []),
    ok = sc_ws_close_(Config2).

sc_ws_password_changeable(Config0) ->
    Config = sc_ws_open_([{slogan, ?SLOGAN}|Config0]),
    Options = proplists:get_value(channel_options, Config),
    StatePasswordOld = maps:get(state_password, Options),
    Config1 = sc_ws_change_password_(Config),
    ReestablishOptions = sc_ws_leave_(Config1),
    ReestablishOptionsOld = ReestablishOptions#{state_password => StatePasswordOld},

    %% Reestablish with old password should fail
    Roles = [initiator, responder],
    [sc_ws_test_broken_params(Role, Config, ReestablishOptionsOld, <<"Invalid password">>, Config) || Role <- Roles],

    Config2 = sc_ws_reestablish_(ReestablishOptions, Config1),
    ok = sc_ws_update_(Config2),
    ok = sc_ws_close_(Config2).

=======
>>>>>>> 091037d9
sc_ws_change_password_(Config) ->
    ct:log("Changing password"),
    #{ initiator := IConnPid
     , responder := RConnPid } = proplists:get_value(channel_clients, Config),
    Options = proplists:get_value(channel_options, Config),
    StatePassword = maps:get(state_password, Options),
    StatePassword1 = StatePassword ++ "_changed",
    Fun = fun (Pid) ->
        ok = ?WS:register_test_for_channel_events(Pid, [password_changed, error]),
        %% Test weak password
        ok = ws_send_tagged(Pid, <<"channels.change_state_password">>, #{ <<"state_password">> => "1234" }, Config),
        {ok, #{<<"reason">> := <<"Invalid password">>}} = wait_for_channel_event(Pid, error, Config),

        %% Test no password
        ok = ws_send_tagged(Pid, <<"channels.change_state_password">>, #{}, Config),
        {ok, #{<<"reason">> := <<"Missing field: state_password">>}} = wait_for_channel_event(Pid, error, Config),

        %% Change password
        ok = ws_send_tagged(Pid, <<"channels.change_state_password">>, #{ <<"state_password">> => StatePassword1 }, Config),
        {ok, #{<<"action">> := <<"password_changed">>}} = wait_for_channel_event(Pid, password_changed, Config),
        ok = ?WS:unregister_test_for_channel_events(Pid, [password_changed, error])
    end,
    [Fun(Pid) || Pid <- [IConnPid, RConnPid]],
    [{channel_options, Options#{state_password => StatePassword1}} | Config].

sc_ws_ping_pong(Config) ->
    #{initiator := IConnPid, responder :=RConnPid} =
        proplists:get_value(channel_clients, Config),
    PingPong =
        fun(ConnPid) ->
            ok = ?WS:register_test_for_channel_events(ConnPid, [system]),
            ok = ws_send_tagged(ConnPid, <<"channels.system">>,
                                #{<<"action">> => <<"ping">>}, Config),
            {ok, <<"pong">>, #{}} =
                wait_for_channel_event(ConnPid, system, Config),
            ok = ?WS:unregister_test_for_channel_events(ConnPid, [system]),
            ok
        end,
    PingPong(IConnPid),
    PingPong(RConnPid),
    ok.

sc_ws_deposit(Config) ->
    lists:foreach(
        fun(Depositor) ->
            sc_ws_deposit_(Config, Depositor, #{}),
            ok
        end,
        [initiator, responder]).

sc_ws_withdraw(Config) ->
    lists:foreach(
        fun(Depositor) ->
            sc_ws_withdraw_(Config, Depositor, #{}),
            ok
        end,
        [initiator, responder]).

%% channel_options(IPubkey, RPubkey, IAmt, RAmt) ->
%%     channel_options(IPubkey, RPubkey, IAmt, RAmt, #{}).

channel_options(IPubkey, RPubkey, IAmt, RAmt, Other, Config) ->
    maybe_slogan(
      maybe_add_password(
        maps:merge(#{ port => ?config(ws_port, Config),
                      initiator_id => aeser_api_encoder:encode(account_pubkey, IPubkey),
                      responder_id => aeser_api_encoder:encode(account_pubkey, RPubkey),
                      lock_period => 10,
                      push_amount => 1,
                      initiator_amount => IAmt,
                      responder_amount => RAmt,
                      channel_reserve => 2,
                      keep_running => false,
                      protocol => sc_ws_protocol(Config)
                    }, Other), Config), Config).

maybe_add_password(#{state_password := _} = Map, _) ->
    Map;
maybe_add_password(Map, Config) ->
    case proplists:get_value(no_password, Config, false) of
        true ->
            Map;
        _ ->
            Map#{state_password => ?CACHE_DEFAULT_PASSWORD}
    end.

maybe_slogan(#{slogan := _} = Map, _) ->
    Map;
maybe_slogan(Map, Config) ->
    case proplists:get_value(slogan, Config) of
        undefined ->
            Map;
        S ->
            Map#{slogan => S}
    end.

special_channel_opts(Opts) ->
    Opts1 = maps:without([initiator_opts, responder_opts], Opts),
    {maps:merge(Opts1, maps:get(initiator_opts, Opts, #{})),
     maps:merge(Opts1, maps:get(responder_opts, Opts, #{}))}.

reconnect_channel_options(SignedTx, Config) ->
    maybe_add_password(
      #{ port => ?config(ws_port, Config)
       , reconnect_tx => SignedTx
       %% , state_password => StatePassword
       , protocol => sc_ws_protocol(Config) }, Config).

current_height() ->
    case rpc(aec_chain, top_header, []) of
        undefined -> 1;
        Header -> aec_headers:height(Header) + 1
    end.

format_args(Xs) when is_list(Xs) -> lists:map(fun format_arg/1, Xs);
format_args(X)                   -> [format_arg(X)].

format_arg(B) when is_binary(B)  -> aeser_api_encoder:encode(account_pubkey, B);
format_arg(I) when is_integer(I) -> integer_to_list(I).

%% ============================================================
%% HTTP Requests
%% ============================================================

get_pending_transactions() ->
    Host = internal_address(),
    http_request(Host, get, "debug/transactions/pending", []).

post_spend_tx(RecipientId, Amount, Fee) ->
    {_, Sender} = aecore_suite_utils:sign_keys(?NODE),
    SenderId = aeser_api_encoder:encode(account_pubkey, Sender),
    post_spend_tx(SenderId, RecipientId, Amount, Fee, <<"foo">>).

post_spend_tx(SenderId, RecipientId, Amount, Fee, Payload) ->
    Host = internal_address(),
    http_request(Host, post, "debug/transactions/spend",
                 #{sender_id => SenderId,
                   recipient_id => RecipientId,
                   amount => Amount,
                   fee => Fee,
                   payload => Payload}).

get_pubkey() ->
    {_, Pubkey} = aecore_suite_utils:sign_keys(?NODE),
    aeser_api_encoder:encode(account_pubkey, Pubkey).

%% ============================================================
%% private functions
%% ============================================================
channel_ws_host_and_port() ->
    Port = rpc(aeu_env, user_config_or_env,
              [ [<<"websocket">>, <<"channel">>, <<"port">>],
                aehttp, [channel, websocket, port], 8045]),
    {"localhost", Port}.

channel_ws_start(Role, Opts, Config) ->
    LogFile = docs_log_file(Config),
    Opts1 = Opts#{ {int,logfile} => LogFile },
    {Host, Port} = channel_ws_host_and_port(),
    ?WS:start_channel(Host, Port, Role, Opts1).

docs_log_file(Config) ->
    %% TCLogBase = atom_to_list(?config(tc_name, Config)),
    TCLogBase = log_basename(Config),
    {aehttp_sc_SUITE, TestName} = proplists:get_value(current, ct:get_status()),
    MsgLogFile = filename:join([?config(priv_dir, Config), TCLogBase,
                               atom_to_list(TestName)++ ".md"]),
    ct:log("MsgLogFile = ~p", [MsgLogFile]),
    MsgLogFile.

log_basename(Config) ->
    Protocol = binary_to_list(?config(sc_ws_protocol, Config)),
    GOpts = ?config(tc_group_properties, Config),
    GName = ?config(name, GOpts),
    SubDir =
        case GName of %% an assertive and explicit check. If a new group is added - this will crash
            with_open_channel ->
                filename:join(Protocol, "continuous");
            client_reconnect ->
                filename:join(Protocol, "reconnect");
            client_reconnect_no_password ->
                filename:join(Protocol, "reconnect");
            sc_contracts ->
                filename:join(Protocol, "contracts");
            ga_initiator ->
                filename:join([Protocol, "generalized_accounts", "initiator"]);
            ga_responder ->
                filename:join([Protocol, "generalized_accounts", "responder"]);
            ga_both ->
                filename:join([Protocol, "generalized_accounts", "both"]);
            pinned_env ->
                filename:join([Protocol, "pinned_env"]);
            plain -> Protocol
        end,
    filename:join("channel_docs", SubDir).

sign_and_post_tx(EncodedUnsignedTx) ->
    sign_and_post_tx(EncodedUnsignedTx, on_node).

sign_and_post_tx(EncodedUnsignedTx, PrivKey) ->
    %% Check that we get the correct hash
    {ok, 200, #{<<"tx_hash">> := TxHash}} = sign_and_post_tx_(EncodedUnsignedTx, PrivKey),
    %% Check tx is in mempool.
    Fun = fun() ->
                  tx_in_mempool(TxHash)
          end,
    {ok, true} = aec_test_utils:wait_for_it_or_timeout(Fun, true, 5000),
    TxHash.

sign_and_post_tx_(EncodedUnsignedTx, PrivKey) ->
    {ok, SerializedUnsignedTx} = aeser_api_encoder:safe_decode(transaction, EncodedUnsignedTx),
    UnsignedTx = aetx:deserialize_from_binary(SerializedUnsignedTx),
    {ok, SignedTx} =
        case PrivKey =:= on_node of
            true  -> aecore_suite_utils:sign_on_node(?NODE, UnsignedTx);
            false -> {ok, aec_test_utils:sign_tx(UnsignedTx, PrivKey)}
        end,
    SerializedTx = aetx_sign:serialize_to_binary(SignedTx),
    post_transactions_sut(aeser_api_encoder:encode(transaction, SerializedTx)).

tx_in_mempool(TxHash) ->
    case get_transactions_by_hash_sut(TxHash) of
        {ok, 200, #{<<"block_hash">> := <<"none">>}} -> true;
        {ok, 200, #{<<"block_hash">> := Other}} ->
            ct:log("Tx not in mempool, but in chain: ~p", [Other]),
            false;
        {ok, 404, _} -> false
    end.

ws_get_decoded_result(ConnPid1, ConnPid2, Contract, Function, [Update], UnsignedTx, Config) ->
    %% helper lambda for decoded result
    GetCallResult =
        fun(ConnPid) ->
            GetParams = ws_get_call_params(Update, UnsignedTx),
            ws_send_tagged(ConnPid, <<"channels.get.contract_call">>,
                           GetParams#{round => <<"2">>}, Config),
            {ok, #{<<"reason">> := <<"not_a_number">>}} =
                wait_for_channel_event(ConnPid, error, Config),
            ws_send_tagged(ConnPid, <<"channels.get.contract_call">>,
                GetParams#{caller_id => <<"ABCEDFG">>}, Config),
            {ok, #{<<"reason">> := <<"broken_encoding: accounts">>}} =
                wait_for_channel_event(ConnPid, error, Config),
            ws_send_tagged(ConnPid, <<"channels.get.contract_call">>,
                GetParams#{contract_id => <<"ABCDEFG">>}, Config),
            {ok, #{<<"reason">> := <<"broken_encoding: contracts">>}} =
                wait_for_channel_event(ConnPid, error, Config),
            ws_send_tagged(ConnPid, <<"channels.get.contract_call">>,
                           GetParams, Config),
            {ok, <<"contract_call">>, Res} = wait_for_channel_event(ConnPid, get, Config),
            Res
        end,
    CallRes = GetCallResult(ConnPid1),
    CallRes = GetCallResult(ConnPid2),
    #{<<"caller_id">>         := _CallerId,
      <<"caller_nonce">>      := CallRound,
      <<"contract_id">>       := _ContractId,
      <<"gas_price">>         := _,
      <<"gas_used">>          := _,
      <<"height">>            := CallRound,
      <<"return_type">>       := <<"ok">>,
      <<"return_value">>      := ReturnValue} = CallRes,
    decode_call_result(Contract, Function, ok, ReturnValue).

decode_call_result(ContractName, Fun, ResType, ResValue) ->
    {ok, BinCode} = aect_test_utils:read_contract(?SOPHIA_LIMA_AEVM, ContractName),
    aect_test_utils:decode_call_result(binary_to_list(BinCode), Fun, ResType, ResValue).


ws_get_call_params(Update, UnsignedTx) ->
    {CB1, Tx1} = aetx:specialize_callback(UnsignedTx),
    CallRound = CB1:round(Tx1),
    CallerPubKey = extract_caller(Update),
    ContractPubKey = extract_contract_pubkey(Update),
    CallerId = aeser_api_encoder:encode(account_pubkey, CallerPubKey),
    ContractId = aeser_api_encoder:encode(contract_pubkey, ContractPubKey),
    #{contract_id => ContractId,
      caller_id   => CallerId,
      round       => CallRound}.

%% wait_for_channel_msg(ConnPid, Action, Config) ->
%%     wait_for_channel_msg_(ConnPid, Action, sc_ws_protocol(Config)).

%% wait_for_channel_msg_(ConnPid, Action, <<"json-rpc">>) ->
%%     wait_for_channel_event_(ConnPid, Action, <<"json-rpc">>).

wait_for_channel_event(ConnPid, Action, Config) ->
    wait_for_channel_event_match(ConnPid, Action, #{}, Config).

wait_for_channel_event_match(ConnPid, Action, Pat, Config) ->
    case wait_for_channel_event_(ConnPid, Action, sc_ws_protocol(Config)) of
        {ok, #{error := Error}} ->
            {ok, Error};
        {ok, #{data := Data}} ->
            match_msg(Pat, Data),
            {ok, Data};
        {ok, Tag, #{data := Data}} ->
            match_msg(Pat, Data),
            {ok, Tag, Data}
    end.

match_msg(Pat, Msg) ->
    maps:fold(
      fun(Key, Val, ok) when is_map(Val) ->
              match_msg(Val, maps:get(Key, Msg));
         (Key, Val, ok) ->
              Val = maps:get(Key, Msg),
              ok
      end, ok, Pat).

wait_for_channel_event_full(ConnPid, Action, Config) ->
    wait_for_channel_event_(ConnPid, Action, sc_ws_protocol(Config)).

wait_for_channel_event_(ConnPid, error, <<"json-rpc">>) ->
    case ?WS:wait_for_channel_msg(ConnPid, error) of   % whole msg
        {ok, #{ <<"jsonrpc">> := <<"2.0">>
              , <<"channel_id">> := ChId
              , <<"id">>      := null
              , <<"error">>   := E } } ->
            {ok, #{ channel_id => ChId
                  , error      => lift_reason(E)}}
    end;
wait_for_channel_event_(ConnPid, Action, <<"json-rpc">>) ->
    Method = method_pfx(Action),
    Sz = byte_size(Method),
    case {?WS:wait_for_channel_msg(ConnPid, Action), Method} of   % whole msg
        {{ok, #{ <<"jsonrpc">> := <<"2.0">>
               , <<"method">>  := <<Method:Sz/binary, _/binary>>
               , <<"params">>  := #{<<"channel_id">> := ChId} = Params }}, _} ->
            Data = maps:get(<<"data">>, Params, no_data),
            {ok, #{channel_id => ChId, data => Data}};
        {{ok, Tag, #{ <<"jsonrpc">> := <<"2.0">>
                    , <<"method">>  := <<Method:Sz/binary, _/binary>>
                    , <<"params">>  := #{<<"channel_id">> := ChId} = Params }}, _} ->
            Data = maps:get(<<"data">>, Params, no_data),
            {ok, Tag, #{channel_id => ChId, data => Data}}
    end.

wait_for_channel_event(Event, ConnPid, Type, Config) ->
    wait_for_channel_event_(Event, ConnPid, Type, sc_ws_protocol(Config)).

wait_for_channel_event_(Event, ConnPid, Action, <<"json-rpc">>) ->
    {ok, #{ <<"data">> := #{ <<"event">> := Event } }} =
        wait_for_json_rpc_action_event(ConnPid, Action, Event),
    ok.

match_info(Info, Match) ->
    maps:fold(fun(K,V,Acc) ->
                      case maps:find(K, Info) of
                          {ok, V} ->
                              Acc;
                          {ok, V1} when is_map(V), is_map(V1) ->
                              match_info(V, V1);
                          {ok, Other} ->
                              error({info_mismatch, {K, [V, Other]}});
                          error ->
                              error({no_such_key, K})
                      end
              end, ok, Match).


wait_for_channel_leave_msg(ConnPid, Config) ->
    wait_for_channel_leave_msg_(ConnPid, sc_ws_protocol(Config)).

wait_for_channel_leave_msg_(ConnPid, <<"json-rpc">>) ->
    {ok, #{ <<"channel_id">> := ChId,
            <<"data">> := #{ <<"state">> := St } }} =
        wait_for_json_rpc_action(ConnPid, leave),
    {ok, #{id => ChId, state => St}}.

wait_for_json_rpc_action_event(ConnPid, Action, Event) ->
    wait_for_json_rpc_action_(Action,
                              fun() ->
                                  ?WS:wait_for_channel_msg_event(ConnPid,
                                                                 Action,
                                                                 Event)
                              end).

wait_for_json_rpc_action(ConnPid, Action) ->
    wait_for_json_rpc_action_(Action,
                              fun() ->
                                  ?WS:wait_for_channel_msg(ConnPid, Action)
                              end).

wait_for_json_rpc_action_(Action, WaitFun) ->
    Method0 = method_pfx(Action),
    Sz = byte_size(Method0),
    {ok, #{ <<"jsonrpc">> := <<"2.0">>
          , <<"method">>  := <<Method0:Sz/binary, _/binary>>
          , <<"params">>  := #{<<"channel_id">> := _} = Params }} = WaitFun(),
    {ok, Params}.

lift_reason(#{ <<"message">> := <<"Rejected">>
             , <<"data">>    := Data } = E) ->
    Codes = lists:sort([Code || #{<<"code">> := Code} <- Data]),
    E#{ <<"reason">> => data_code_to_reason(Codes) };
lift_reason(#{ <<"code">> := Code } = E) ->
    E#{ <<"reason">> => data_code_to_reason([Code]) };
lift_reason(#{ <<"reason">> := _ } = E) ->
    E.

data_code_to_reason([100 ])      -> <<"not_found">>;
data_code_to_reason([107 ])      -> <<"conflict">>;
data_code_to_reason([1001])      -> <<"insufficient_balance">>;
data_code_to_reason([1002])      -> <<"negative_amount">>;
data_code_to_reason([1003])      -> <<"invalid_pubkeys">>;
data_code_to_reason([1004])      -> <<"call_not_found">>;
data_code_to_reason([1005])      -> <<"broken_encoding: accounts">>;
data_code_to_reason([1006])      -> <<"broken_encoding: contracts">>;
data_code_to_reason([1007])      -> <<"contract_init_failed">>;
data_code_to_reason([1008])      -> <<"not_a_number">>;
data_code_to_reason([1005,1006]) -> <<"broken_encoding: accounts, contracts">>;
data_code_to_reason([1009])      -> <<"broken_encoding: bytearray">>;
data_code_to_reason([1010])      -> <<"broken_encoding: transaction">>;
data_code_to_reason([Code])      -> sc_ws_api_jsonrpc:error_data_msg(Code).

method_pfx(Action) ->
    <<"channels.", (bin(Action))/binary>>.

ws_send_tagged(ConnPid, Method, Payload, Config) ->
    ws_send_tagged_(ConnPid, Method, Payload, sc_ws_protocol(Config)).

ws_call_async_method(ConnPid, Method, Payload, Config) ->
    ws_call_async_method(ConnPid, Method, Payload, sc_ws_protocol(Config), Config).

ws_call_async_method(ConnPid, Method, Payload, <<"json-rpc">>, _Config) ->
    <<"ok">> = ?WS:json_rpc_call(
                  ConnPid, #{ <<"method">> => Method
                            , <<"params">> => Payload }),
    ok.


ws_send_tagged_(ConnPid, Method, Payload, <<"json-rpc">>) ->
    ?WS:json_rpc_notify(
       ConnPid,
       #{ <<"method">> => Method
        , <<"params">> => Payload }).

bin(A) when is_atom(A) ->
    atom_to_binary(A, utf8);
bin(B) when is_binary(B) ->
    B.

sc_ws_protocol(Config) ->
    {_, Protocol} = lists:keyfind(sc_ws_protocol, 1, Config),
    Protocol.

sc_ws_wrong_call_data(Config) ->
    [sc_ws_contract_generic_(Role, offchain, fun sc_ws_broken_init_code_/9, Config, [])
        || Role <- [initiator, responder]],
    [sc_ws_contract_generic_(Role, offchain, fun sc_ws_broken_call_code_/9, Config, [])
        || Role <- [initiator, responder]],
    ok.

sc_ws_broken_init_code_(Owner, GetVolley, _CreateContract, _ConnPid1, _ConnPid2,
                   _OwnerPubkey, _OtherPubkey, _Opts, Config) ->
    %% Example broken init code will be calling not the init function
    {ok, EncodedCode} = get_contract_bytecode(identity),
    %% call main instead of init
    {ok, EncodedInitData} = encode_call_data(identity, "main", ["1"]),
    {_CreateVolley, OwnerConnPid, _OwnerPubKey} = GetVolley(Owner),
    ws_send_tagged(OwnerConnPid, <<"channels.update.new_contract">>,
                   #{vm_version  => aect_test_utils:vm_version(),
                     abi_version => aect_test_utils:abi_version(),
                     deposit     => 10,
                     code        => EncodedCode,
                     call_data   => EncodedInitData}, Config),

    {ok, ErrPayload} = wait_for_channel_event(OwnerConnPid, error, Config),
    #{<<"reason">> := <<"contract_init_failed">>} = lift_reason(ErrPayload),
    ok.

sc_ws_broken_call_code_(Owner, GetVolley, _CreateContract, _ConnPid1, _ConnPid2,
                   _OwnerPubkey, _OtherPubkey, _Opts, Config) ->
    %% Example broken call code data will be calling a function from another
    %% contract
    {ok, EncodedCode} = get_contract_bytecode(identity),
    {ok, EncodedInitData} = encode_call_data(identity, "init", []),

    {SignVolley, OwnerConnPid, OwnerPubKey} = GetVolley(Owner),
    ws_send_tagged(OwnerConnPid, <<"channels.update.new_contract">>,
                   #{vm_version  => aect_test_utils:vm_version(),
                     abi_version => aect_test_utils:abi_version(),
                     deposit     => 10,
                     code        => EncodedCode,
                     call_data   => EncodedInitData}, Config),
    #{tx := UnsignedCreateTx, updates := _Updates} = SignVolley(),
    % contract is succesfully created
    ContractPubKey = contract_id_from_create_update(OwnerPubKey,
                                                    UnsignedCreateTx),

    % have some other contract with some other function
    {ok, EncodedCalcCallData} = encode_call_data(safe_math, "add", ["1", "2"]),
    % call the existing contract with the other contract's call data
    ws_send_tagged(OwnerConnPid, <<"channels.update.call_contract">>,
                   #{contract_id => aeser_api_encoder:encode(contract_pubkey, ContractPubKey),
                     abi_version => aect_test_utils:abi_version(),
                     amount      => 1,
                     call_data   => EncodedCalcCallData}, Config),
    % contract call succeeds executing
    #{tx := UnsignedCallTx, updates := [Update]} = SignVolley(),
    ws_send_tagged(OwnerConnPid, <<"channels.get.contract_call">>,
                   ws_get_call_params(Update, UnsignedCallTx), Config),
    % contract call is present in FSM
    {ok, <<"contract_call">>, Res} = wait_for_channel_event(OwnerConnPid, get, Config),
    % call result is still an error
    #{<<"return_type">> := <<"error">>} = Res,
    ok.

extract_caller(#{<<"op">> := <<"OffChainNewContract">>,
                 <<"owner">> := EncOwnerId}) ->
    {ok, Owner} = aeser_api_encoder:safe_decode(account_pubkey, EncOwnerId),
    Owner;
extract_caller(#{<<"op">> := <<"OffChainCallContract">>,
                 <<"caller_id">> := EncCallerId}) ->
    {ok, Caller} = aeser_api_encoder:safe_decode(account_pubkey, EncCallerId),
    Caller.

extract_contract_pubkey(#{<<"op">> := <<"OffChainCallContract">>,
                          <<"contract_id">> := EncContractId}) ->
    {ok, ContractPubKey} = aeser_api_encoder:safe_decode(contract_pubkey, EncContractId),
    ContractPubKey.

with_trace(F, Config, File) ->
    with_trace(F, Config, File, on_error).

with_trace(F, Config, File, When) ->
    ct:log("with_trace ...", []),
    TTBRes = aesc_ttb:on_nodes([node()|get_nodes()], File),
    ct:log("Trace set up: ~p", [TTBRes]),
    try F(Config)
    ?_catch_(E, R, Stack)
        case E of
            error ->
                ct:pal("Error ~p~nStack = ~p", [R, Stack]),
                ttb_stop(),
                erlang:error(R);
            exit ->
                ct:pal("Exit ~p~nStack = ~p", [R, Stack]),
                ttb_stop(),
                exit(R);
            throw ->
                ct:pal("Caught throw:~p", [R]),
                throw(R)
        end
    end,
    case When of
        on_error ->
            ct:log("Discarding trace", []),
            aesc_ttb:stop_nofetch();
        always ->
            ttb_stop()
    end,
    ok.

ttb_stop() ->
    Dir = aesc_ttb:stop(),
    Out = filename:join(filename:dirname(Dir),
                        filename:basename(Dir) ++ ".txt"),
    case aesc_ttb:format(Dir, Out, #{limit => 30000}) of
        {error, Reason} ->
            ct:pal("TTB formatting error: ~p", [Reason]);
        _ ->
            ok
    end,
    ct:pal("Formatted trace log in ~s~n", [Out]).

get_nodes() ->
    [aecore_suite_utils:node_name(?NODE)].

attach({Owner, OwnerPrivkey}, Contract, AuthFun, Args) ->
   attach({Owner, OwnerPrivkey}, Contract, AuthFun, Args, #{}).


attach({Owner, OwnerPrivkey}, Contract, AuthFun, Args, Opts) ->
   case aega_test_utils:get_contract(Contract) of
       {ok, #{src := Src, bytecode := C, map := #{type_info := TI}}} ->
           attach_({Owner, OwnerPrivkey}, Src, C, TI, AuthFun, Args, Opts);
       _ ->
           error(bad_contract)
   end.

attach_({Owner, OwnerPrivkey}, Src, ByteCode, TypeInfo, AuthFun, Args, Opts) ->
    {ok, Nonce} = rpc(aec_next_nonce, pick_for_account, [Owner]),
    Calldata = aega_test_utils:make_calldata(Src, "init", Args),
    FunName = list_to_binary(AuthFun),
    {ok, AuthFunHash} =
        case aect_test_utils:backend() of
            aevm -> aeb_aevm_abi:type_hash_from_function_name(FunName, TypeInfo);
            fate ->{ok, <<(aeb_fate_code:symbol_identifier(FunName)):4/binary, 0:(28*8)>>}
        end,
    Options1 = maps:merge(#{nonce => Nonce, code => ByteCode,
                            auth_fun => AuthFunHash, call_data => Calldata},
                            Opts),
    AttachTx = aega_test_utils:ga_attach_tx(Owner, Options1),

    SignedTx = aec_test_utils:sign_tx(AttachTx, [OwnerPrivkey]),
    ok = rpc(aec_tx_pool, push, [SignedTx]),
    wait_for_signed_transaction_in_block(SignedTx),
    ok.

slogan(F, L) ->
    S = iolist_to_binary([?MODULE_STRING, ":", atom_to_binary(F, latin1),
                          "/", integer_to_binary(L)]),
    ct:log("slogan: ~p", [S]),
    S.

slogan(F, L, X) ->
    S = iolist_to_binary([?MODULE_STRING, ":", atom_to_binary(F, latin1),
                          "/", integer_to_binary(L), "[", to_binary(X), "]"]),
    ct:log("slogan: ~p", [S]),
    S.

to_binary(A) when is_atom(A) ->
    atom_to_binary(A, latin1);
to_binary(I) when is_integer(I) ->
    integer_to_binary(I);
to_binary([_|_] = L) ->
    iolist_to_binary([to_binary(X) || X <- L]).

simple_auth_meta(Owner, Secret, GANonce, InnerMostTx, InnerTx) ->
    AuthTx =
        case aetx:specialize_type(InnerMostTx) of
            {channel_offchain_tx, _} -> InnerMostTx;
            {_, _} -> InnerTx
        end,
    AuthData = simple_auth(Secret, GANonce, AuthTx),
    meta(Owner, AuthData, InnerTx).

simple_auth(Secret, Nonce, _Tx) ->
    aega_test_utils:make_calldata("simple_auth", "authorize", [Secret, Nonce]).

meta(Owner, AuthData, InnerTx) ->
    aecore_suite_utils:meta_tx(Owner, #{}, AuthData, InnerTx).

account_type(Pubkey) ->
    {value, Account} = rpc(aec_chain, get_account, [Pubkey]),
    aec_accounts:type(Account).

sc_ws_test_broken_params(Role, Config, Opts, Error, Config) ->
    {ok, Pid} = channel_ws_start(Role,
                                       maps:put(host, <<"localhost">>,
                                                Opts), [{slogan, ?SLOGAN}|Config]),
    ok = ?WS:register_test_for_channel_events(Pid, [closed, error]),
    {ok, #{<<"reason">> := Error}}
        = wait_for_channel_event(Pid, error, Config),
    try ok = ?WS:wait_for_event(Pid, websocket, closed)
    catch error:{connection_died, _Reason} -> ok
    end.

sc_ws_broken_open_params(Config) ->
    #{initiator := #{pub_key := IPubkey},
      responder := #{pub_key := RPubkey}} = proplists:get_value(participants, Config),

    IAmt = 8,
    RAmt = 4,

    BogusPubkey = <<42:32/unit:8>>,

    Roles = [initiator, responder],
    Test =
        fun(Opts, Error) ->
            [sc_ws_test_broken_params(Role, Config, Opts, Error, Config) || Role <- Roles]
        end,

    %% test initiator pubkey missing
    ChannelOpts1 = channel_options(BogusPubkey, RPubkey, IAmt, RAmt, #{}, Config),
    Test(ChannelOpts1, <<"Participant not found">>),

    %% test responder pubkey missing
    ChannelOpts2 = channel_options(IPubkey, BogusPubkey, IAmt, RAmt, #{}, Config),
    Test(ChannelOpts2, <<"Participant not found">>),

    % test initiator having a negative amount
    ChannelOpts3 = channel_options(IPubkey, RPubkey, -1, RAmt, #{}, Config),
    Test(ChannelOpts3, <<"Value too low">>),

    % test initiator having a negative amount
    ChannelOpts4 = channel_options(IPubkey, RPubkey, IAmt, -1, #{}, Config),
    Test(ChannelOpts4, <<"Value too low">>),

    % test both having a negative amount
    ChannelOpts5 = channel_options(IPubkey, RPubkey, -1, -1, #{}, Config),
    Test(ChannelOpts5, <<"Value too low">>),

    % test channel_reserve having a negative amount
    ChannelOpts6 = channel_options(IPubkey, RPubkey, IAmt, RAmt,
                                   #{channel_reserve => -1}, Config),
    Test(ChannelOpts6, <<"Value too low">>),

    % test push_amount having a negative amount
    ChannelOpts7 = channel_options(IPubkey, RPubkey, IAmt, RAmt,
                                   #{push_amount => -1}, Config),
    Test(ChannelOpts7, <<"Value too low">>),

    % test lock_period having a negative value
    ChannelOpts8 = channel_options(IPubkey, RPubkey, IAmt, RAmt,
                                   #{lock_period => -1}, Config),
    Test(ChannelOpts8, <<"Value too low">>),

    ok.

sc_ws_pinned_update(Cfg) ->
    NOT = 10,
    NNT = 1,
    Pick = 1,
    aecore_suite_utils:mine_key_blocks(aecore_suite_utils:node_name(?NODE),
                                       NOT + 1),
    Config = sc_ws_open_(Cfg, #{ bh_delta_not_older_than => NOT
                               , bh_delta_not_newer_than => NNT
                               , bh_delta_pick => Pick}),
    Participants = proplists:get_value(participants, Config),
    Conns = proplists:get_value(channel_clients, Config),
    lists:foldl(
        fun(Sender, Round) ->
            HashNOT = aecore_suite_utils:get_key_hash_by_delta(dev1, NOT),
            Hash1 = aeser_api_encoder:encode(key_block_hash, HashNOT),
            channel_update(Conns, Sender, Participants, 1, Round,
                           false, Cfg, #{block_hash => Hash1}),
            Round + 1
        end,
        2, % we start from round 2
        [initiator,
         responder]),
    ok = sc_ws_close_(Config).

sc_ws_pinned_deposit(Cfg) ->
    NOT = 10,
    NNT = 1,
    Pick = 1,
    aecore_suite_utils:mine_key_blocks(aecore_suite_utils:node_name(?NODE),
                                       NOT + 1),
    Config = sc_ws_open_(Cfg, #{ bh_delta_not_older_than => NOT
                               , bh_delta_not_newer_than => NNT
                               , bh_delta_pick => Pick}),
    lists:foldl(
        fun(Depositor, Round) ->
            HashNOT = aecore_suite_utils:get_key_hash_by_delta(dev1, NOT),
            Hash1 = aeser_api_encoder:encode(key_block_hash, HashNOT),
            sc_ws_deposit_(Config, Depositor,
                           #{block_hash => Hash1}),
            Round + 1
        end,
        2, % we start from round 2
        [initiator,
         responder]),
    ok = sc_ws_close_(Config).

sc_ws_pinned_withdraw(Cfg) ->
    NOT = 10,
    NNT = 1,
    Pick = 1,
    aecore_suite_utils:mine_key_blocks(aecore_suite_utils:node_name(?NODE),
                                       NOT + 1),
    Config = sc_ws_open_(Cfg, #{ bh_delta_not_older_than => NOT
                               , bh_delta_not_newer_than => NNT
                               , bh_delta_pick => Pick}),
    lists:foldl(
        fun(Depositor, Round) ->
            HashNOT = aecore_suite_utils:get_key_hash_by_delta(dev1, NOT),
            Hash1 = aeser_api_encoder:encode(key_block_hash, HashNOT),
            sc_ws_withdraw_(Config, Depositor,
                            #{block_hash => Hash1}),
            Round + 1
        end,
        2, % we start from round 2
        [initiator,
         responder]),
    ok = sc_ws_close_(Config).

sc_ws_pinned_error_update(Cfg) ->
    sc_ws_pinned_error_(
        <<"channels.update.new">>,
        fun(SenderPubkey, AckPubkey) ->                
            #{from => aeser_api_encoder:encode(account_pubkey, SenderPubkey),
              to => aeser_api_encoder:encode(account_pubkey, AckPubkey),
              amount => 1}
        end,
        <<"channels.update">>, Cfg).

sc_ws_pinned_error_deposit(Cfg) ->
    sc_ws_pinned_error_(
        <<"channels.deposit">>,
        fun(_SenderPubkey, _AckPubkey) ->                
            #{amount => 1}
        end,
        <<"channels.deposit_tx">>, Cfg).

sc_ws_pinned_error_withdraw(Cfg) ->
    sc_ws_pinned_error_(
        <<"channels.withdraw">>,
        fun(_SenderPubkey, _AckPubkey) ->                
            #{amount => 1}
        end,
        <<"channels.withdraw_tx">>, Cfg).

sc_ws_pinned_error_(Tag, XOptsFun, ResponseTag, Cfg) ->
    NOT = 10,
    NNT = 2,
    Pick = 1,
    aecore_suite_utils:mine_key_blocks(aecore_suite_utils:node_name(?NODE),
                                       NOT + 1),
    Config = sc_ws_open_(Cfg, #{ bh_delta_not_older_than => NOT
                               , bh_delta_not_newer_than => NNT
                               , bh_delta_pick => Pick}),
    Participants = proplists:get_value(participants, Config),
    #{initiator := IConnPid,
      responder := RConnPid} = Conns = proplists:get_value(channel_clients, Config),
    ok = ?WS:register_test_for_channel_events(IConnPid, [sign, conflict]),
    ok = ?WS:register_test_for_channel_events(RConnPid, [sign, conflict]),
    lists:foldl(
        fun(SenderRole, Round) ->
            {SenderRole, AckRole} =
                case SenderRole of
                    initiator -> {initiator, responder};
                    responder -> {responder, initiator}
                end,
            #{pub_key := SenderPubkey,
              priv_key:= SenderPrivkey} = maps:get(SenderRole, Participants),
            #{pub_key := AckPubkey} = maps:get(AckRole, Participants),
            Test =
                fun(Delta) ->
                    HashBin = aecore_suite_utils:get_key_hash_by_delta(dev1, Delta),
                    Hash = aeser_api_encoder:encode(key_block_hash, HashBin),
                    SenderConnPid = maps:get(SenderRole, Conns),
                    AckConnPid = maps:get(AckRole, Conns),
                    XOpts = XOptsFun(SenderPubkey, AckPubkey),
                    ws_send_tagged(SenderConnPid, Tag,
                                   XOpts#{block_hash => Hash}, Cfg),
                    channel_sign_tx(SenderPubkey, SenderConnPid, SenderPrivkey,
                                    ResponseTag, Cfg),
                    {ok, _} = wait_for_channel_event(SenderConnPid, conflict, Cfg),
                    {ok, _} = wait_for_channel_event(AckConnPid, conflict, Cfg)
                end,
            Test(NNT - 1), %% too nww
            Test(NOT + 1), %% too old
            Round %% not bumped
        end,
        2, % we start from round 2
        [initiator,
         responder]),
    ok = ?WS:unregister_test_for_channel_events(IConnPid, [sign, conflict]),
    ok = ?WS:unregister_test_for_channel_events(RConnPid, [sign, conflict]),

    ok = sc_ws_close_(Config).

sc_ws_pinned_contract(Cfg) ->
    NOT = 10,
    NNT = 2,
    Pick = 1,
    aecore_suite_utils:mine_key_blocks(aecore_suite_utils:node_name(?NODE),
                                       NOT + 1),
    Config = sc_ws_open_(Cfg, #{ bh_delta_not_older_than => NOT
                               , bh_delta_not_newer_than => NNT
                               , bh_delta_pick => Pick}),
    #{initiator := #{pub_key  := IPubkey,
                     priv_key := IPrivkey},
      responder := #{pub_key  := RPubkey,
                     priv_key := RPrivkey}} =
        proplists:get_value(participants, Config),
    #{initiator := IConnPid,
      responder := RConnPid} = proplists:get_value(channel_clients, Config),
    ok = ?WS:register_test_for_channel_events(IConnPid, [sign, info, get, error]),
    ok = ?WS:register_test_for_channel_events(RConnPid, [sign, info, get, error]),
    GetVolley =
        fun(Actor) ->
            case Actor =:= initiator of
                true ->
                    {fun() -> update_volley_(IPubkey, IConnPid, IPrivkey,
                                             RPubkey, RConnPid, RPrivkey, Cfg) end,
                     IConnPid, IPubkey};
                false ->
                    {fun() -> update_volley_(RPubkey, RConnPid, RPrivkey,
                                             IPubkey, IConnPid, IPrivkey, Cfg) end,
                     RConnPid, RPubkey}
            end
        end,
    CreateContract =
        fun(Owner) ->
            EncodedCode = contract_byte_code("channel_env"),
            {ok, EncodedInitData} = encode_call_data(channel_env, "init", []),
            {CreateVolley, OwnerConnPid, OwnerPubKey} = GetVolley(Owner),
            NewContractOpts =
                #{vm_version  => aect_test_utils:vm_version(),
                  abi_version => aect_test_utils:abi_version(),
                  deposit     => 1,
                  code        => EncodedCode,
                  call_data   => EncodedInitData},
            % correct call
            ws_send_tagged(OwnerConnPid, <<"channels.update.new_contract">>,
                NewContractOpts, Cfg),

            #{tx := UnsignedStateTx, updates := _Updates} = CreateVolley(),
            contract_id_from_create_update(OwnerPubKey, UnsignedStateTx)
        end,

    PinnedContractCall =
        fun(Who, Delta) ->
            {UpdateVolley, UpdaterConnPid, _UpdaterPubKey} = GetVolley(Who),
            Fun = <<"block_height">>,
            ContractPubKey = CreateContract(Who),
            HashBin = aecore_suite_utils:get_key_hash_by_delta(dev1, Delta),
            Hash = aeser_api_encoder:encode(key_block_hash, HashBin),
            Args = [],
            R0 = dry_call_a_contract(Fun, Args, ContractPubKey,
                                     channel_env, UpdaterConnPid, 0, Cfg,
                                     #{block_hash => Hash}),
            #{tx := Tx, updates := Updates} =
                call_a_contract(Fun, Args, ContractPubKey, channel_env,
                                UpdaterConnPid, UpdateVolley, 0, Cfg,
                                #{block_hash => Hash}),
            R = ws_get_decoded_result(IConnPid, RConnPid, channel_env,
                                      Fun, Updates, Tx, Cfg),
            {R, R} = {R0, R}, %% dry run is the same
            {ok, 200, #{<<"height">> := TopHeight}} = get_key_blocks_current_sut(),
            ExpectedRes = TopHeight - Delta,
            {R, R} = {ExpectedRes, R}
        end,
    [PinnedContractCall(Who, Delta)
        || Who   <- [initiator, responder],
           Delta <- [NNT, NOT, NNT + 1]],
    ok = sc_ws_close_(Config).

check_info(L, Timeout) ->
    receive
        Msg ->
            ct:log("[~p] UNEXPECTED: ~p", [L, Msg]),
            [Msg|check_info(L, Timeout)]
    after Timeout ->
            []
    end.

peek_msgq(L) ->
    case process_info(self(), messages) of
        {_, []} ->
            ok;
        {_, Msgs} ->
            ct:log("[~p] PEEK = ~p", [L, Msgs])
    end.<|MERGE_RESOLUTION|>--- conflicted
+++ resolved
@@ -31,12 +31,9 @@
     sc_ws_close_solo/1,
     sc_ws_slash/1,
     sc_ws_leave_reestablish/1,
-<<<<<<< HEAD
     sc_ws_leave_reestablish_responder_stays/1,
     sc_ws_leave_reconnect/1,
     sc_ws_password_changeable/1,
-=======
->>>>>>> 091037d9
     sc_ws_ping_pong/1,
     sc_ws_deposit/1,
     sc_ws_withdraw/1,
@@ -133,12 +130,9 @@
         sc_ws_slash,
         %% possible to leave and reestablish channel
         sc_ws_leave_reestablish,
-<<<<<<< HEAD
         sc_ws_leave_reestablish_responder_stays,
         sc_ws_leave_reconnect,
         sc_ws_password_changeable,
-=======
->>>>>>> 091037d9
         {group, with_open_channel},
         {group, client_reconnect},
         {group, client_reconnect_no_password}
@@ -3181,16 +3175,10 @@
 sc_ws_leave_reestablish(Config0) ->
     Config = sc_ws_open_([{slogan, ?SLOGAN}|Config0]),
     ReestablishOptions = sc_ws_leave_(Config),
-<<<<<<< HEAD
-    ?CHECK_INFO(20),
-=======
-
->>>>>>> 091037d9
     Config1 = sc_ws_reestablish_(ReestablishOptions, Config),
     ok = sc_ws_update_(Config1),
     ok = sc_ws_close_(Config1).
 
-<<<<<<< HEAD
 sc_ws_leave_reestablish_responder_stays(Config0) ->
     Config = sc_ws_open_([{slogan, ?SLOGAN}|Config0], #{responder_opts => #{keep_running => true}}),
     Config1 = [{responder_leaves, false}|Config],
@@ -3236,8 +3224,6 @@
     ok = sc_ws_update_(Config2),
     ok = sc_ws_close_(Config2).
 
-=======
->>>>>>> 091037d9
 sc_ws_change_password_(Config) ->
     ct:log("Changing password"),
     #{ initiator := IConnPid
