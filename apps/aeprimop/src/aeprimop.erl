%%% -*- erlang-indent-level:4; indent-tabs-mode: nil -*-
%%%-------------------------------------------------------------------
%%% @copyright (C) 2019, Aeternity Anstalt
%%% @doc
%%%      Primitive operations to modify chain state objects
%%% @end
%%%-------------------------------------------------------------------
-module(aeprimop).

-export([ eval/3
        , eval_with_return/3
        , eval_on_primop_state/2
        ]).

%% Simple access tx instructions API
-export([ channel_create_tx_instructions/12
        , channel_close_mutual_tx_instructions/7
        , channel_deposit_tx_instructions/7
        , channel_settle_tx_instructions/6
        , channel_withdraw_tx_instructions/7
        , contract_call_from_contract_instructions/11
        , contract_call_tx_instructions/11
        , contract_create_tx_instructions/11
        , ga_attach_tx_instructions/10
        , ga_meta_tx_instructions/7
        , ga_set_meta_tx_res_instructions/3
        , paying_for_tx_instructions/3
        , name_claim_tx_instructions/6
        , name_preclaim_tx_instructions/5
        , name_revoke_tx_instructions/4
        , name_transfer_tx_instructions/5
        , name_update_tx_instructions/7
        , oracle_extend_tx_instructions/4
        , oracle_query_tx_instructions/8
        , oracle_register_tx_instructions/8
        , oracle_response_tx_instructions/6
        , spend_tx_instructions/5
        ]).

%% Direct op API (mainly for FATE).
-export([ force_inc_account_nonce_op/2
        , name_claim_op/5
        , name_preclaim_op/3
        , name_revoke_op/3
        , name_transfer_op/4
        , name_update_op/5
        , oracle_earn_query_fee_op/2
        , oracle_extend_op/2
        , oracle_query_op_with_return/7
        , oracle_register_op/6
        , oracle_respond_op/3
        , spend_fee_op/2
        , spend_op/3
        , transfer_value_op/3
        , contract_create_op/11
        , tx_event_op/2
        , tx_event_op/3
        ]).

%% Export some functions to avoid duplicating the logic in state channels, etc.
-export([ check_auth_data_function/3
        , decode_auth_call_result/2
        ]).

-import(aeprimop_state, [ delete_x/3
                        , find_account/2
                        , find_auth_call/3
                        , find_channel/2
                        , find_commitment/2
                        , find_name/2
                        , find_name_auction/2
                        , find_oracle/2
                        , find_oracle_query/3
                        , get_account/2
                        , get_auth_call/3
                        , get_channel/2
                        , get_commitment/3
                        , get_contract/2
                        , get_contract_no_cache/2
                        , get_contract_without_store/2
                        , get_name/2
                        , get_name_auction/3
                        , get_oracle/3
                        , get_oracle_query/3
                        , get_var/3
                        , new/3
                        , put_account/2
                        , put_auth_call/2
                        , put_call/2
                        , put_channel/2
                        , put_commitment/2
                        , put_contract/2
                        , put_name/2
                        , put_name_auction/2
                        , put_oracle/2
                        , put_oracle_query/2
                        ]).

-export_type([op/0]).

-ifdef(TEST).
-export([evaluate/1, do_eval/3]).
-define(do_eval(Instr, Ts, Env),
        begin
            evaluate(Instr),
            do_eval(Instr, Ts, Env)
        end).
-else.
-define(do_eval(Instr, Ts, Env),
        do_eval(Instr, Ts, Env)).
-endif.


-include("aeprimop_state.hrl").
-include("aeprimop_opcodes.hrl").
-include_lib("aecore/include/aec_hash.hrl").
-include_lib("aecontract/include/hard_forks.hrl").
-include_lib("aecontract/include/aecontract.hrl").

-define(IS_HASH(_X_), (is_binary(_X_) andalso byte_size(_X_) =:= ?HASH_BYTES)).
-define(IS_VAR(_X_), (is_tuple(_X_)
                      andalso tuple_size(_X_) =:= 2
                      andalso var =:= element(1, _X_)
                      andalso is_atom(element(2, _X_)))).

-define(IS_VAR_OR_HASH(_X_), (?IS_HASH(_X_) orelse ?IS_VAR(_X_))).
-define(IS_NON_NEG_INTEGER(_X_), (is_integer(_X_) andalso _X_ >= 0)).
-define(IS_NAME_RESOLVE_TYPE(_X_), (_X_ =:= account
                                    orelse _X_ =:= name)).

-define(IS_CHAIN_TTL_OPTION(_X_), (_X_ =:= undefined
                                   orelse (is_tuple(_X_)
                                           andalso size(_X_) =:= 2
                                           andalso (element(1, _X_) =:= relative_ttl
                                                    orelse element(1, _X_) =:= fixed_ttl)
                                           andalso ?IS_NON_NEG_INTEGER(element(2, _X_))))).

-opaque op() :: generic_op().

-type pubkey()                   :: aec_keys:pubkey().
-type id()                       :: aeser_id:id().
-type hash()                     :: aec_hash:hash().
-type nonce()                    :: non_neg_integer().
-type ttl()                      :: non_neg_integer().
-type possible_ttl()             :: undefined
    | ttl()
    | {relative_ttl, ttl()}
    | {fixed_ttl, ttl()}
    | {delta, ttl()}
    | {block, ttl()}.
-type fee()                      :: non_neg_integer().
-type amount()                   :: number().
-type round()                    :: non_neg_integer().
-type var_or_hash()              :: {var, term()} | hash().
-type oracle_type_format()       :: aeo_oracles:type_format().
-type abi_version()              :: aect_contracts:abi_version().
-type vm_version()               :: aect_contracts:vm_version().
-type ct_version()               :: #{vm => vm_version(), abi => abi_version()}.
-type contract()                 :: aect_contracts:contract().
-type contract_type()            :: contract | {attach, binary()}.
-type contract_call_type()       :: contract_call | contract_create | ga_attach | ga_meta.
-type state()                    :: aeprimop_state:state().
-type aec_trees()                :: aec_trees:trees().
-type aetx_env()                 :: aetx_env:env().
-type call()                     :: aect_call:call().
-type account()                  :: aec_accounts:account().
-type channel()                  :: aesc_channels:channel().
-type code()                     :: map().
-type payable()                  :: #{payable => boolean()}.
-type payment_mode()             :: transfer_value | spend | lock.
-type cache_write_through_flag() :: cache_write_through | {cache_write_through, false}.
-type options()                  :: [cache_write_through_flag()].
-type commitment()               :: aens_commitments:commitment().
-type pointers()                 :: [aens_pointer:pointer()].
-type return_val()               :: term().

%%%===================================================================
%%% API
%%%===================================================================

-spec eval([op()], aec_trees(), aetx_env()) -> {ok, aec_trees(), aetx_env()} | {error, atom()}.
eval([_|_] = Instructions, Trees, TxEnv) ->
    %% The macro below makes mocking possible in QuickCheck tests
    ?do_eval(Instructions, Trees, TxEnv).

-ifdef(TEST).
%% Keep this function, it is used in mocking in QuickCheck tests
evaluate(_Instructions) ->
    ok.
-endif.

-spec do_eval([op()], aec_trees(), aetx_env()) -> {ok, aec_trees(), aetx_env()} | {error, term()} | no_return().
do_eval(Instructions, Trees, TxEnv) ->
    S = aeprimop_state:new(Trees, TxEnv),
    case int_eval(Instructions, S) of
        {ok, S1} ->
            {ok, S1#state.trees, S1#state.tx_env};
        {ok, _, _} ->
            error(illegal_return);
        {error, _} = Err ->
            Err
    end.

-spec eval_with_return([op()], aec_trees(), aetx_env()) ->
    {ok, return_val(), aec_trees(), aetx_env()} | {error, atom()}.
eval_with_return([_|_] = Instructions, Trees, TxEnv) ->
    S = aeprimop_state:new(Trees, TxEnv),
    case int_eval(Instructions, S) of
        {ok, _} -> error(illegal_no_return);
        {ok, Return, S1} -> {ok, Return, S1#state.trees, S1#state.tx_env};
        {error, _} = Err -> Err
    end.

-spec eval_on_primop_state([op()], state()) ->
    {ok, state()} |
    {ok, return_val(), state()} |
    {error, atom()}.
eval_on_primop_state([_|_] = Instructions, State) ->
    int_eval(Instructions, State, [{cache_write_through, false}]).

-spec spend_tx_instructions(pubkey(), id(), amount(), fee(), nonce()) -> [op()].
spend_tx_instructions(SenderPubkey, RecipientID, Amount, Fee, Nonce) ->
    Recipient = {var, recipient},
    {Type, RecipientHash} = specialize_account(RecipientID),
    [ inc_account_nonce_op(SenderPubkey, Nonce)
    , resolve_account_op(Type, RecipientHash, Recipient)
    , spend_fee_op(SenderPubkey, Fee)
    , spend_op(SenderPubkey, Recipient, Amount)
    , tx_event_op(delta, {SenderPubkey, -Fee}, <<"Spend.fee">>)
    , tx_event_op(spend, {SenderPubkey, Recipient, Amount}, <<"Spend.amount">>)
    ].

-spec oracle_register_tx_instructions(
        pubkey(), oracle_type_format(), oracle_type_format(), fee(), ttl(),
        abi_version(), fee(), nonce()) -> [op()].
oracle_register_tx_instructions(AccountPubkey, QFormat, RFormat, QFee,
                                DeltaTTL, ABIVersion, TxFee, Nonce) ->
    [ inc_account_nonce_op(AccountPubkey, Nonce)
    , spend_fee_op(AccountPubkey, TxFee)
    , tx_event_op(delta, {AccountPubkey, -TxFee}, <<"Oracle.fee">>)
    , oracle_register_op(AccountPubkey, QFormat, RFormat, QFee,
                         DeltaTTL, ABIVersion)
    ].

-spec oracle_extend_tx_instructions(pubkey(), ttl(), fee(), nonce()) -> [op()].
oracle_extend_tx_instructions(Pubkey, DeltaTTL, Fee, Nonce) ->
    [ inc_account_nonce_op(Pubkey, Nonce)
    , spend_fee_op(Pubkey, Fee)
    , tx_event_op(delta, {Pubkey, -Fee}, <<"Oracle.fee">>)
    , oracle_extend_op(Pubkey, DeltaTTL)
    ].

-spec oracle_query_tx_instructions(id() | pubkey(), pubkey(), binary(), fee(),
                                   ttl(), ttl(), fee(), nonce()) -> [op()].
oracle_query_tx_instructions(OraclePubkey, SenderPubkey, Query,
                             QueryFee, QTTL, RTTL, TxFee, Nonce) ->
    [ force_inc_account_nonce_op(SenderPubkey, Nonce)
    , spend_fee_op(SenderPubkey, TxFee, QueryFee)
    , tx_event_op(delta, {SenderPubkey, -TxFee}, <<"Oracle.fee">>)
    , tx_event_op(delta, {SenderPubkey, -QueryFee}, <<"Oracle.queryfee">>)
    , oracle_query_op(OraclePubkey, SenderPubkey, Nonce,
                      Query, QueryFee, QTTL, RTTL, false)
    ].

-spec oracle_response_tx_instructions(pubkey(), hash(), binary(), ttl(),
                                      fee(), nonce()) -> [op()].
oracle_response_tx_instructions(OraclePubkey, QueryId, Response,
                                RTTL, Fee, Nonce) ->
    [ oracle_respond_op(OraclePubkey, QueryId, Response, RTTL)
    , inc_account_nonce_op(OraclePubkey, Nonce)
      %% NOTE: Order is important. Oracle needs to cover
      %% the fee before earning the query fee.
      %% Changing this breaks consensus.
    , spend_fee_op(OraclePubkey, Fee)
    , tx_event_op(delta, {OraclePubkey, -Fee}, <<"Oracle.fee">>)
    , oracle_earn_query_fee_op(OraclePubkey, QueryId)
    ].

-spec name_preclaim_tx_instructions(pubkey(), hash(), ttl(), fee(), nonce()
                                   ) -> [op()].
name_preclaim_tx_instructions(AccountPubkey, CommitmentHash, DeltaTTL,
                              Fee, Nonce) ->
    [ inc_account_nonce_op(AccountPubkey, Nonce)
    , spend_fee_op(AccountPubkey, Fee)
    , tx_event_op(delta, {AccountPubkey, -Fee}, <<"Name.fee">>)
    , name_preclaim_op(AccountPubkey, CommitmentHash, DeltaTTL)
    ].

-spec name_claim_tx_instructions(pubkey(), binary(), non_neg_integer(),
                                 non_neg_integer(), fee(), nonce()) -> [op()].
name_claim_tx_instructions(AccountPubkey, PlainName, NameSalt, NameFee, Fee, Nonce) ->
    PreclaimDelta = aec_governance:name_claim_preclaim_delta(),
    [ inc_account_nonce_op(AccountPubkey, Nonce)
    , spend_fee_op(AccountPubkey, Fee)
    , tx_event_op(delta, {AccountPubkey, -Fee}, <<"Name.fee">>)
    , name_claim_op(AccountPubkey, PlainName, NameSalt, NameFee, PreclaimDelta)
    ].

-spec name_revoke_tx_instructions(pubkey(), hash(), fee(), nonce()) -> [op()].
name_revoke_tx_instructions(AccountPubkey, NameHash, Fee, Nonce) ->
    ProtectedDeltaTTL = aec_governance:name_protection_period(),
    [ inc_account_nonce_op(AccountPubkey, Nonce)
    , spend_fee_op(AccountPubkey, Fee)
    , tx_event_op(delta, {AccountPubkey, -Fee}, <<"Name.fee">>)
    , name_revoke_op(AccountPubkey, NameHash, ProtectedDeltaTTL)
    ].

-spec name_transfer_tx_instructions(pubkey(), id(), hash(), fee(), nonce()
                                   ) -> [op()].
name_transfer_tx_instructions(OwnerPubkey, RecipientID, NameHash, Fee, Nonce) ->
    {Type, Hash} = specialize_account(RecipientID),
    [ inc_account_nonce_op(OwnerPubkey, Nonce)
    , spend_fee_op(OwnerPubkey, Fee)
    , tx_event_op(delta, {OwnerPubkey, -Fee}, <<"Name.fee">>)
    , name_transfer_op(OwnerPubkey, Type, Hash, NameHash)
    ].

-spec name_update_tx_instructions(
        pubkey(), hash(), ttl(), ttl(), [aens_pointer:pointer()],
        fee(), nonce()) -> [op()].
name_update_tx_instructions(OwnerPubkey, NameHash, DeltaTTL, ClientTTL,
                            Pointers, Fee, Nonce) ->
    [ inc_account_nonce_op(OwnerPubkey, Nonce)
    , spend_fee_op(OwnerPubkey, Fee)
    , tx_event_op(delta, {OwnerPubkey, -Fee}, <<"Name.fee">>)
    , name_update_op(OwnerPubkey, NameHash, DeltaTTL, ClientTTL, Pointers)
    ].

-spec ga_attach_tx_instructions(pubkey(), amount(), amount(),
                                abi_version(), vm_version(),
                                binary(), binary(), binary(), fee(), nonce()) -> [op()].
ga_attach_tx_instructions(OwnerPubkey, GasLimit, GasPrice, ABIVersion, VMVersion,
                          SerializedCode, AuthFun, CallData, Fee, Nonce) ->
    [ inc_account_nonce_op(OwnerPubkey, Nonce)
    , ga_attach_op(OwnerPubkey, GasLimit, GasPrice, ABIVersion, VMVersion,
                   SerializedCode, AuthFun, CallData, Fee, Nonce)
    ].

-spec ga_meta_tx_instructions(pubkey(), binary(), abi_version(), amount(),
                              amount(), fee(), aetx_sign:signed_tx()) -> [op()].
ga_meta_tx_instructions(OwnerPubkey, AuthData, ABIVersion,
                        GasLimit, GasPrice, Fee, InnerTx) ->
    [ ga_meta_op(OwnerPubkey, AuthData, ABIVersion,
                 GasLimit, GasPrice, Fee, InnerTx)
    ].

-spec ga_set_meta_tx_res_instructions(pubkey(), binary(), ok | {error, term()}) -> [op()].
ga_set_meta_tx_res_instructions(OwnerPubkey, AuthData, Result) ->
    [ ga_set_meta_res_op(OwnerPubkey, AuthData, Result) ].

-spec paying_for_tx_instructions(pubkey(), nonce(), amount()) -> [op()].
paying_for_tx_instructions(Payer, Nonce, Fee) ->
    [ inc_account_nonce_op(Payer, Nonce)
    , spend_fee_op(Payer, Fee)
    , tx_event_op(delta, {Payer, -Fee}, <<"PayingFor.fee">>)
    ].

-spec contract_create_tx_instructions(pubkey(), amount(), amount(),
                                      non_neg_integer(), non_neg_integer(),
                                      abi_version(), vm_version(),
                                      binary(), binary(),
                                      fee(), nonce()) -> [op()].
contract_create_tx_instructions(OwnerPubkey, Amount, Deposit, GasLimit, GasPrice,
                                ABIVersion, VMVersion, SerializedCode, CallData, Fee, Nonce) ->
    [ inc_account_nonce_op(OwnerPubkey, Nonce)
    , contract_create_op(OwnerPubkey, Amount, Deposit, GasLimit,
                         GasPrice, ABIVersion, VMVersion, SerializedCode,
                         CallData, Fee, Nonce)
    ].

-spec contract_call_tx_instructions(pubkey(), id(), binary(),
                                    non_neg_integer(), non_neg_integer(),
                                    amount(), [binary()], abi_version(),
                                    pubkey(), fee(), nonce()) -> [op()].
contract_call_tx_instructions(CallerPubKey, ContractId, CallData,
                              GasLimit, GasPrice, Amount, CallStack,
                              ABIVersion, Origin, Fee, Nonce) ->
    [ inc_account_nonce_op(CallerPubKey, Nonce)
    , contract_call_op(CallerPubKey, ContractId, CallData,
                       GasLimit, GasPrice, Amount,
                       ABIVersion, Origin, CallStack, Fee, Nonce)
    ].

-spec contract_call_from_contract_instructions(
        pubkey(), id(), binary(), non_neg_integer(), non_neg_integer(),
        amount(), [binary()], abi_version(), pubkey(), fee(), nonce()
       ) -> [op()].
contract_call_from_contract_instructions(CallerPubKey, ContractId, CallData,
                                         GasLimit, GasPrice, Amount, CallStack,
                                         ABIVersion, Origin, Fee, Nonce) ->
    [ contract_call_op(CallerPubKey, ContractId, CallData,
                       GasLimit, GasPrice, Amount,
                       ABIVersion, Origin, CallStack, Fee, Nonce)
    ].

-spec channel_create_tx_instructions(
        pubkey(), amount(), pubkey(), amount(), amount(),
        [pubkey()] | {[pubkey()], [pubkey()]},
        hash(), ttl(), fee(), nonce(), non_neg_integer(),
        pubkey()) -> [op()].
channel_create_tx_instructions(InitiatorPubkey, InitiatorAmount,
                               ResponderPubkey, ResponderAmount,
                               ReserveAmount, DelegatePubkeys,
                               StateHash, LockPeriod, Fee, Nonce, Round,
                               ChannelPubkey) ->
    %% The force is not strictly necessary since this cannot be made
    %% from a contract.
    [ force_inc_account_nonce_op(InitiatorPubkey, Nonce)
    , spend_fee_op(InitiatorPubkey, Fee, InitiatorAmount)
    , spend_fee_op(ResponderPubkey, 0, ResponderAmount)
    , channel_create_op(InitiatorPubkey, InitiatorAmount,
                        ResponderPubkey, ResponderAmount,
                        ReserveAmount, DelegatePubkeys,
                        StateHash, LockPeriod, Nonce, Round)
    , tx_event_op(delta, {InitiatorPubkey, -InitiatorAmount}, <<"Channel.amount">>)
    , tx_event_op(delta, {InitiatorPubkey, -Fee}, <<"Channel.fee">>)
    , tx_event_op(delta, {ResponderPubkey, -ResponderAmount}, <<"Channel.amount">>)
    , tx_event_op(channel, ChannelPubkey)
    ].

-spec channel_deposit_tx_instructions(pubkey(), pubkey(), amount(), hash(),
                                      non_neg_integer(), fee(), nonce()
                                     ) -> [op()].
channel_deposit_tx_instructions(FromPubkey, ChannelPubkey, Amount, StateHash,
                                Round, Fee, Nonce) ->
    [ inc_account_nonce_op(FromPubkey, Nonce)
    , spend_fee_op(FromPubkey, Fee, Amount)
    , channel_deposit_op(FromPubkey, ChannelPubkey, Amount, StateHash, Round)
    , tx_event_op(delta, {FromPubkey, -Amount}, <<"Channel.amount">>)
    , tx_event_op(delta, {FromPubkey, -Fee}, <<"Channel.fee">>)
    , tx_event_op(channel, ChannelPubkey)
    ].

-spec channel_close_mutual_tx_instructions(pubkey(), pubkey(), amount(),
                                           amount(), nonce(), fee(), non_neg_integer()) -> [op()].
channel_close_mutual_tx_instructions(FromPubkey, ChannelPubkey,
                                     InitiatorAmount, ResponderAmount,
                                     Nonce, Fee, ConsensusVersion) ->
    [ inc_account_nonce_op(FromPubkey, Nonce)
    , channel_close_mutual_op(FromPubkey, ChannelPubkey,
                              InitiatorAmount, ResponderAmount, Fee, ConsensusVersion)
    , tx_event_op(channel, ChannelPubkey)
    ].

-spec channel_withdraw_tx_instructions(pubkey(), pubkey(), amount(), hash(),
                                       non_neg_integer(), fee(), nonce()
                                      ) -> [op()].
channel_withdraw_tx_instructions(ToPubkey, ChannelPubkey, Amount, StateHash,
                                 Round, Fee, Nonce) ->
    [ inc_account_nonce_op(ToPubkey, Nonce)
    , spend_fee_op(ToPubkey, Fee)
    , channel_withdraw_op(ToPubkey, ChannelPubkey, Amount, StateHash, Round)
    , tx_event_op(delta, {ToPubkey, -Fee}, <<"Channel.fee">>)
    , tx_event_op(channel, ChannelPubkey)
    ].

-spec channel_settle_tx_instructions(pubkey(), pubkey(), amount(), amount(),
                                     fee(), nonce()) -> [op()].
channel_settle_tx_instructions(FromPubkey, ChannelPubkey,
                               InitiatorAmount, ResponderAmount, Fee, Nonce) ->
    [ inc_account_nonce_op(FromPubkey, Nonce)
    , spend_fee_op(FromPubkey, Fee)
    , channel_settle_op(FromPubkey, ChannelPubkey, InitiatorAmount, ResponderAmount)
    , tx_event_op(delta, {FromPubkey, -Fee}, <<"Channel.fee">>)
    , tx_event_op(channel, ChannelPubkey)
    ].

%%%===================================================================
%%% Internal functions
%%%===================================================================

%%%===================================================================
%%% Instruction evaluation

-spec int_eval([op()], state()) ->
    {ok, state()} |
    {ok, binary() | call(), state()} |
    {error, term()}.
int_eval(Instructions, S) ->
    int_eval(Instructions, S, [cache_write_through]).

-spec int_eval([op()], state(), options()) ->
    {ok, state()} |
    {ok, binary() | call(), state()} |
    {error, term()}.
int_eval(Instructions, S, Opts) ->
    try eval_instructions(Instructions, S, Opts)
    catch
        throw:{?MODULE, What} ->
            {error, What};
        error:{aeprimop_state, What} ->
            {error, What}
    end.

-spec eval_instructions([op()], state(), options()) ->
    {ok, state()} |
    {ok, binary(), state()} |
    {ok, call(), state()} |
    no_return().
eval_instructions([I|Left], S, Opts) ->
    case eval_one(I, S) of
        #state{} = S1 ->
            eval_instructions(Left, S1, Opts);
        {return, Return, #state{} = S1} when Left =:= [] ->
            S2 = cache_write_through(S1, Opts),
            {ok, Return, S2};
        {return, _Return, #state{}} when Left =/= [] ->
            error(return_not_last)
    end;
eval_instructions([], S, Opts) ->
    S1 = cache_write_through(S, Opts),
    {ok, S1}.

-spec cache_write_through(state(), options()) -> state().
cache_write_through(S, Opts) ->
    case proplists:get_bool(cache_write_through, Opts) of
        true ->
            aeprimop_state:cache_write_through(S);
        false ->
            S
    end.

-spec eval_one({opcode(), args()}, state()) ->
    state() | {return, any(), state()} | no_return().
eval_one({Op, Args}, S) ->
    case Op of
        inc_account_nonce         -> inc_account_nonce(Args, S);
        channel_create            -> channel_create(Args, S);
        channel_deposit           -> channel_deposit(Args, S);
        channel_withdraw          -> channel_withdraw(Args, S);
        channel_close_mutual      -> channel_close_mutual(Args, S);
        channel_settle            -> channel_settle(Args, S);
        contract_call             -> contract_call(Args, S);
        contract_create           -> contract_create(Args, S);
        ga_attach                 -> ga_attach(Args, S);
        ga_meta                   -> ga_meta(Args, S);
        ga_set_meta_res           -> ga_set_meta_res(Args, S);
        name_claim                -> name_claim(Args, S);
        name_preclaim             -> name_preclaim(Args, S);
        name_revoke               -> name_revoke(Args, S);
        name_transfer             -> name_transfer(Args, S);
        name_update               -> name_update(Args, S);
        oracle_earn_query_fee     -> oracle_earn_query_fee(Args, S);
        oracle_extend             -> oracle_extend(Args, S);
        oracle_query              -> oracle_query(Args, S);
        oracle_register           -> oracle_register(Args, S);
        oracle_respond            -> oracle_respond(Args, S);
        resolve_account           -> resolve_account(Args, S);
        spend                     -> spend(Args, S);
        spend_fee                 -> spend_fee(Args, S);
        tx_event                  -> tx_event(Args, S);
        Other                     -> error({illegal_op, Other})
    end.

%%%===================================================================
%%% Operations
%%%

-spec inc_account_nonce_op(pubkey(), nonce()) ->
    {inc_account_nonce, {pubkey(), nonce(), false}}.
inc_account_nonce_op(Pubkey, Nonce) when ?IS_HASH(Pubkey),
                                         ?IS_NON_NEG_INTEGER(Nonce) ->
    {inc_account_nonce, {Pubkey, Nonce, false}}.

-spec force_inc_account_nonce_op(pubkey(), nonce()) ->
    {inc_account_nonce, {pubkey(), nonce(), true}}.
force_inc_account_nonce_op(Pubkey, Nonce) when ?IS_HASH(Pubkey),
                                               ?IS_NON_NEG_INTEGER(Nonce) ->
    {inc_account_nonce, {Pubkey, Nonce, true}}.

-spec inc_account_nonce({pubkey(), nonce(), boolean()}, state()) ->
    state() | no_return().
inc_account_nonce({Pubkey, Nonce, Force}, #state{ tx_env = Env } = S) ->
    %% If someone else is paying the Tx can be performed by a
    %% non-existing account - thus `ensure_account` in this case.
    {Account, S1} = case aetx_env:payer(Env) of
                        undefined -> get_account(Pubkey, S);
                        _         -> ensure_account(Pubkey, S)
                    end,
    DryRun  = aetx_env:dry_run(Env),
    AccType = aec_accounts:type(Account),
    case lists:member(Pubkey, aetx_env:ga_auth_ids(Env)) of
        true ->
            assert_ga_active(S),
            assert_generalized_account(Account),
            assert_ga_env(Pubkey, Nonce, S),
            S1;
        false when not DryRun orelse AccType == basic ->
            assert_basic_account(Account),
            assert_account_nonce(Account, Nonce),
            case aetx_env:context(S#state.tx_env) of
                aetx_contract when (not Force) andalso
                                   S#state.protocol > ?ROMA_PROTOCOL_VSN ->
                    %% We have checked that the account exists, and that it has
                    %% the correct nonce. We are done here.
                    S1;
                _ ->
                    Account1 = aec_accounts:set_nonce(Account, Nonce),
                    put_account(Account1, S1)
            end;
        false when DryRun andalso AccType == generalized ->
            %% Dry run means skip verification, just check nonce is 0
            case Nonce of
                0 -> S1;
                _ -> runtime_error(nonce_in_ga_tx_should_be_zero)
            end
    end.

%%%-------------------------------------------------------------------

-spec spend_op(pubkey(), var_or_hash(), non_neg_integer()) -> op().
spend_op(From, To, Amount) when ?IS_HASH(From),
                                ?IS_VAR_OR_HASH(To),
                                ?IS_NON_NEG_INTEGER(Amount) ->
    {spend, {From, To, Amount, spend}}.

-spec transfer_value_op(pubkey(), var_or_hash(), non_neg_integer()) -> op().
transfer_value_op(From, To, Amount) when ?IS_HASH(From),
                                         ?IS_VAR_OR_HASH(To),
                                         ?IS_NON_NEG_INTEGER(Amount) ->
    {spend, {From, To, Amount, transfer_value}}.

-spec spend({pubkey(), var_or_hash(), non_neg_integer(), payment_mode()}, state()) ->
    state().
spend({From, To, Amount, Mode}, #state{} = S) when is_integer(Amount), Amount >= 0 ->
    {Sender1, S1}   = get_account(From, S),
    assert_account_balance(Sender1, Amount),
    {ok, Sender2}   = aec_accounts:spend_without_nonce_bump(Sender1, Amount),
    S2              = put_account(Sender2, S1),
    {Receiver1, S3} = ensure_account(To, S2),
    assert_payable_account(Receiver1, Mode),
    {ok, Receiver2} = aec_accounts:earn(Receiver1, Amount),
    put_account(Receiver2, S3).

%%%-------------------------------------------------------------------
%%% A special form of spending is to lock an amount.
%%% For Lima auctioned names, the lock fee is returned
%%% in case of overbidding

-spec lock_namefee(payment_mode(), pubkey(), non_neg_integer(), state()) -> state() | no_return().
lock_namefee(Kind, From, Amount, #state{protocol = Protocol} = S) ->
    LockFee = aec_governance:name_claim_locked_fee(),
    {Account, S1} = get_account(From, S),
    assert_account_balance(Account, Amount),
    S2 = account_spend(Account, Amount, S1),
    S3 = tx_event({delta, {From, -Amount}, <<"Name.lock">>}, S2),
    case Protocol >= ?LIMA_PROTOCOL_VSN of
        true when Amount > 0, Kind == spend ->
            S3;
        true when Amount > 0, Kind == lock ->
            int_lock_amount(Amount, S3);
        false when Amount == LockFee, Kind == lock ->
            int_lock_amount(Amount, S3);
        _ -> runtime_error(illegal_name_fee)
    end.

%%%-------------------------------------------------------------------

-spec spend_fee_op(pubkey(), non_neg_integer()) -> {spend_fee, {pubkey(), non_neg_integer(), 0}}.
spend_fee_op(From, Amount) when ?IS_HASH(From),
                                ?IS_NON_NEG_INTEGER(Amount) ->
    {spend_fee, {From, Amount, 0}}.

-spec spend_fee_op(pubkey(), non_neg_integer(), non_neg_integer()) ->
    {spend_fee, {pubkey(), non_neg_integer(), non_neg_integer()}}.
spend_fee_op(From, DelegatedAmount, Amount) when ?IS_HASH(From)
                                               , ?IS_NON_NEG_INTEGER(DelegatedAmount)
                                               , ?IS_NON_NEG_INTEGER(Amount) ->
    {spend_fee, {From, DelegatedAmount, Amount}}.

-spec spend_fee({pubkey(), non_neg_integer(), non_neg_integer()}, state()) -> state().
spend_fee({From, DelegatedAmount, Amount}, #state{} = S)
        when ?IS_NON_NEG_INTEGER(DelegatedAmount + Amount) ->
    Delegated = establish_payer(From, S),
    spend_fee(From, Delegated, Amount, DelegatedAmount, S).

-spec spend_fee(pubkey(), pubkey(), non_neg_integer(), non_neg_integer(), state()) -> state().
spend_fee(From, From, Amount, DelegatedAmount, S) ->
    spend_fee(From, Amount + DelegatedAmount, S);
spend_fee(From, _, Amount, 0, S) ->
    spend_fee(From, Amount, S);
spend_fee(_, Delegated, 0, DelegatedAmount, S) ->
    spend_fee(Delegated, DelegatedAmount, S);
spend_fee(From, Delegated, Amount, DelegatedAmount, S) ->
    S1 = spend_fee(From, Amount, S),
    spend_fee(Delegated, DelegatedAmount, S1).

-spec spend_fee(pubkey(), non_neg_integer(), state()) -> state().
spend_fee(From, Amount, S) ->
    {Spender1, S1} = get_account(From, S),
    assert_account_balance(Spender1, Amount),
    account_spend(Spender1, Amount, S1).

%%%-------------------------------------------------------------------

-spec resolve_account_op(account | name, aeser_id:val(), {var, recipient}) ->
    {resolve_account, {account | name, aeser_id:val(), {var, recipient}}}.
resolve_account_op(GivenType, Hash, Var) when ?IS_NAME_RESOLVE_TYPE(GivenType),
                                              ?IS_HASH(Hash),
                                              ?IS_VAR(Var) ->
    {resolve_account, {GivenType, Hash, Var}}.

-spec resolve_account({account | name, aeser_id:val(), {var, recipient}}, state()) -> state().
resolve_account({GivenType, Hash, Var}, S) ->
    resolve_name(account, GivenType, Hash, Var, S).

-spec resolve_name(account, account | name, aeprimop_state:channel_key(), {var, atom()}, state()) -> state().
resolve_name(account, account, Pubkey, Var, S) ->
    aeprimop_state:set_var(Var, account, Pubkey, S);
resolve_name(account, name, NameHash, Var, S) ->
    {Pubkey, S1} = int_resolve_name(NameHash, <<"account_pubkey">>, S),
    aeprimop_state:set_var(Var, account, Pubkey, S1).

%%%-------------------------------------------------------------------

-spec oracle_register_op(pubkey(), binary(), binary(), fee(), ttl(), non_neg_integer()) ->
    {oracle_register, {pubkey(), binary(), binary(), fee(), ttl(), non_neg_integer()}}.
oracle_register_op(Pubkey, QFormat, RFormat, QFee,
                   DeltaTTL, ABIVersion) when ?IS_HASH(Pubkey),
                                             is_binary(QFormat),
                                             is_binary(RFormat),
                                             ?IS_NON_NEG_INTEGER(QFee),
                                             ?IS_NON_NEG_INTEGER(DeltaTTL),
                                             ?IS_NON_NEG_INTEGER(ABIVersion) ->
    {oracle_register, {Pubkey, QFormat, RFormat, QFee, DeltaTTL, ABIVersion}}.

-spec oracle_register({pubkey(), binary(), binary(), fee(), ttl(), non_neg_integer()}, state()) ->
    state() | no_return().
oracle_register({Pubkey, QFormat, RFormat, QFee, DeltaTTL, ABIVersion}, S) ->
    assert_not_oracle(Pubkey, S),
    assert_oracle_abi_version(ABIVersion, S),
    assert_oracle_formats(QFormat, RFormat, ABIVersion, S),

    AbsoluteTTL = DeltaTTL + S#state.height,
    try aeo_oracles:new(Pubkey, QFormat, RFormat, QFee, AbsoluteTTL, ABIVersion) of
        Oracle -> put_oracle(Oracle, S)
    catch
        error:{illegal, _Field, _X} = Err ->
            lager:debug("Failed oracle register: ~p", [Err]),
            runtime_error(illegal_oracle_spec)
    end.

%%%-------------------------------------------------------------------

-spec oracle_extend_op(pubkey(), ttl()) ->
    {oracle_extend, {pubkey(), ttl()}}.
oracle_extend_op(Pubkey, DeltaTTL) when ?IS_HASH(Pubkey),
                                        ?IS_NON_NEG_INTEGER(DeltaTTL) ->
    {oracle_extend, {Pubkey, DeltaTTL}}.

-spec oracle_extend({pubkey(), ttl()}, state()) -> state().
oracle_extend({PubKey, DeltaTTL}, S) ->
    [runtime_error(zero_relative_oracle_extension_ttl) || DeltaTTL =:= 0],
    {Oracle, S1} = get_oracle(PubKey, account_is_not_an_active_oracle, S),
    Oracle1 = aeo_oracles:set_ttl(aeo_oracles:ttl(Oracle) + DeltaTTL, Oracle),
    put_oracle(Oracle1, S1).

%%%-------------------------------------------------------------------

-spec oracle_query_op_with_return(pubkey() | id(), pubkey(), non_neg_integer(),
    binary(), fee(), ttl(), ttl()) ->
    {oracle_query, {id(), pubkey(), non_neg_integer(),
        binary(), fee(), ttl(), ttl(), true}}.
oracle_query_op_with_return(OraclePubkey, SenderPubkey, SenderNonce,
                            Query, QueryFee, QTTL, RTTL) ->
    oracle_query_op(OraclePubkey, SenderPubkey, SenderNonce, Query, QueryFee,
                    QTTL, RTTL, true).

-spec oracle_query_op(aeser_id:val() | id(), pubkey(), non_neg_integer(),
    binary(), fee(), ttl(), ttl(), boolean()) ->
    {oracle_query, {id(), pubkey(), non_neg_integer(),
        binary(), fee(), ttl(), ttl(), boolean()}}.
oracle_query_op(OraclePubkey, SenderPubkey, SenderNonce, Query, QueryFee,
                QTTL, RTTL, Return) when ?IS_HASH(OraclePubkey),
                                         ?IS_HASH(SenderPubkey),
                                         ?IS_NON_NEG_INTEGER(SenderNonce),
                                         is_binary(Query),
                                         ?IS_NON_NEG_INTEGER(QueryFee),
                                         ?IS_NON_NEG_INTEGER(QTTL),
                                         ?IS_NON_NEG_INTEGER(RTTL),
                                         is_boolean(Return) ->
    {oracle_query, {aeser_id:create(oracle, OraclePubkey), SenderPubkey, SenderNonce,
                    Query, QueryFee, QTTL, RTTL, Return}};
oracle_query_op(OracleId, SenderPubkey, SenderNonce, Query, QueryFee,
                QTTL, RTTL, Return) when ?IS_HASH(SenderPubkey),
                                         ?IS_NON_NEG_INTEGER(SenderNonce),
                                         is_binary(Query),
                                         ?IS_NON_NEG_INTEGER(QueryFee),
                                         ?IS_NON_NEG_INTEGER(QTTL),
                                         ?IS_NON_NEG_INTEGER(RTTL),
                                         is_boolean(Return) ->
    {IdType, IdHash} = aeser_id:specialize(OracleId),
    true = lists:member(IdType, [oracle, name]),
    true = ?IS_HASH(IdHash),
    {oracle_query, {OracleId, SenderPubkey, SenderNonce,
                    Query, QueryFee, QTTL, RTTL, Return}}.

oracle_query({OracleId, SenderPubkey, SenderNonce,
              Query, QueryFee, QTTL, RTTL, Return}, S) ->
    case aeser_id:specialize(OracleId) of
        {oracle, OraclePubkey} ->
            oracle_query({OraclePubkey, OracleId, SenderPubkey, SenderNonce,
                          Query, QueryFee, QTTL, RTTL, Return}, S);
        {name, NameHash} ->
            S#state.protocol >= ?IRIS_PROTOCOL_VSN orelse
                runtime_error(oracle_query_by_name_hash_not_available_at_protocol),
            {OraclePubkey, S1} = int_resolve_name(NameHash, <<"oracle_pubkey">>, S),
            oracle_query({OraclePubkey, OracleId, SenderPubkey, SenderNonce,
                          Query, QueryFee, QTTL, RTTL, Return}, S1)
    end;
oracle_query({OraclePubkey, OriginalIdent, SenderPubkey, SenderNonce,
             Query, QueryFee, QTTL, RTTL, Return}, S) when is_binary(OraclePubkey) ->
    {Oracle, S1} = get_oracle(OraclePubkey, oracle_does_not_exist, S),
    assert_query_fee(Oracle, QueryFee),
    assert_query_ttl(Oracle, QTTL, RTTL, S),
    assert_oracle_format_match(Oracle, aeo_oracles:query_format(Oracle), Query),
    AbsoluteQTTL = S#state.height + QTTL,
    ResponseTTL = {delta, RTTL},
    try aeo_query:new(OriginalIdent, SenderPubkey, SenderNonce, Query, QueryFee,
                      AbsoluteQTTL, ResponseTTL) of
        QueryObject0 ->
            QueryObjectId = case aetx_env:ga_nonce(S#state.tx_env, SenderPubkey) of
                                {value, GANonce} ->
                                    aeo_query:ga_id(GANonce, OraclePubkey);
                                none ->
                                    {_, PK} = aeser_id:specialize(OriginalIdent),
                                    aeo_query:id(SenderPubkey, SenderNonce, PK)
                            end,
            QueryObject = lists:foldl(fun ({F, V}, A) -> aeo_query:F(V, A) end,
                                      QueryObject0,
                                      [{set_oracle, OraclePubkey},
                                       {set_id, QueryObjectId}]),
            assert_not_oracle_query(QueryObject, S),
            S2 = put_oracle_query(QueryObject, S1),
            case Return of
                true ->
                    {return, aeo_query:id(QueryObject), S2};
                false ->
                    S2
            end
    catch
        error:{illegal,_Field,_X} = Err ->
            lager:debug("Failed oracle query: ~p", [Err]),
            runtime_error(illegal_oracle_query_spec)
    end.

%%%-------------------------------------------------------------------

-spec oracle_respond_op(pubkey(), hash(), binary(), ttl()) ->
    {oracle_respond, {pubkey(), hash(), binary(), ttl()}}.
oracle_respond_op(OraclePubkey, QueryId, Response, RTTL
                 ) when ?IS_HASH(OraclePubkey),
                        ?IS_HASH(QueryId),
                        ?IS_NON_NEG_INTEGER(RTTL) ->
    {oracle_respond, {OraclePubkey, QueryId, Response, RTTL}}.

-spec oracle_respond_op(pubkey(), hash(), binary()) ->
    {oracle_respond, {pubkey(), hash(), binary(), default}}.
oracle_respond_op(OraclePubkey, QueryId, Response
                 ) when ?IS_HASH(OraclePubkey),
                        ?IS_HASH(QueryId) ->
    %% Using the default TTL for the query.  Only used from FATE.
    {oracle_respond, {OraclePubkey, QueryId, Response, default}}.

-spec oracle_respond({pubkey(), hash(), binary(), ttl()}, state()) -> state().
oracle_respond({OraclePubkey, QueryId, Response, RTTL}, S) ->
    {QueryObject, S1} = get_oracle_query(OraclePubkey, QueryId, S),
    assert_oracle_response_ttl(QueryObject, RTTL),
    {Oracle, S2} = get_oracle(OraclePubkey, oracle_does_not_exist, S1),
    assert_query_belongs_to_oracle(QueryObject, OraclePubkey),
    assert_oracle_format_match(Oracle, aeo_oracles:response_format(Oracle), Response),
    assert_query_is_open(QueryObject),
    Height = S#state.height,
    QueryObject1 = aeo_query:add_response(Height, Response, QueryObject),
    put_oracle_query(QueryObject1, S2).

%%%-------------------------------------------------------------------

-spec oracle_earn_query_fee_op(pubkey(), hash()) -> {oracle_earn_query_fee, {pubkey(), hash()}}.
oracle_earn_query_fee_op(OraclePubkey, QueryId) when ?IS_HASH(OraclePubkey),
                                                     ?IS_HASH(QueryId) ->
    {oracle_earn_query_fee, {OraclePubkey, QueryId}}.

-spec oracle_earn_query_fee({pubkey(), hash()}, state()) -> state().
oracle_earn_query_fee({OraclePubkey, QueryId}, S) ->
    {Account, S1} = get_account(OraclePubkey, S),
    {Query, S2} = get_oracle_query(OraclePubkey, QueryId, S1),
    {ok, Account1} = aec_accounts:earn(Account, aeo_query:fee(Query)),
    S3 = tx_event({delta, {OraclePubkey, aeo_query:fee(Query)}, <<"Oracle.queryfee">>}, S2),
    put_account(Account1, S3).

%%%-------------------------------------------------------------------

-spec name_preclaim_op(pubkey(), hash(), ttl()) ->
    {name_preclaim, {pubkey(), hash(), ttl()}}.
name_preclaim_op(AccountPubkey, CommitmentHash, DeltaTTL
                ) when ?IS_HASH(AccountPubkey),
                       ?IS_HASH(CommitmentHash),
                       ?IS_NON_NEG_INTEGER(DeltaTTL) ->
    {name_preclaim, {AccountPubkey, CommitmentHash, DeltaTTL}}.

-spec name_preclaim({pubkey(), hash(), ttl()}, state()) -> state().
name_preclaim({AccountPubkey, CommitmentHash, DeltaTTL}, S) ->
    assert_not_commitment(CommitmentHash, S),
    Id      = aeser_id:create(commitment, CommitmentHash),
    OwnerId = aeser_id:create(account, AccountPubkey),
    Commitment = aens_commitments:new(Id, OwnerId, DeltaTTL, S#state.height),
    put_commitment(Commitment, S).

%%%-------------------------------------------------------------------

-spec name_claim_op(pubkey(), binary(), non_neg_integer(), fee(), non_neg_integer()) ->
    {name_claim, {pubkey(), binary(), non_neg_integer(), fee(), non_neg_integer()}}.
name_claim_op(AccountPubkey, PlainName, NameSalt, NameFee, PreclaimDelta
             ) when ?IS_HASH(AccountPubkey),
                    is_binary(PlainName),
                    ?IS_NON_NEG_INTEGER(NameSalt),
                    ?IS_NON_NEG_INTEGER(NameFee),
                    ?IS_NON_NEG_INTEGER(PreclaimDelta) ->
    {name_claim, {AccountPubkey, PlainName, NameSalt, NameFee, PreclaimDelta}}.

-spec name_claim({pubkey(), binary(),
    non_neg_integer(), fee(), non_neg_integer()}, state()) -> state().
name_claim({AccountPubkey, PlainName, NameSalt, NameFee, PreclaimDelta}, S) ->
    NameAscii = name_to_ascii(PlainName),
    NameRegistrar = name_registrar(PlainName),
    NameHash = aens_hash:name_hash(NameAscii),
    AuctionHash = aens_hash:to_auction_hash(NameHash),
    %% Cannot compute CommitmentHash before we know whether in auction
    BidTimeout = aec_governance:name_claim_bid_timeout(NameAscii, S#state.protocol),
    S0 = lock_namefee(if BidTimeout == 0 -> lock;
                        true -> spend
                     end, AccountPubkey, NameFee, S),
    case aec_governance:name_claim_bid_timeout(NameAscii, S#state.protocol) of
        0 ->
            %% No auction for this name, preclaim delta suffices
            %% For clarity DeltaTTL for name computed here
            DeltaTTL = aec_governance:name_claim_max_expiration(S#state.protocol),
            CommitmentHash = commitment_hash(NameAscii, NameSalt),
            {Commitment, S1} = get_commitment(CommitmentHash, name_not_preclaimed, S0),
            assert_claim_after_preclaim({AccountPubkey, Commitment, NameAscii, NameRegistrar, NameFee, PreclaimDelta}, S1),
            Name = aens_names:new(NameHash, AccountPubkey, S1#state.height + DeltaTTL),
            S2 = delete_x(commitment, CommitmentHash, S1),
            put_name(Name, S2);
        Timeout when NameSalt == 0  ->
            %% Auction should be running, new bid comes in
            assert_not_name(NameHash, S0), %% just to be sure
            {Auction, S1} = get_name_auction(AuctionHash, name_not_in_auction, S0),
            PreviousBidderPubkey = aens_auctions:bidder_pubkey(Auction),
            PreviousBid = aens_auctions:name_fee(Auction),
            assert_name_bid_fee(NameAscii, NameFee, S#state.protocol), %% just in case, consensus may have changed
            assert_valid_overbid(NameFee, aens_auctions:name_fee(Auction)),
            NewAuction = aens_auctions:new(AuctionHash, AccountPubkey, NameFee, Timeout, S1#state.height),
            %% Return the tokens hold in the previous bid
            {PreviousBidderAccount, S2} = get_account(PreviousBidderPubkey, S1),
            S3 = account_earn(PreviousBidderAccount, PreviousBid, S2),
            S4 = tx_event({delta, {PreviousBidderPubkey, PreviousBid}, <<"Name.refund">>}, S3),
            %% overwrite old auction with new one
            put_name_auction(NewAuction, S4);
        Timeout when NameSalt =/= 0 ->
            %% This is the first claim that starts an auction
            assert_not_name_auction(AuctionHash, S0),
            CommitmentHash = commitment_hash(NameAscii, NameSalt),
            {Commitment, S1} = get_commitment(CommitmentHash, name_not_preclaimed, S0),
            assert_claim_after_preclaim({AccountPubkey, Commitment, NameAscii, NameRegistrar, NameFee, PreclaimDelta}, S1),
            %% Now put this Name in Auction instead of in Names
            Auction = aens_auctions:new(AuctionHash, AccountPubkey, NameFee, Timeout, S1#state.height),
            S2 = delete_x(commitment, CommitmentHash, S1),
            put_name_auction(Auction, S2)
    end.

-spec commitment_hash(binary(), non_neg_integer()) -> hash() | no_return().
commitment_hash(NameAscii, NameSalt) ->
    try aens_hash:commitment_hash(NameAscii, NameSalt)
    catch _:R -> runtime_error(R) end.

-spec assert_claim_after_preclaim({pubkey(), commitment(), binary(), binary(),
    non_neg_integer(), integer()}, state()) -> ok | no_return().
assert_claim_after_preclaim({AccountPubkey, Commitment, NameAscii, NameRegistrar, NameFee, PreclaimDelta}, S) ->
    NameHash = aens_hash:name_hash(NameAscii),
    assert_commitment_owner(Commitment, AccountPubkey),
    assert_preclaim_delta(Commitment, PreclaimDelta, S#state.height),
    %% here assert that an .aes name is pre-claimed after Lime height
    assert_not_name(NameHash, S),
    %% Testing here for backward compatibility in error reporting
    assert_name_registrar(NameRegistrar, S#state.protocol),
    assert_name_bid_fee(NameAscii, NameFee, S#state.protocol).  %% always ok pre Lima.

-spec name_to_ascii(binary()) -> binary() | no_return().
name_to_ascii(PlainName) ->
    case aens_utils:to_ascii(PlainName) of
        {error, What} ->
            runtime_error(What);
        {ok, NameAscii} ->
            NameAscii
    end.

-spec name_registrar(binary()) -> binary() | no_return().
%% Note that this raises an exception for empty binary as name
name_registrar(PlainName) ->
    lists:last(aens_utils:name_parts(PlainName)).


%%%-------------------------------------------------------------------

-spec name_revoke_op(pubkey(), hash(), ttl()) ->
    {name_revoke, {pubkey(), hash(), ttl()}}.
name_revoke_op(AccountPubkey, NameHash, ProtectedDeltaTTL
              ) when ?IS_HASH(AccountPubkey),
                     ?IS_HASH(NameHash),
                     ?IS_NON_NEG_INTEGER(ProtectedDeltaTTL) ->
    {name_revoke, {AccountPubkey, NameHash, ProtectedDeltaTTL}}.

-spec name_revoke({pubkey(), hash(), ttl()}, state()) -> state().
name_revoke({AccountPubkey, NameHash, ProtectedDeltaTTL}, S) ->
    {Name, S1} = get_name(NameHash, S),
    assert_name_owner(Name, AccountPubkey),
    assert_name_claimed(Name),
    Name1 = aens_names:revoke(Name, ProtectedDeltaTTL, S1#state.height),
    put_name(Name1, S1).

%%%-------------------------------------------------------------------

-spec name_transfer_op(pubkey(), name | account, hash(), hash()) ->
    {name_transfer, {pubkey(), name | account, hash(), hash()}}.
name_transfer_op(OwnerPubkey, RecipientType, RecipientHash, NameHash
                ) when ?IS_HASH(OwnerPubkey),
                       (RecipientType =:= name orelse RecipientType =:= account),
                       ?IS_HASH(RecipientHash),
                       ?IS_HASH(NameHash) ->
    {name_transfer, {OwnerPubkey, RecipientType, RecipientHash, NameHash}}.

-spec name_transfer({pubkey(), name | account, hash(), hash()}, state()) -> state().
name_transfer({OwnerPubkey, RecipientType, RecipientHash, NameHash}, S) ->
    {Name, S1} = get_name(NameHash, S),
    assert_name_owner(Name, OwnerPubkey),
    assert_name_claimed(Name),
    %% The check for the recipient is after the check for the name to give
    %% better error reporting.
    {RecipientPubkey, S2} =
        case RecipientType of
            account -> {RecipientHash, S1};
            name    -> int_resolve_name(RecipientHash, <<"account_pubkey">>, S1)
        end,
    Name1 = aens_names:transfer_to(RecipientPubkey, Name),
    put_name(Name1, S2).

%%%-------------------------------------------------------------------

-spec name_update_op(pubkey(), hash(), possible_ttl(), ttl(), pointers()) ->
    {name_update, {pubkey(), hash(), possible_ttl(), ttl(), pointers()}}.
name_update_op(OwnerPubkey, NameHash, DeltaTTL, ClientTTL, Pointers
              ) when ?IS_HASH(OwnerPubkey),
                     ?IS_HASH(NameHash),
                     ?IS_NON_NEG_INTEGER(DeltaTTL),
                     ?IS_NON_NEG_INTEGER(ClientTTL),
                     is_list(Pointers) ->
    {name_update,
        {OwnerPubkey, NameHash, {relative_ttl, DeltaTTL}, ClientTTL, Pointers}
    };
name_update_op(OwnerPubkey, NameHash, TTL, ClientTTL, Pointers
              ) when ?IS_HASH(OwnerPubkey),
                     ?IS_HASH(NameHash),
                     ?IS_CHAIN_TTL_OPTION(TTL),
                     (ClientTTL == undefined orelse ?IS_NON_NEG_INTEGER(ClientTTL)),
                     (Pointers == undefined orelse is_list(Pointers)) ->
    {name_update, {OwnerPubkey, NameHash, TTL, ClientTTL, Pointers}}.

-spec name_update({pubkey(), hash(), possible_ttl(), ttl(), pointers()}, state()) ->
    state().
name_update({OwnerPubkey, NameHash, TTL, ClientTTL, Pointers}, S) ->
    TTL /= undefined andalso assert_ttl(TTL, S),
    {Rec, S1} = get_name(NameHash, S),
    TTL1       = ttl_or_from(TTL, {Rec, ttl}, S1),
    ClientTTL1 = if ClientTTL == undefined -> aens_names:client_ttl(Rec);
                    true -> ClientTTL
                 end,
    assert_ttl(TTL1, S1),
    assert_name_owner(Rec, OwnerPubkey),
    assert_name_claimed(Rec),
    %% 'undefined' means we got here from FATE - thus we don't expect to
    %% fail on legacy invalid pointers - so explicitly sanitize them.
    Pointers1  = if Pointers == undefined ->
                        aens_pointer:sanitize_pointers(aens_names:pointers(Rec));
                    is_list(Pointers) ->
                        assert_name_pointers(Pointers, S#state.protocol),
                        Pointers
                 end,
    Rec1 = aens_names:update(Rec, TTL1, ClientTTL1, Pointers1),
    put_name(Rec1, S1).

-spec ttl_or_from(possible_ttl(), tuple(), state()) -> ttl().
ttl_or_from({relative_ttl, _} = TTL, _, S) -> ttl_val(TTL, S);
ttl_or_from({fixed_ttl, _} = TTL, _, S) -> ttl_val(TTL, S);
ttl_or_from(undefined, {Rec, Getter}, _S) -> aens_names:Getter(Rec).

-spec ttl_val({relative_ttl, ttl()} | {fixed_ttl, ttl()}, state()) -> ttl().
ttl_val({relative_ttl, Delta}, S) -> S#state.height + Delta;
ttl_val({fixed_ttl, Abs}, _S) -> Abs.

-spec assert_ttl(possible_ttl(), state()) -> true | no_return().
assert_ttl({relative_ttl, Delta}, #state{protocol = P}) when ?IS_NON_NEG_INTEGER(Delta) ->
    Delta =< aec_governance:name_claim_max_expiration(P) orelse runtime_error(ttl_too_high);
assert_ttl({fixed_ttl, Abs}, #state{height = Current} = S) when ?IS_NON_NEG_INTEGER(Abs) ->
    (Abs >= Current orelse runtime_error(ttl_too_low))
        andalso assert_ttl({relative_ttl, Abs - Current}, S);
assert_ttl(Height, #state{height = Current}) when ?IS_NON_NEG_INTEGER(Height) ->
    Height >= Current orelse runtime_error(ttl_too_low);
assert_ttl(_, _) ->
    runtime_error(invalid_ttl).

%%%-------------------------------------------------------------------

-spec channel_create_op(pubkey(), amount(), pubkey(), amount(),
    amount(), [pubkey()], hash(), non_neg_integer(), nonce(), round()) ->
    {channel_create,
        {pubkey(), amount(), pubkey(), amount(), amount(), [pubkey()],
            hash(), non_neg_integer(), nonce(), amount()}} | no_return().
channel_create_op(InitiatorPubkey, InitiatorAmount,
                  ResponderPubkey, ResponderAmount,
                  ReserveAmount, DelegatePubkeys,
                  StateHash, LockPeriod, Nonce, Round
                 ) when ?IS_HASH(InitiatorPubkey),
                        ?IS_NON_NEG_INTEGER(InitiatorAmount),
                        ?IS_HASH(ResponderPubkey),
                        ?IS_NON_NEG_INTEGER(ReserveAmount),
                        ?IS_HASH(StateHash),
                        ?IS_NON_NEG_INTEGER(LockPeriod),
                        ?IS_NON_NEG_INTEGER(Nonce),
                        ?IS_NON_NEG_INTEGER(Round) ->
    %% assert delegagate pubkeys
    ValidateHashes =
        fun(L) -> true = lists:all(fun(X) -> ?IS_HASH(X) end, L) end,
    case DelegatePubkeys of
        L when is_list(L) ->
            ValidateHashes(L);
        {IL, RL} when is_list(IL), is_list(RL) ->
            ValidateHashes(IL),
            ValidateHashes(RL)
    end,
    {channel_create, {InitiatorPubkey, InitiatorAmount,
                      ResponderPubkey, ResponderAmount,
                      ReserveAmount, DelegatePubkeys,
                      StateHash, LockPeriod, Nonce, Round}}.

-spec channel_create({pubkey(), amount(), pubkey(), amount(),
    amount(), [pubkey()], hash(), non_neg_integer(), nonce(), round()}, state()) ->
    state() | no_return().
channel_create({InitiatorPubkey, InitiatorAmount,
                ResponderPubkey, ResponderAmount,
                ReserveAmount, DelegatePubkeys,
                StateHash, LockPeriod, Nonce0, Round}, S) ->
    assert_channel_reserve_amount(ReserveAmount, InitiatorAmount,
                                  ResponderAmount),
    assert_not_equal(InitiatorPubkey, ResponderPubkey, initiator_is_responder),
    Nonce = case aetx_env:ga_nonce(S#state.tx_env, InitiatorPubkey) of
                {value, NonceX} -> NonceX;
                none            -> Nonce0
            end,
    {InitAccount, S1} = get_account(InitiatorPubkey, S),
    {RespAccount, S2} = get_account(ResponderPubkey, S1),
    assert_party_kind(ResponderPubkey, RespAccount, S2),
    Channel = aesc_channels:new(InitAccount, InitiatorAmount,
                                RespAccount, ResponderAmount,
                                ReserveAmount, DelegatePubkeys,
                                StateHash, LockPeriod, Nonce,
                                S#state.protocol, Round),
    ChannelPubkey = aesc_channels:pubkey(Channel),
    assert_not_channel(ChannelPubkey, S2),
    S3 = copy_contract_state_for_auth(Channel, InitAccount, S2),
    S4 = copy_contract_state_for_auth(Channel, RespAccount, S3),
    put_channel(Channel, S4).

-spec copy_contract_state_for_auth(channel(), account(), state()) -> state().
copy_contract_state_for_auth(Channel, Account, S) ->
    case aec_accounts:type(Account) of
        basic -> S;
        generalized ->
            {_, ContractPK} = aeser_id:specialize(aec_accounts:ga_contract(Account)),
            Contract = get_contract_no_cache(ContractPK, S),
            StoreKey = aesc_channels:auth_store_key(aec_accounts:id(Account), Channel),
            Trees    = S#state.trees,
            CtTree   = aec_trees:contracts(Trees),
            CtTree1  = aect_state_tree:copy_contract_store(Contract, StoreKey, CtTree),
            S#state{trees = aec_trees:set_contracts(Trees, CtTree1)}
    end.

%%%-------------------------------------------------------------------

-spec channel_deposit_op(pubkey(), pubkey(), amount(), hash(), round()) ->
    {channel_deposit, {pubkey(), pubkey(), amount(), hash(), round()}}.
channel_deposit_op(FromPubkey, ChannelPubkey, Amount, StateHash, Round) ->
    {channel_deposit, {FromPubkey, ChannelPubkey, Amount, StateHash, Round}}.

-spec channel_deposit({pubkey(), pubkey(), amount(), hash(), round()}, state()) -> state().
channel_deposit({FromPubkey, ChannelPubkey, Amount, StateHash, Round}, S) ->
    {Channel, S1} = get_channel(ChannelPubkey, S),
    assert_channel_active(Channel),
    assert_is_channel_peer(Channel, FromPubkey),
    assert_other_party_kind(Channel, FromPubkey, S1),
    assert_channel_round(Channel, Round, deposit),
    Channel1 = aesc_channels:deposit(Channel, Amount, Round, StateHash),
    put_channel(Channel1, S1).

%%%-------------------------------------------------------------------

-spec channel_withdraw_op(pubkey(), pubkey(), amount(), hash(), round()) ->
    {channel_withdraw, {pubkey(), pubkey(), amount(), hash(), round()}}.
channel_withdraw_op(ToPubkey, ChannelPubkey, Amount, StateHash, Round
                   ) when ?IS_HASH(ToPubkey),
                          ?IS_HASH(ChannelPubkey),
                          ?IS_NON_NEG_INTEGER(Amount),
                          ?IS_HASH(StateHash),
                          ?IS_NON_NEG_INTEGER(Round) ->
    {channel_withdraw, {ToPubkey, ChannelPubkey, Amount, StateHash, Round}}.

-spec channel_withdraw({pubkey(), pubkey(), amount(), hash(), round()}, state()) -> state().
channel_withdraw({ToPubkey, ChannelPubkey, Amount, StateHash, Round}, S) ->
    {Channel, S1} = get_channel(ChannelPubkey, S),
    assert_channel_active(Channel),
    assert_is_channel_peer(Channel, ToPubkey),
    assert_other_party_kind(Channel, ToPubkey, S1),
    assert_channel_withdraw_amount(Channel, Amount),
    assert_channel_round(Channel, Round, withdrawal),
    Channel1 = aesc_channels:withdraw(Channel, Amount, Round, StateHash),
    {Account, S2} = get_account(ToPubkey, S1),
    S3 = account_earn(Account, Amount, S2),
    S4 = tx_event({delta, {ToPubkey, Amount}, <<"Channel.withdraw">>}, S3),
    put_channel(Channel1, S4).

%%%-------------------------------------------------------------------

-spec channel_close_mutual_op(pubkey(), pubkey(), amount(), amount(),
    fee(), non_neg_integer()) ->
    {channel_close_mutual, {pubkey(), pubkey(), amount(), amount(),
        fee(), non_neg_integer()}}.
channel_close_mutual_op(FromPubkey, ChannelPubkey,
                        InitiatorAmount, ResponderAmount, Fee, ConsensusVersion
                       ) when ?IS_HASH(FromPubkey),
                              ?IS_HASH(ChannelPubkey),
                              ?IS_NON_NEG_INTEGER(InitiatorAmount),
                              ?IS_NON_NEG_INTEGER(ResponderAmount),
                              ?IS_NON_NEG_INTEGER(Fee),
                              ?IS_NON_NEG_INTEGER(ConsensusVersion) ->
    {channel_close_mutual, {FromPubkey, ChannelPubkey,
                            InitiatorAmount, ResponderAmount, Fee, ConsensusVersion}}.

-spec channel_close_mutual({pubkey(), pubkey(), amount(), amount(),
    fee(), non_neg_integer()}, state()) -> state().
channel_close_mutual({FromPubkey, ChannelPubkey,
                      InitiatorAmount, ResponderAmount, Fee, ConsensusVersion}, S) ->
    {Channel, S1} = get_channel(ChannelPubkey, S),
    assert_is_channel_peer(Channel, FromPubkey),
    assert_other_party_kind(Channel, FromPubkey, S1),
    assert_channel_active_before_fork(Channel, ConsensusVersion, ?LIMA_PROTOCOL_VSN),

    {TotalAmount, S2} =
        case aetx_env:payer(S#state.tx_env) of
            PayerPubKey when is_binary(PayerPubKey), Fee > 0 ->
                {PayerAccount, Sx} = get_account(PayerPubKey, S1),
                assert_account_balance(PayerAccount, Fee),
                Sxx = tx_event({delta, {PayerPubKey, -Fee}, <<"Channel.fee">>}, Sx),
                {InitiatorAmount + ResponderAmount,
                 account_spend(PayerAccount, Fee, Sxx)};
            _ ->
                {InitiatorAmount + ResponderAmount + Fee, S1}
        end,

    ChannelAmount = aesc_channels:channel_amount(Channel),
    LockAmount = ChannelAmount - TotalAmount,
    assert(LockAmount >= 0, wrong_amounts),
    IPubKey = aesc_channels:initiator_pubkey(Channel),
    RPubKey = aesc_channels:responder_pubkey(Channel),
    {IAccount, S3} = get_account(IPubKey, S2),
    {RAccount, S4} = get_account(RPubKey, S3),
    S5 = account_earn(IAccount, InitiatorAmount, S4),
    S6 = tx_event({delta, {IPubKey, InitiatorAmount}, <<"Channel.amount">>}, S5),
    S7 = account_earn(RAccount, ResponderAmount, S6),
    S8 = tx_event({delta, {RPubKey, ResponderAmount}, <<"Channel.amount">>}, S7),
    S9 = int_lock_amount(LockAmount, S8),
    delete_x(channel, ChannelPubkey, S9).

%%%-------------------------------------------------------------------

-spec channel_settle_op(pubkey(), pubkey(), amount(), amount()) ->
    {channel_settle, {pubkey(), pubkey(), amount(), amount()}}.
channel_settle_op(FromPubkey, ChannelPubkey, InitiatorAmount, ResponderAmount
                 ) when ?IS_HASH(FromPubkey),
                        ?IS_HASH(ChannelPubkey),
                        ?IS_NON_NEG_INTEGER(InitiatorAmount),
                        ?IS_NON_NEG_INTEGER(ResponderAmount) ->
    {channel_settle, {FromPubkey, ChannelPubkey,
                      InitiatorAmount, ResponderAmount}}.

-spec channel_settle({pubkey(), pubkey(), amount(), amount()}, state()) -> state().
channel_settle({FromPubkey, ChannelPubkey,
                InitiatorAmount, ResponderAmount}, S) ->
    {Channel, S1} = get_channel(ChannelPubkey, S),
    assert_is_channel_peer(Channel, FromPubkey),
    assert_channel_is_solo_closed(Channel, S),
    TotalAmount = InitiatorAmount + ResponderAmount,
    ChannelAmount = aesc_channels:channel_amount(Channel),
    LockAmount = ChannelAmount - TotalAmount,
    assert(LockAmount >= 0, insufficient_channel_funds),
    assert(InitiatorAmount =:= aesc_channels:initiator_amount(Channel),
           wrong_amt),
    assert(ResponderAmount =:= aesc_channels:responder_amount(Channel),
           wrong_amt),
    ResponderPubkey = aesc_channels:responder_pubkey(Channel),
    {ResponderAccount, S2} = get_account(ResponderPubkey, S1),
    InitiatorPubkey = aesc_channels:initiator_pubkey(Channel),
    {InitiatorAccount, S3} = get_account(InitiatorPubkey, S2),
    S4 = account_earn(ResponderAccount, ResponderAmount, S3),
    S5 = account_earn(InitiatorAccount, InitiatorAmount, S4),
    S6 = tx_event({delta, {ResponderPubkey, ResponderAmount}, <<"Channel.settle">>}, S5),
    S7 = tx_event({delta, {InitiatorPubkey, InitiatorAmount}, <<"Channel.settle">>}, S6),
    S8 = int_lock_amount(LockAmount, S7),
    delete_x(channel, ChannelPubkey, S8).

%%%-------------------------------------------------------------------

-spec contract_call_op(pubkey(), id(), binary(), non_neg_integer(), non_neg_integer(),
    amount(), abi_version(), hash(), list(), fee(), nonce()) ->
    {contract_call, {pubkey(), id(), binary(), non_neg_integer(), non_neg_integer(),
        amount(), abi_version(), hash(), list(), fee(), nonce()}}.
contract_call_op(CallerPubkey, ContractId, CallData, GasLimit, GasPrice,
                 Amount, ABIVersion, Origin, CallStack, Fee, Nonce
                ) when ?IS_HASH(CallerPubkey),
                       is_binary(CallData),
                       ?IS_NON_NEG_INTEGER(GasLimit),
                       ?IS_NON_NEG_INTEGER(GasPrice),
                       ?IS_NON_NEG_INTEGER(Amount),
                       ?IS_NON_NEG_INTEGER(ABIVersion),
                       ?IS_HASH(Origin),
                       is_list(CallStack),
                       ?IS_NON_NEG_INTEGER(Fee),
                       ?IS_NON_NEG_INTEGER(Nonce) ->
    {contract_call, {CallerPubkey, ContractId, CallData, GasLimit, GasPrice,
                     Amount, ABIVersion, Origin, CallStack, Fee, Nonce}}.

-spec split_payment(amount(), amount(), state()) -> {amount(), state()}.
split_payment(TotalAmount, Amount, S) ->
    PayerAmount = TotalAmount - Amount,
    case aetx_env:payer(S#state.tx_env) of
        PayerPubkey when is_binary(PayerPubkey), PayerAmount > 0 ->
            {PayerAccount, S1} = get_account(PayerPubkey, S),
            assert_account_balance(PayerAccount, PayerAmount),
            S2 = tx_event({delta, {PayerPubkey, -PayerAmount}, <<"Chain.fee">>}, S1),
            {Amount, account_spend(PayerAccount, PayerAmount, S2)};
        _ ->
            {TotalAmount, S}
    end.


%% -spec contract_call({pubkey(), id(), binary(), non_neg_integer(), non_neg_integer(),
%%                      amount(), abi_version(), hash(), list(), fee(), nonce()}, state()) -> state().
contract_call({CallerPubkey, ContractId, CallData, GasLimit, GasPrice,
               Amount, ABIVersion, Origin, CallStack, Fee, Nonce}, S) ->
    case aeser_id:specialize(ContractId) of
        {contract, ContractPubkey} ->
            contract_call({CallerPubkey, ContractPubkey, ContractPubkey, CallData, GasLimit,
                           GasPrice, Amount, ABIVersion, Origin, CallStack, Fee, Nonce}, S);
        {name, NameHash} ->
            S#state.protocol >= ?CERES_PROTOCOL_VSN orelse
                runtime_error(contract_call_by_name_hash_not_available_at_protocol),
            {ContractPubkey, S1} = int_resolve_name(NameHash, <<"contract_pubkey">>, S),
            contract_call({CallerPubkey, ContractPubkey, NameHash, CallData, GasLimit,
                           GasPrice, Amount, ABIVersion, Origin, CallStack, Fee, Nonce}, S1)
    end;
contract_call({CallerPubkey, ContractPubkey, CtCallId, CallData, GasLimit, GasPrice,
               Amount, ABIVersion, Origin, CallStack, Fee, Nonce}, S) ->
    {CallerId, TotalAmount} = get_call_env_specific(CallerPubkey, GasLimit,
                                                    GasPrice, Amount, Fee, S),
    {CallerAmount, S0}  = split_payment(TotalAmount, Amount, S),
    {CallerAccount, S1} = get_account(CallerPubkey, S0),
    assert_account_balance(CallerAccount, CallerAmount),
    CTVersion = assert_contract_call_version(ContractPubkey, ABIVersion, S),
    assert_contract_call_stack(CallStack, S),
    Context = aetx_env:context(S#state.tx_env),
    S2 = case Context of
             aetx_contract ->
                 %% Contract as callers only bump nonce at this point.
                 %% For consensus compatibility.
                 assert_account_nonce(CallerAccount, Nonce),
                 CallerAccount1 = aec_accounts:set_nonce(CallerAccount, Nonce),
                 account_spend(CallerAccount1, CallerAmount, S1);
             Other when Other == aetx_transaction; Other == aetx_ga ->
                 account_spend(CallerAccount, CallerAmount, S1)
         end,
    S3 = tx_event({delta, {CallerPubkey, -CallerAmount}, <<"Contract.amount">>}, S2),
    {ContractAccount, S4} = get_account(ContractPubkey, S3),
    S5 = account_earn(ContractAccount, Amount, S4),
    S6 = tx_event({delta, {ContractPubkey, Amount}, <<"Contract.amount">>}, S5),
    %% Avoid writing the store back by skipping this state.
    Contract = get_contract_no_cache(ContractPubkey, S6),
    ContractCall = fun() ->
<<<<<<< HEAD
                           run_contract(CallerId, Contract, GasLimit, Fee, GasPrice,
                                        CallData, _AllowInit = false, Origin, Amount, CallStack, Nonce, S6)
=======
                           run_contract(CallerId, Contract, CtCallId, GasLimit, Fee, GasPrice,
                                        CallData, _AllowInit = false, Origin, Amount, CallStack, Nonce, S4)
>>>>>>> ea09528a
                   end,
    {Call, S7} = timed_contract_call(contract_call, ContractCall, CallData, CTVersion),
    case aect_call:return_type(Call) of
        ok ->
            case Context of
                aetx_contract ->
                    {return, Call, S7}; %% Return instead of store
                Other2 when Other2 == aetx_transaction; Other2 == aetx_ga ->
                    contract_call_success(Call, GasLimit, S7)
            end;
        Fail when (Fail =:= revert orelse Fail =:= error) ->
            case Context of
                aetx_contract ->
                    {return, Call, S}; %% Return instead of store
                Other2 when Other2 == aetx_transaction; Other2 == aetx_ga ->
                    contract_call_fail(Call, Fee, S)
            end
    end.

-spec get_call_env_specific(pubkey(), non_neg_integer(), non_neg_integer(),
    amount(), fee(), state()) -> {id(), amount()}.
get_call_env_specific(CallerPubkey, GasLimit, GasPrice, Amount, Fee, S) ->
    case aetx_env:context(S#state.tx_env) of
        aetx_contract ->
            {aeser_id:create(contract, CallerPubkey), Amount};
        Other when Other == aetx_transaction; Other == aetx_ga ->
            {aeser_id:create(account, CallerPubkey), Fee + GasLimit * GasPrice + Amount}
    end.

%%%-------------------------------------------------------------------

-spec ga_attach_op(pubkey(), non_neg_integer(), non_neg_integer(), abi_version(),
    vm_version(), binary(), binary(), binary(), fee(), nonce()) ->
    {ga_attach, {pubkey(), non_neg_integer(), non_neg_integer(),
        abi_version(), vm_version(),
        binary(), binary(), binary(), fee(), nonce()}}.
ga_attach_op(OwnerPubkey, GasLimit, GasPrice, ABIVersion, VMVersion,
             SerializedCode, AuthFun, CallData, Fee, Nonce
            ) when ?IS_HASH(OwnerPubkey),
                   ?IS_NON_NEG_INTEGER(GasLimit),
                   ?IS_NON_NEG_INTEGER(GasPrice),
                   ?IS_NON_NEG_INTEGER(ABIVersion),
                   ?IS_NON_NEG_INTEGER(VMVersion),
                   is_binary(SerializedCode),
                   is_binary(CallData),
                   ?IS_NON_NEG_INTEGER(Fee),
                   ?IS_NON_NEG_INTEGER(Nonce) ->
    {ga_attach,
     {OwnerPubkey, GasLimit, GasPrice, ABIVersion, VMVersion,
      SerializedCode, AuthFun, CallData, Fee, Nonce}}.

-spec ga_attach({pubkey(), non_neg_integer(), non_neg_integer(), abi_version(),
    vm_version(), binary(), binary(), binary(), fee(), nonce()}, state()) -> state() | no_return().
ga_attach({OwnerPubkey, GasLimit, GasPrice, ABIVersion,
           VMVersion, SerializedCode, AuthFun, CallData, Fee, Nonce}, S) ->
    assert_ga_active(S),
    RollbackS = S,
    TotalAmount       = Fee + GasLimit * GasPrice,
    {OwnerAmount, S0} = split_payment(TotalAmount, 0, S),
    {Account, S1}     = get_account(OwnerPubkey, S0),
    assert_basic_account(Account), %% No re-attach
    assert_account_balance(Account, OwnerAmount),
    assert_ga_create_version(ABIVersion, VMVersion, S),
    Code           = assert_ga_attach_byte_code(ABIVersion, SerializedCode,
                                                CallData, AuthFun, S),
    %% Charge the fee, the gas (the unused portion will be refunded)
    %% and the deposit (stored in the contract) to the contract owner (caller),
    CTVersion      = #{vm => VMVersion, abi => ABIVersion},
    S2             = if OwnerAmount > 0 ->
                            Sx = tx_event({delta, {OwnerPubkey, -OwnerAmount}, <<"Chain.fee">>}, S1),
                            account_spend(Account, OwnerAmount, Sx);
                        true ->
                            S1
                     end,
    Contract       = aect_contracts:new(OwnerPubkey, Nonce, CTVersion,
                                        SerializedCode, 0),
    ContractPubkey  = aect_contracts:pubkey(Contract),
    Payable         = is_payable_contract(Code),
    {_CAccount, S3} = ensure_account(ContractPubkey, [non_payable || (not Payable)], S2),
    OwnerId         = aect_contracts:owner_id(Contract),
    init_contract({attach, AuthFun}, OwnerId, Code, Contract, GasLimit, GasPrice,
                  CallData, OwnerPubkey, Fee, Nonce, RollbackS, S3,
                  ga_attach, CTVersion).

-spec ga_set_meta_res_op(pubkey(), binary(), ok | {error, term()}) ->
    {ga_set_meta_res, {pubkey(), binary(), ok | {error, term()}}}.
ga_set_meta_res_op(OwnerPubkey, AuthData, Res) ->
    {ga_set_meta_res, {OwnerPubkey, AuthData, Res}}.

-spec ga_set_meta_res({pubkey(), binary(), ok | {error, term()}}, state()) -> state().
ga_set_meta_res({OwnerPubkey, AuthData, Res}, S) ->
    {Account, S1} = get_account(OwnerPubkey, S),
    assert_generalized_account(Account),

    GAContractId             = aec_accounts:ga_contract(Account),
    {contract, GAContractPK} = aeser_id:specialize(GAContractId),
    AuthId                   = aega_meta_tx:auth_id(OwnerPubkey, AuthData),
    AuthCallId               = aect_call:ga_id(AuthId, GAContractPK),
    {AuthCall, S2}           = get_auth_call(OwnerPubkey, AuthCallId, S1),

    AuthCall1 =
        case Res of
            ok ->
                aect_call:set_return_type(ok, AuthCall);
            {error, Reason} ->
                aect_call:set_return_type(error,
                    aect_call:set_return_value(error_to_binary(Reason), AuthCall))
        end,
    put_auth_call(AuthCall1, S2).

-spec error_to_binary(atom() | binary() | any()) -> binary().
error_to_binary(Atom) when is_atom(Atom) ->
    atom_to_binary(Atom, utf8);
error_to_binary(Bin) when is_binary(Bin) ->
    Bin;
error_to_binary(_) ->
    <<"unknown_error">>.

-spec ga_meta_op(pubkey(), binary(), abi_version(),
    non_neg_integer(), non_neg_integer(), fee(), aetx_sign:signed_tx()) ->
    {ga_meta, {pubkey(), binary(), abi_version(),
        non_neg_integer(), non_neg_integer(), fee(), aetx_sign:signed_tx()}}.
ga_meta_op(OwnerPubkey, AuthData, ABIVersion, GasLimit, GasPrice, Fee, InnerTx
          ) when ?IS_HASH(OwnerPubkey),
                 ?IS_NON_NEG_INTEGER(GasLimit),
                 ?IS_NON_NEG_INTEGER(GasPrice),
                 ?IS_NON_NEG_INTEGER(ABIVersion),
                 is_binary(AuthData),
                 ?IS_NON_NEG_INTEGER(Fee) ->
    {ga_meta,
     {OwnerPubkey, AuthData, ABIVersion, GasLimit, GasPrice, Fee, InnerTx}}.

-spec ga_meta({pubkey(), binary(), abi_version(), non_neg_integer(),
    non_neg_integer(), fee(), aetx_sign:signed_tx()}, state()) -> state().
ga_meta({OwnerPK, AuthData, ABIVersion, GasLimit, GasPrice, Fee, InnerTx}, S) ->
    assert_ga_active(S),
    CheckAmount       = Fee + GasLimit * GasPrice,
    {OwnerAmount, S0} = split_payment(CheckAmount, 0, S),
    {Account, S1}     = get_account(OwnerPK, S0),
    assert_generalized_account(Account),
    assert_relevant_signature(OwnerPK, InnerTx, S1),
    assert_account_balance(Account, OwnerAmount),
    AuthContract = aec_accounts:ga_contract(Account),
    {contract, AuthContractPK} = aeser_id:specialize(AuthContract),
    AuthFunHash = aec_accounts:ga_auth_fun(Account),

    CTVersion = assert_contract_call_version(AuthContractPK, ABIVersion, S),
    assert_auth_data_function(ABIVersion, AuthData, AuthFunHash),
    S2 = if OwnerAmount > 0 ->
                S1x = account_spend(Account, OwnerAmount, S1),
                tx_event({delta, {OwnerPK, -OwnerAmount}, <<"GA.amount">>}, S1x);
            true ->
                S1 end,
    Contract = get_contract_no_cache(AuthContractPK, S2),
    CallerId   = aeser_id:create(account, OwnerPK),
    ContractCall = fun() ->
                           run_contract(CallerId, Contract, GasLimit, Fee, GasPrice,
                                        AuthData, _AllowInit = false, OwnerPK, _Amount = 0, _CallStack = [], _Nonce = 0, S2)
                   end,
    {Call, S3} = timed_contract_call(ga_meta, ContractCall, AuthData, CTVersion),
    case aect_call:return_type(Call) of
        ok ->
            case decode_auth_call_result(ABIVersion, aect_call:return_value(Call)) of
                {ok, true} ->
                    S4 = refund_payer(Call, GasLimit, S3),
                    AuthId = aega_meta_tx:auth_id(OwnerPK, AuthData),
                    AuthCallId = aect_call:ga_id(AuthId, aect_call:contract_pubkey(Call)),
                    Call1 = aect_call:set_id(AuthCallId, Call),
                    assert_auth_call_object_not_exist(Call1, S4),
                    put_auth_call(Call1, S4);
                {ok, false} ->
                    runtime_error(authentication_failed);
                {error, E} ->
                    lager:info("Unexpected authentication return_value ~p (~p)",
                               [aect_call:return_value(Call), E]),
                    runtime_error(authentication_failed)
            end;
        Fail when (Fail =:= revert orelse Fail =:= error) ->
            runtime_error(authentication_failed)
    end.

-spec decode_auth_call_result(abi_version(), binary()) -> {ok, boolean()} | {error, term()}.
decode_auth_call_result(?ABI_AEVM_SOPHIA_1, Result) ->
    case aeb_heap:from_binary(word, Result) of
        {ok, 1}          -> {ok, true};
        {ok, 0}          -> {ok, false};
        Err = {error, _} -> Err
    end;
decode_auth_call_result(?ABI_FATE_SOPHIA_1, Result) ->
    case aeb_fate_encoding:deserialize(Result) of
        true   -> {ok, true};
        false  -> {ok, false};
        _Other -> {error, not_a_boolean}
    end.

%%%-------------------------------------------------------------------

-spec contract_create_op(pubkey(), amount(), amount(), non_neg_integer(),
    non_neg_integer(), abi_version(), vm_version(), binary(), binary(), fee(), nonce()) ->
    {contract_create, {pubkey(), amount(), amount(), non_neg_integer(),
        non_neg_integer(), abi_version(), vm_version(), binary(), binary(), fee(), nonce()}}.
contract_create_op(OwnerPubkey, Amount, Deposit, GasLimit,
                   GasPrice, ABIVersion, VMVersion, SerializedCode,
                   CallData, Fee, Nonce
                  ) when ?IS_HASH(OwnerPubkey),
                         ?IS_NON_NEG_INTEGER(Amount),
                         ?IS_NON_NEG_INTEGER(Deposit),
                         ?IS_NON_NEG_INTEGER(GasLimit),
                         ?IS_NON_NEG_INTEGER(GasPrice),
                         ?IS_NON_NEG_INTEGER(ABIVersion),
                         ?IS_NON_NEG_INTEGER(VMVersion),
                         is_binary(SerializedCode),
                         is_binary(CallData),
                         ?IS_NON_NEG_INTEGER(Fee),
                         ?IS_NON_NEG_INTEGER(Nonce) ->
    {contract_create,
     {OwnerPubkey, Amount, Deposit, GasLimit,
      GasPrice, ABIVersion, VMVersion, SerializedCode,
      CallData, Fee, Nonce}}.

-spec contract_create({pubkey(), amount(), amount(), non_neg_integer(),
    non_neg_integer(), abi_version(), vm_version(), binary(), binary(),
    fee(), nonce()}, state()) -> state().
contract_create({OwnerPubkey, Amount, Deposit, GasLimit, GasPrice,
                 ABIVersion, VMVersion, SerializedCode, CallData, Fee, Nonce0},
                S) ->
    RollbackS         = S,
    TotalAmount       = Amount + Deposit + Fee + GasLimit * GasPrice,
    {OwnerAmount, S0} = split_payment(TotalAmount, Amount + Deposit, S),
    {Account, S1}     = get_account(OwnerPubkey, S0),
    assert_account_balance(Account, OwnerAmount),
    assert_contract_create_version(ABIVersion, VMVersion, S),
    %% Charge the fee, the gas (the unused portion will be refunded)
    %% and the deposit (stored in the contract) to the contract owner (caller),
    %% and transfer the funds (amount) to the contract account.
    Code           = assert_contract_byte_code(ABIVersion, SerializedCode, CallData, S),
    CTVersion      = #{vm => VMVersion, abi => ABIVersion},
    S2             = account_spend(Account, OwnerAmount, S1),
    S3             = tx_event({delta, {OwnerPubkey, -OwnerAmount}, <<"Contract.amount">>}, S2),
    Nonce          = case aetx_env:ga_nonce(S#state.tx_env, OwnerPubkey) of
                         {value, NonceX} -> NonceX;
                         none            -> Nonce0
                     end,
    Contract       = aect_contracts:new(OwnerPubkey, Nonce, CTVersion,
                                        SerializedCode, Deposit),
    ContractPubkey = aect_contracts:pubkey(Contract),
    Payable        = is_payable_contract(Code),
    {CAccount, S4} = ensure_account(ContractPubkey, [non_payable || not Payable], S3),
    S5             = account_earn(CAccount, Amount, S4),
    S6             = tx_event({delta, {ContractPubkey, Amount}, <<"Contract.amount">>}, S5),
    OwnerId        = aect_contracts:owner_id(Contract),
    init_contract(contract, OwnerId, Code, Contract, GasLimit, GasPrice,
                  CallData, OwnerPubkey, Fee, Nonce0, RollbackS, S6,
                  contract_create, CTVersion).

%%%-------------------------------------------------------------------

-spec tx_event_op(channel, pubkey()) -> {tx_event, {channel, pubkey()}}.
tx_event_op(Kind, Name) ->
    {tx_event, {Kind, Name}}.

tx_event_op(Kind, Name, Info) ->
    {tx_event, {Kind, Name, Info}}.

-spec tx_event({channel, pubkey()} | {delta, {pubkey(), integer()}, binary()}, state()) -> state().
tx_event({Kind, Name}, #state{tx_env = Env} = S) ->
    S#state{tx_env = aetx_env:tx_event(Kind, Name, Env)};
tx_event({Kind, {From, {var, Tag}, Amount}, Info}, #state{tx_env = Env} = S) ->
    Account = aeprimop_state:get_var({var, Tag}, account, S),
    S#state{tx_env = aetx_env:tx_event(Kind, {From, Account, Amount}, Info, Env)};
tx_event({Kind, Name, Info}, #state{tx_env = Env} = S) ->
    S#state{tx_env = aetx_env:tx_event(Kind, Name, Info, Env)}.

%%%-------------------------------------------------------------------

-spec init_contract(contract_type(), id(), code(), contract(),
    number(), number(), binary(),
    pubkey(), fee(), nonce(), state(), state(), contract_create | ga_attach,
    ct_version()) -> state().
init_contract(Context, OwnerId, Code, Contract, GasLimit, GasPrice, CallData,
              OwnerPubkey, Fee, Nonce, RollbackS, S, MetricType, CTVersion) ->
    {InitContract, ChainContract, S1} = prepare_init_call(Code, Contract, S),
    ContractCall = fun() ->
                           run_contract(OwnerId, Code, InitContract, aect_contracts:pubkey(InitContract), GasLimit, Fee, GasPrice,
                                        CallData, _AllowInit = true, OwnerPubkey, _InitAmount = 0,
                                        _CallStack = [], Nonce, S1)
                   end,
    {InitCall, S2} = timed_contract_call(MetricType, ContractCall, CallData, CTVersion),
    case aect_call:return_type(InitCall) of
        error ->
            contract_call_fail(InitCall, Fee, RollbackS);
        revert ->
            contract_call_fail(InitCall, Fee, RollbackS);
        ok ->
            contract_init_call_success(Context, InitCall, ChainContract,
                                       GasLimit, Fee, RollbackS, S2)
    end.

%% Prepare 2 contracts, one for the InitCall and one (without the init
%% function) to store on chain.
-spec prepare_init_call(code(), contract(), state()) -> {contract(), contract(), state()}.
prepare_init_call(Code, Contract, S = #state{protocol = Protocol}) ->
    case aect_contracts:ct_version(Contract) of
        #{vm := V} when ?IS_FATE_SOPHIA(V) ->
            #{ byte_code := ByteCode } = Code,
            FateCode  = aeb_fate_code:deserialize(ByteCode),
            FateCode1 =
                if
                    % Before FATE 2 we do not include init function in code put in trees
                    V == ?VM_FATE_SOPHIA_1 -> aeb_fate_code:strip_init_function(FateCode);
                    true -> FateCode
                end,
            ByteCode1 = aeb_fate_code:serialize(FateCode1),
            Code1     = Code#{ byte_code := ByteCode1 },
            %% The serialization was broken in the Lima release - setting the
            %% compiler version to "unknown" regardless of the actual value.
            Code2     = case Protocol =< ?LIMA_PROTOCOL_VSN of
                            true  -> Code1#{ compiler_version := <<"unknown">> };
                            false -> Code1
                        end,
            SerCode   = aeser_contract_code:serialize(Code2),

            %% In FATE we need to set up the store before the init call. This
            %% is because the FATE init function writes to the store explicitly
            %% instead of returning the initial state like the AEVM. This allows
            %% the compiler to decide the store layout.
            Store     = aefa_stores:initial_contract_store(),
            Contract1 = aect_contracts:set_state(Store, Contract),
            Contract2 = aect_contracts:set_code(SerCode, Contract1),
            S1 = put_contract(Contract2, S),
            {Contract1, Contract2, S1};
        #{vm := V} when ?IS_AEVM_SOPHIA(V), V >= ?VM_AEVM_SOPHIA_4 ->
            #{ type_info := TypeInfo } = Code,
            TypeInfo1 = lists:keydelete(<<"init">>, 2, TypeInfo),
            Code1     = Code#{ type_info := TypeInfo1 },
            %% The serialization was broken in the Lima release - setting the
            %% compiler version to "unknown" regardless of the actual value.
            Code2     = case Protocol =< ?LIMA_PROTOCOL_VSN of
                            true  -> Code1#{ compiler_version := <<"unknown">> };
                            false -> Code1
                        end,
            SerCode   = aeser_contract_code:serialize(Code2),
            Contract1 = aect_contracts:set_code(SerCode, Contract),
            {Contract, Contract1, S};
        _ ->
            {Contract, Contract, S}
    end.

-spec contract_init_call_success(contract_type(), call(), contract(),
    number(), fee(), state(), state()) -> state().
contract_init_call_success(Type, InitCall, Contract, GasLimit, Fee, RollbackS, S) ->
    ReturnValue = aect_call:return_value(InitCall),
    %% The return value is cleared for successful init calls.
    InitCall1   = aect_call:set_return_value(<<>>, InitCall),
    case aect_contracts:ct_version(Contract) of
        #{vm := V} = CTVersion when ?IS_AEVM_SOPHIA(V) ->
            %% Set the initial state of the contract
            case aevm_eeevm_store:from_sophia_state(CTVersion, ReturnValue) of
                {ok, Store} ->
                    Contract1 = aect_contracts:set_state(Store, Contract),
                    S1 = put_contract(Contract1, S),
                    case Type of
                        contract ->
                            contract_call_success(InitCall1, GasLimit, S1);
                        {attach, AuthFun} ->
                            ga_attach_success(InitCall1, GasLimit, AuthFun, S1)
                    end;
                {error, _} ->
                    FailCall0 = aect_call:set_return_value(<<"out_of_gas">>, InitCall),
                    FailCall  = aect_call:set_return_type(error, FailCall0),
                    contract_call_fail(FailCall, Fee, RollbackS)
            end;
        #{vm := V} when ?IS_FATE_SOPHIA(V) ->
            %% The store has already been written by the INIT function.
            case Type of
                contract ->
                    contract_call_success(InitCall1, GasLimit, S);
                {attach, AuthFun} ->
                    ga_attach_success(InitCall1, GasLimit, AuthFun, S)
            end;
        #{vm := ?VM_AEVM_SOLIDITY_1} ->
            %% Solidity initial call returns the code to store in the contract.
            Contract1 = aect_contracts:set_code(ReturnValue, Contract),
            S1 = put_contract(Contract1, S),
            contract_call_success(InitCall1, GasLimit, S1)
    end.

%%%===================================================================
%%% Helpers for instructions

-spec set_call_object_id(call(), state()) -> call().
set_call_object_id(Call, #state{ tx_env = TxEnv }) ->
    case aetx_env:ga_nonce(TxEnv, aect_call:caller_pubkey(Call)) of
        {value, Nonce} ->
            CallId = aect_call:ga_id(Nonce, aect_call:ct_call_id(Call)),
            aect_call:set_id(CallId, Call);
        none ->
            Call
    end.

-spec establish_payer(pubkey(), state()) -> pubkey() | undefined.
establish_payer(NormalPayer, S) ->
    case aetx_env:payer(S#state.tx_env) of
        undefined -> NormalPayer;
        X         -> X
    end.

-spec refund_payer(call(), number(), state()) -> state().
refund_payer(Call, GasLimit, S) ->
    Refund = (GasLimit - aect_call:gas_used(Call)) * aect_call:gas_price(Call),
    Payer = establish_payer(aect_call:caller_pubkey(Call), S),
    {CallerAccount, S1} = get_account(Payer, S),
    S2 = tx_event({delta, {Payer, Refund}, <<"Chain.refund">>}, S1),
    account_earn(CallerAccount, Refund, S2).

-spec contract_call_success(call(), number(), state()) -> state().
contract_call_success(Call, GasLimit, S) ->
    S1 = refund_payer(Call, GasLimit, S),
    put_call(set_call_object_id(Call, S1), S1).

-spec contract_call_fail(call(), number(), state()) -> state().
contract_call_fail(Call0, Fee, S) ->
    Call1 = set_call_object_id(Call0, S),
    Call  = sanitize_error(S#state.protocol, S#state.tx_env, Call1),
    S1 = put_call(Call, S),
    UsedAmount = aect_call:gas_used(Call) * aect_call:gas_price(Call) + Fee,
    S2 = case S#state.protocol >= ?FORTUNA_PROTOCOL_VSN of
             true  -> S1;
             false ->
                 %% For backwards compatibility, the account of the contract
                 %% needs to be created
                 {_, S20} = ensure_account(aect_call:contract_pubkey(Call), S1),
                 S20
         end,
    Payer = establish_payer(aect_call:caller_pubkey(Call), S),
    {Account, S3} = get_account(Payer, S2),
    S4 = tx_event({delta, {Payer, -UsedAmount}, <<"Contract.gas">>}, S3),
    account_spend(Account, UsedAmount, S4).

-spec run_contract(id(), contract(), number(), fee(), non_neg_integer(), binary(),
    false, binary(), amount(), list(), nonce(), state()) -> {call(), state()}.
run_contract(CallerId, Contract, GasLimit, Fee, GasPrice, CallData, AllowInit,
             Origin, Amount, CallStack, Nonce, S) ->
    ContractPubkey = aect_contracts:pubkey(Contract),
    run_contract(CallerId, Contract, ContractPubkey, GasLimit, Fee, GasPrice, CallData,
                 AllowInit, Origin, Amount, CallStack, Nonce, S).

-spec run_contract(id(), contract(), binary(), number(), fee(), non_neg_integer(), binary(),
    false, binary(), amount(), list(), nonce(), state()) -> {call(), state()}.
run_contract(CallerId, Contract, CtCallId, GasLimit, Fee, GasPrice, CallData, AllowInit,
             Origin, Amount, CallStack, Nonce, S) ->
    Code =
        case aect_contracts:code(Contract) of
            {code, C} -> C;
            {ref, Ref} ->
                RefContractPK = aeser_id:specialize(Ref, contract),
                RefContract = get_contract_no_cache(RefContractPK, S),
                {code, C} = aect_contracts:code(RefContract),
                C
        end,
    run_contract(CallerId, Code, Contract, CtCallId, GasLimit, Fee,
                 GasPrice, CallData, AllowInit, Origin, Amount, CallStack, Nonce, S).

-spec run_contract(id(), code() | binary(), contract(), binary(), number(), fee(), non_neg_integer(), binary(),
    boolean(), binary(), amount(), list(), nonce(), state()) -> {call(), state()}.
run_contract(CallerId, Code, Contract, CtCallId, GasLimit, Fee, GasPrice, CallData, AllowInit,
             Origin, Amount, CallStack, Nonce, S) ->
    %% We need to push all to the trees before running a contract.
    S1 = aeprimop_state:cache_write_through(S),
    ContractId = aect_contracts:id(Contract),
    Call = aect_call:new(CallerId, Nonce, ContractId, CtCallId, S#state.height, GasPrice),
    {_, CallerPubKey} = aeser_id:specialize(CallerId),
    CallDef = #{ caller      => CallerPubKey
               , contract    => aect_contracts:pubkey(Contract)
               , gas         => GasLimit
               , fee         => Fee
               , gas_price   => GasPrice
               , call_data   => CallData
               , amount      => Amount
               , call_stack  => CallStack
               , code        => Code
               , store       => aect_contracts:state(Contract)
               , call        => Call
               , trees       => S1#state.trees
               , tx_env      => S1#state.tx_env
               , off_chain   => false
               , origin      => Origin
               , creator     => aect_contracts:owner_pubkey(Contract)
               , allow_init  => AllowInit
               },
    CTVersion = aect_contracts:ct_version(Contract),
    {Call1, Trees1, Env1} = aect_dispatch:run(CTVersion, CallDef),
    {Call1, S1#state{trees = Trees1, tx_env = Env1}}.

-spec ga_attach_success(call(), number(), hash(), state()) -> state().
ga_attach_success(Call, GasLimit, AuthFun, S) ->
    S1 = refund_payer(Call, GasLimit, S),
    {CallerAccount, S2} = get_account(aect_call:caller_pubkey(Call), S1),
    Contract = aeser_id:create(contract, aect_call:contract_pubkey(Call)),
    {ok, CallerAccount1} = aec_accounts:attach_ga_contract(CallerAccount, Contract, AuthFun),
    S3 = put_account(CallerAccount1, S2),
    put_call(set_call_object_id(Call, S3), S3).

-spec int_lock_amount(non_neg_integer(), state()) -> state().
int_lock_amount(0, #state{} = S) ->
    %% Don't risk creating an account for the locked amount if there is none.
    S;
int_lock_amount(Amount, S) when ?IS_NON_NEG_INTEGER(Amount) ->
    LockPubkey = aec_governance:locked_coins_holder_account(),
    {Account, S1} = ensure_account(LockPubkey, S),
    %% FIXME: Re-evaluate whether we need to track this account for Rosetta
    S2 = tx_event({delta, {LockPubkey, Amount}, <<"Chain.lock">>}, S1),
    account_earn(Account, Amount, S2).

-spec int_resolve_name(hash(), binary(), state()) -> {pubkey(), state()} | no_return().
int_resolve_name(NameHash, Key, S) ->
    {Name, S1} = get_name(NameHash, S),
    case aens:resolve_from_name_object(Key, Name) of
        {ok, Id} ->
            %% Intentionally admissive to allow for all kinds of IDs for
            %% backwards compatibility.
            {_Tag, Pubkey} = aeser_id:specialize(Id),
            {Pubkey, S1};
        {error, What} ->
            runtime_error(What)
    end.

-spec account_earn(account(), amount(), state()) -> state().
account_earn(Account, Amount, S) ->
    {ok, Account1} = aec_accounts:earn(Account, Amount),
    put_account(Account1, S).

-spec account_spend(account(), amount(), state()) -> state().
account_spend(Account, Amount, S) ->
    {ok, Account1} = aec_accounts:spend_without_nonce_bump(Account, Amount),
    put_account(Account1, S).

-spec specialize_account(id()) -> {aeser_id:tag(), aeser_id:val()}.
specialize_account(RecipientID) ->
    case aeser_id:specialize(RecipientID) of
        {name, NameHash}   -> {name, NameHash};
        {oracle, Pubkey}   -> {account, Pubkey};
        {contract, Pubkey} -> {account, Pubkey};
        {account, Pubkey}  -> {account, Pubkey}
    end.

-spec assert(ok | {error, term()}) -> ok | no_return().
assert(ok) -> ok;
assert({error, Error}) -> runtime_error(Error).

-spec assert(boolean(), term()) -> ok | no_return().
assert(true, _Error) -> ok;
assert(false, Error) -> runtime_error(Error).

assert_not_equal(X, X, Error) -> runtime_error(Error);
assert_not_equal(_, _, _) -> ok.

-spec assert_basic_account(account()) -> ok | no_return().
assert_basic_account(Account) ->
    case aec_accounts:type(Account) of
        basic       -> ok;
        generalized -> runtime_error(not_a_basic_account)
    end.

-spec assert_generalized_account(account()) -> ok | no_return().
assert_generalized_account(Account) ->
    case aec_accounts:type(Account) of
        generalized -> ok;
        basic       -> runtime_error(not_a_generalized_account)
    end.

-spec assert_relevant_signature(pubkey(), aetx_sign:signed_tx(), state()) -> ok | no_return().
assert_relevant_signature(AccountPubkey, STx, State) ->
    Tx = aetx_sign:tx(STx),
    case aetx:specialize_type(Tx) of
        {ga_meta_tx, GAMetaTx} ->
            assert_relevant_signature(AccountPubkey, aega_meta_tx:tx(GAMetaTx), State);
        {_, _} ->
            case aetx:signers(Tx, State#state.trees) of
                {ok, Signers} ->
                    case lists:member(AccountPubkey, Signers) of
                        true  -> ok;
                        false -> runtime_error(non_relevant_signature)
                    end;
                {error, _} ->
                    runtime_error(non_relevant_signature)
            end
    end.

-spec assert_ga_env(pubkey(), nonce(), state()) -> ok | no_return().
assert_ga_env(Pubkey, Nonce, #state{tx_env = Env}) ->
    GANonce = aetx_env:ga_nonce(Env, Pubkey),
    if Nonce =/= 0     -> runtime_error(nonce_in_ga_tx_should_be_zero);
       GANonce == none -> runtime_error(bad_ga_tx_env);
       true            -> ok
    end.

assert_other_party_kind(Channel, PartyPubkey, S) ->
    %% Run after assert_is_channel_peer
    [OtherPartyPubkey] = aesc_channels:peers(Channel) -- [PartyPubkey],
    {OtherAccount, _S} = get_account(OtherPartyPubkey, S),
    assert_party_kind(OtherPartyPubkey, OtherAccount, S).

assert_party_kind(Pubkey, Account, #state{ protocol = P, tx_env = Env }) ->
    case P < ?LIMA_PROTOCOL_VSN of
        true -> ok;
        false ->
            Kind       = aec_accounts:type(Account),
            IsGaAuthed = lists:member(Pubkey, aetx_env:ga_auth_ids(Env)),
            case {Kind, IsGaAuthed} of
                {basic, false}       -> ok;
                {generalized, true}  -> ok;
                {generalized, false} -> runtime_error(ga_using_signature_not_allowed)
                %% {basic, true} is impossible, if we get there we should crash
            end
    end.

assert_account_nonce(Account, Nonce) ->
    case aec_accounts:nonce(Account) of
        N when N + 1 =:= Nonce -> ok;
        N when N >= Nonce -> runtime_error(tx_nonce_already_used_for_account);
        N when N < Nonce  -> runtime_error(tx_nonce_too_high_for_account)
    end.

assert_account_balance(Account, Balance) ->
    case aec_accounts:balance(Account) of
        B when B >= Balance -> ok;
        B when B <  Balance -> runtime_error(insufficient_funds)
    end.

assert_payable_account(_Account, transfer_value) ->
    ok;
assert_payable_account(Account, spend) ->
    case aec_accounts:is_payable(Account) of
        true  -> ok;
        false -> runtime_error(account_is_not_payable)
    end.

%% Ensures existence of an account keeping its flags (defaults to [] on new account)
ensure_account(Key, S) ->
    ensure_account(Key, keep, S).

%% Ensures existence of an account overriding its flags on collision
ensure_account(Key, Flags, #state{protocol = Protocol} = S) ->
    case {find_account(Key, S), Flags} of
        {none, _} ->
            NewFlags = case Flags of
                           keep -> [];
                           _ -> Flags
                       end,
            Pubkey = get_var(Key, account, S),
            Account = aec_accounts:new(Pubkey, 0, NewFlags),
            {Account, put_account(Account, S)};
        {{Account, S1}, _} when Protocol =< ?LIMA_PROTOCOL_VSN orelse Flags =:= keep ->
            {Account, S1};
        {{Account0, S1}, NewFlags} ->
            Account1 = aec_accounts:set_flags(Account0, NewFlags),
            {Account1, put_account(Account1, S1)}
    end.

assert_not_oracle(Pubkey, S) ->
    case find_oracle(Pubkey, S) of
        {_, _} -> runtime_error(account_is_already_an_oracle);
        none -> ok
    end.

assert_oracle_abi_version(ABIVersion, #state{protocol = Protocol}) ->
    CTVersion = #{abi => ABIVersion, vm => 0}, %% VM version not used in check.
    case aect_contracts:is_legal_version_at_protocol(oracle_register, CTVersion, Protocol) of
        true  -> ok;
        false -> runtime_error(bad_abi_version)
    end.

assert_oracle_formats(_QFormat,_RFormat, ?ABI_NO_VM,_S) ->
    %% The format strings can be anything
    ok;
assert_oracle_formats(QFormat, RFormat, ?ABI_AEVM_SOPHIA_1, S) ->
    case S#state.protocol >= ?MINERVA_PROTOCOL_VSN of
        false ->
            %% Backwards compatible: no check of this.
            ok;
        true ->
            assert_aevm_typerep_format(QFormat, bad_query_format),
            assert_aevm_typerep_format(RFormat, bad_response_format)
    end;
assert_oracle_formats(QFormat, RFormat, ?ABI_FATE_SOPHIA_1,_S) ->
    assert_fate_typerep_format(QFormat, bad_query_format),
    assert_fate_typerep_format(RFormat, bad_response_format).

assert_fate_typerep_format(Format, Error) ->
    try aeb_fate_encoding:deserialize_type(Format) of
        {Type, <<>>} ->
            case iolist_to_binary(aeb_fate_encoding:serialize_type(Type)) of
                Format ->
                    ok;
                _Other ->
                    runtime_error(Error)
            end;
        _ ->
            runtime_error(Error)
    catch _:_ ->
            runtime_error(Error)
    end.

assert_aevm_typerep_format(Format, Error) ->
    try aeb_heap:from_binary(typerep, Format) of
        {ok, TypeRep} ->
            case aeb_heap:to_binary(TypeRep) of
                Format -> ok;
                _      -> runtime_error(Error)
            end;
        {error, _}->
            runtime_error(Error)
    catch _:_ ->
            runtime_error(Error)
    end.

assert_query_fee(Oracle, QueryFee) ->
    case QueryFee >= aeo_oracles:query_fee(Oracle) of
        true  -> ok;
        false -> runtime_error(query_fee_too_low)
    end.

assert_not_oracle_query(Query, S) ->
    OraclePubkey = aeo_query:oracle_pubkey(Query),
    QueryId  = aeo_query:id(Query),
    case find_oracle_query(OraclePubkey, QueryId, S) of
        {_, _} -> runtime_error(oracle_query_already_present);
        none -> ok
    end.

assert_query_ttl(Oracle, QTTL, RTTL, S) ->
    OracleTTL = aeo_oracles:ttl(Oracle),
    case S#state.height + QTTL + RTTL > OracleTTL of
        true  -> runtime_error(too_long_ttl);
        false -> ok
    end.

assert_oracle_format_match(Oracle, Format, Content) ->
    case aeo_oracles:abi_version(Oracle) of
        ?ABI_NO_VM ->
            %% No interpretation of the format, nor content.
            ok;
        ?ABI_AEVM_SOPHIA_1 ->
            %% Check that the content can be decoded as the type
            %% and that if we encoded it again, it becomes the content.
            {ok, TypeRep} = aeb_heap:from_binary(typerep, Format),
            try aeb_heap:from_binary(TypeRep, Content) of
                {ok, Res} ->
                    case aeb_heap:to_binary(Res) of
                        Content -> ok;
                        _Other -> runtime_error(bad_format)
                    end;
                {error, _} ->
                    runtime_error(bad_format)
            catch _:_ ->
                    runtime_error(bad_format)
            end;
        ?ABI_FATE_SOPHIA_1 ->
            {Type, <<>>} = aeb_fate_encoding:deserialize_type(Format),
            try aeb_fate_encoding:deserialize(Content) of
                FateTerm ->
                    case aefa_fate:check_type(Type, FateTerm) of
                        #{}   -> ok;
                        false -> runtime_error(bad_format)
                    end
            catch _:_ ->
                    runtime_error(bad_format)
            end
    end.

assert_oracle_response_ttl(_QueryObject, default) ->
    ok;
assert_oracle_response_ttl(QueryObject, RTTL) ->
    {delta, QRTTL} = aeo_query:response_ttl(QueryObject),
    case QRTTL =:= RTTL of
        true  -> ok;
        false -> runtime_error(oracle_response_has_wrong_response_ttl)
    end.

assert_query_belongs_to_oracle(QueryObject, OraclePubkey) ->
    case aeo_query:oracle_pubkey(QueryObject) =:= OraclePubkey of
        true  -> ok;
        false -> runtime_error(oracle_does_not_match_query_id)
    end.

assert_query_is_open(QueryObject) ->
    case aeo_query:is_open(QueryObject) of
        true  -> ok;
        false -> runtime_error(oracle_closed_for_response)
    end.

assert_not_commitment(CommitmentHash, S) ->
    case find_commitment(CommitmentHash, S) of
        none -> ok;
        {_, _} -> runtime_error(commitment_already_present)
    end.

assert_commitment_owner(Commitment, Pubkey) ->
    case aens_commitments:owner_pubkey(Commitment) =:= Pubkey of
        true  -> ok;
        false -> runtime_error(commitment_not_owned)
    end.

assert_preclaim_delta(Commitment, PreclaimDelta, Height) ->
    case aens_commitments:created(Commitment) + PreclaimDelta =< Height of
        true  -> ok;
        false -> runtime_error(commitment_delta_too_small)
    end.

assert_not_name(NameHash, S) ->
    case find_name(NameHash, S) of
        {_, _} -> runtime_error(name_already_taken);
        none   -> ok
    end.

assert_not_name_auction(AuctionHash, S) ->
    case find_name_auction(AuctionHash, S) of
        {_, _} -> runtime_error(name_already_in_auction);
        none   -> ok
    end.

assert_valid_overbid(NewNameFee, OldNameFee) ->
    Progression = aec_governance:name_claim_bid_increment(),
    %% Stay within integer computations New bid must be Progression % higher
    %% than previous bid
    case (NewNameFee - OldNameFee) * 100 >= OldNameFee * Progression of
        true ->
            ok;
        false ->
            runtime_error(name_fee_increment_too_low)
    end.

assert_name_registrar(Registrar, Protocol) ->
    case lists:member(Registrar, aec_governance:name_registrars(Protocol)) of
        true  -> ok;
        false -> runtime_error(invalid_registrar)
    end.

assert_name_bid_fee(Name, NameFee, Protocol) ->
    case aec_governance:name_claim_fee(Name, Protocol) =< NameFee of
        true  -> ok; %% always true before Lima
        false -> runtime_error(invalid_name_fee)
    end.

assert_name_owner(Name, AccountPubKey) ->
    case aens_names:owner_pubkey(Name) =:= AccountPubKey of
        true  -> ok;
        false -> runtime_error(name_not_owned)
    end.

assert_name_claimed(Name) ->
    case aens_names:status(Name) of
        claimed -> ok;
        revoked -> runtime_error(name_revoked)
    end.

assert_name_pointers(_, Protocol) when Protocol < ?IRIS_PROTOCOL_VSN ->
    ok;
assert_name_pointers(Pointers, _) ->
    case Pointers == aens_pointer:sanitize_pointers(Pointers) of
        true  -> ok;
        false -> runtime_error(invalid_pointers)
    end.

%% Note: returns deserialized Code to avoid extra work
assert_ga_attach_byte_code(ABIVersion, SerializedCode, CallData, FunHash, #state{protocol = Protocol})
  when ABIVersion =:= ?ABI_AEVM_SOPHIA_1;
       ABIVersion =:= ?ABI_FATE_SOPHIA_1 ->
    try aeser_contract_code:deserialize(SerializedCode) of
        #{type_info := TypeInfo, contract_vsn := Vsn, byte_code := ByteCode} = Code ->
            case aect_sophia:is_legal_serialization_at_protocol(Vsn, Protocol) of
                true ->
                    assert_auth_function(ABIVersion, FunHash, TypeInfo, ByteCode),
                    assert_contract_init_function(ABIVersion, CallData, Code);
                false ->
                    runtime_error(illegal_contract_compiler_version)
            end
    catch _:_ -> runtime_error(bad_sophia_code)
    end.

%% Note: returns deserialized Code to avoid extra work
assert_contract_byte_code(ABIVersion, SerializedCode, CallData, #state{protocol = Protocol})
  when ABIVersion =:= ?ABI_AEVM_SOPHIA_1;
       ABIVersion =:= ?ABI_FATE_SOPHIA_1 ->
    try aeser_contract_code:deserialize(SerializedCode) of
        #{contract_vsn := Vsn} = Code ->
            case aect_sophia:is_legal_serialization_at_protocol(Vsn, Protocol) of
                true ->
                    assert_contract_init_function(ABIVersion, CallData, Code);
                false ->
                    runtime_error(illegal_contract_compiler_version)
            end
    catch _:_ -> runtime_error(bad_sophia_code)
    end;
assert_contract_byte_code(?ABI_SOLIDITY_1, _SerializedCode, CallData, _S) ->
    CallData.

assert_contract_init_function(?ABI_FATE_SOPHIA_1, CallData, Code) ->
    case aefa_fate:verify_init_calldata(CallData) of
        ok    -> Code;
        error -> runtime_error(bad_init_function)
    end;
assert_contract_init_function(?ABI_AEVM_SOPHIA_1, CallData, Code) ->
    #{ type_info := TypeInfo } = Code,
    case aeb_aevm_abi:get_function_hash_from_calldata(CallData) of
        {ok, Hash} ->
            case aeb_aevm_abi:function_name_from_type_hash(Hash, TypeInfo) of
                {ok, <<"init">>} -> Code;
                _                -> runtime_error(bad_init_function)
            end;
        _Other -> runtime_error(bad_init_function)
    end.

assert_auth_data_function(ABIVersion, AuthData, AuthFunHash) ->
    assert(check_auth_data_function(ABIVersion, AuthData, AuthFunHash)).

check_auth_data_function(?ABI_AEVM_SOPHIA_1, AuthData, AuthFunHash) ->
    case aeb_aevm_abi:get_function_hash_from_calldata(AuthData) of
        {ok, AuthFunHash} -> ok;
        {ok, _OtherHash}  -> {error, wrong_auth_function};
        _Other            -> {error, bad_auth_data}
    end;
check_auth_data_function(?ABI_FATE_SOPHIA_1, AuthData, AuthFunHash0) ->
    <<AuthFunHash:4/binary, _:28/binary>> = AuthFunHash0,
    case aeb_fate_abi:get_function_hash_from_calldata(AuthData) of
        {ok, AuthFunHash} -> ok;
        {ok, _OtherHash}  -> {error, wrong_auth_function};
        _Other            -> {error, bad_auth_data}
    end.

assert_auth_function(?ABI_AEVM_SOPHIA_1, Hash, TypeInfo, _ByteCode) ->
    case aeb_aevm_abi:typereps_from_type_hash(Hash, TypeInfo) of
        {ok, _ArgType, word}     -> ok;
        {ok, _ArgType, _OutType} -> runtime_error(bad_auth_function_return_type);
        {error, _}               -> runtime_error(bad_function_hash)
    end;
assert_auth_function(?ABI_FATE_SOPHIA_1, Hash, _TypeInfo, ByteCode) ->
    FateCode = aeb_fate_code:deserialize(ByteCode),
    case aeb_fate_abi:get_function_type_from_function_hash(Hash, FateCode) of
        {ok, _ArgTypes, boolean} -> ok;
        {ok, _ArgType, _OutType} -> runtime_error(bad_auth_function_return_type);
        {error, _}               -> runtime_error(bad_function_hash)
    end.

-spec assert_contract_create_version(abi_version(), vm_version(), state()) -> ok | no_return().
assert_contract_create_version(ABIVersion, VMVersion, #state{protocol = Protocol}) ->
    CTVersion = #{abi => ABIVersion, vm => VMVersion},
    case aect_contracts:is_legal_version_at_protocol(create, CTVersion, Protocol) of
        true  -> ok;
        false -> runtime_error(illegal_vm_version)
    end.

assert_ga_active(#state{protocol = Protocol}) when Protocol < ?FORTUNA_PROTOCOL_VSN ->
    runtime_error(generalize_accounts_not_available_at_protocol);
assert_ga_active(_State) ->
    ok.

assert_ga_create_version(ABIVersion, VMVersion, #state{protocol = Protocol}) ->
    CTVersion = #{abi => ABIVersion, vm => VMVersion},
    case aega_attach_tx:is_legal_version_at_protocol(CTVersion, Protocol) of
        true  -> ok;
        false -> runtime_error(illegal_vm_version)
    end.

assert_contract_call_version(Pubkey, ABIVersion, #state{protocol = Protocol} = S) ->
    Contract  = get_contract_without_store(Pubkey, S),
    CTVersion = #{abi := CABIVersion} = aect_contracts:ct_version(Contract),
    case aect_contracts:is_legal_version_at_protocol(call, CTVersion, Protocol) of
        true when ABIVersion =:= CABIVersion -> CTVersion;
        true                                 -> runtime_error(wrong_abi_version);
        false                                -> runtime_error(wrong_vm_version)
    end.

assert_contract_call_stack(CallStack, S) ->
    case aetx_env:context(S#state.tx_env) of
        aetx_contract    when is_list(CallStack) -> ok;
        _Other when CallStack =:= [] -> ok;
        _Other -> runtime_error(nonempty_call_stack)
    end.

-spec assert_auth_call_object_not_exist(aect_call:call(), state()) -> ok | no_return().
assert_auth_call_object_not_exist(Call, S) ->
    AuthCallId = aect_call:id(Call),
    Pubkey     = aect_call:caller_pubkey(Call),
    case find_auth_call(Pubkey, AuthCallId, S) of
        none -> ok;
        {_, _} -> runtime_error(auth_call_object_already_exist)
    end.

-spec assert_not_channel(aeprimop_state:channel_key(), state()) -> ok | no_return().
assert_not_channel(ChannelPubkey, S) ->
    case find_channel(ChannelPubkey, S) of
        none -> ok;
        {_, _} -> runtime_error(channel_exists)
    end.

assert_channel_reserve_amount(ReserveAmount, InitiatorAmount, ResponderAmount) ->
    if
        InitiatorAmount < ReserveAmount ->
            runtime_error(insufficient_initiator_amount);
        ResponderAmount < ReserveAmount ->
            runtime_error(insufficient_responder_amount);
        true ->
            ok
    end.

assert_channel_active(Channel) ->
    case aesc_channels:is_active(Channel) of
        true  -> ok;
        false -> runtime_error(channel_not_active)
    end.

assert_channel_active_before_fork(Channel, Version, EffectiveAt) ->
    case Version >= EffectiveAt of
        true  -> ok;
        false -> assert_channel_active(Channel)
    end.

assert_channel_is_solo_closed(Channel, S) ->
    case aesc_channels:is_solo_closed(Channel, S#state.height) of
        true  -> ok;
        false -> runtime_error(channel_not_closed)
    end.

assert_is_channel_peer(Channel, Pubkey) ->
    case lists:member(Pubkey, aesc_channels:peers(Channel)) of
        true  -> ok;
        false -> runtime_error(account_not_peer)
    end.

assert_channel_round(Channel, Round, Type) ->
    case aesc_utils:check_round_greater_than_last(Channel, Round, Type) of
        ok -> ok;
        {error, old_round} -> runtime_error(old_round);
        {error, same_round} -> runtime_error(same_round)
    end.

assert_channel_withdraw_amount(Channel, Amount) ->
    ChannelAmount = aesc_channels:channel_amount(Channel),
    Reserve = aesc_channels:channel_reserve(Channel),
    assert(ChannelAmount >= 2*Reserve + Amount, not_enough_channel_funds).

-spec is_payable_contract(payable() | any()) -> boolean() | no_return().
is_payable_contract(#{payable := Payable}) -> Payable;
is_payable_contract(_)                     -> runtime_error(bad_bytecode).

%%%===================================================================
%%% Error handling

-spec runtime_error(term()) -> no_return().
runtime_error(Error) ->
    throw({?MODULE, Error}).

-spec sanitize_error(non_neg_integer(), aetx_env(), call()) -> call().
sanitize_error(P, _Env, Call) when P =< ?FORTUNA_PROTOCOL_VSN ->
    Call;
sanitize_error(_P, Env, Call) ->
    case aect_call:return_type(Call) of
        revert -> Call;
        error  ->
            case aetx_env:dry_run(Env) of
                true  -> Call;
                false ->
                    lager:debug("Call object ~p: return value sanitized from '~s' to ''",
                                [aect_call:id(Call), aect_call:return_value(Call)]),
                    aect_call:set_return_value(<<>>, Call)
            end
    end.

%%%===================================================================
%%% Metrics helper functions

-spec timed_contract_call(contract_call_type(), fun(), binary(), ct_version()) ->
    {call(), state()}.
timed_contract_call(Type, Fun, CallData, CTVersion) ->
    %% Execute call
    {Time, {Call, State}} = timer:tc(Fun),

    %% Spawn process to calculate and update metrics, as we don't want to block
    %% the call logic any further.
    spawn(
        fun() ->
            process_timed_contract_call(Time, Type, Call, CallData, State, CTVersion)
        end),
    {Call, State}.

-spec process_timed_contract_call(integer(), contract_call_type(), call(), binary(),
    state(), ct_version()) -> ok.
process_timed_contract_call(Time, Type, Call, CallData, _State,
                            #{vm := CtVMVsn, abi := CtABIVsn}) ->
    ReturnType = aect_call:return_type(Call),
    GasUsed = aect_call:gas_used(Call),
    CallDataSize = byte_size(CallData),
    % CtPK = aect_call:contract_pubkey(Call),
    Metrics = [ {gas_used, GasUsed}
              , {execution_time, Time}
              , {call_data_size, CallDataSize}
              ],
    % FIXME: This metric is disabled due to overload issues when the size is
    % calculated either for a large contract or many in parallel.
    %
    % Metrics1 = try
    %                Ct = aeprimop_state:get_contract_no_cache(CtPK, State),
    %                CtState = aect_contracts:state(Ct),
    %                CtStateSize = aect_contracts_store:size(CtState),
    %                [{state_size, CtStateSize} | Metrics]
    %            catch
    %                error:{aeprimop_state, contract_does_not_exist} ->
    %                    Metrics
    %            end,
    lists:foreach(
        fun({M, V}) ->
            Metric = [ae, epoch, aecore, contracts, CtABIVsn, CtVMVsn, Type, ReturnType, M],
            aec_metrics:try_update_or_create(Metric, V)
        end, Metrics),
    ok.<|MERGE_RESOLUTION|>--- conflicted
+++ resolved
@@ -1394,13 +1394,8 @@
     %% Avoid writing the store back by skipping this state.
     Contract = get_contract_no_cache(ContractPubkey, S6),
     ContractCall = fun() ->
-<<<<<<< HEAD
-                           run_contract(CallerId, Contract, GasLimit, Fee, GasPrice,
+                           run_contract(CallerId, Contract, CtCallId, GasLimit, Fee, GasPrice,
                                         CallData, _AllowInit = false, Origin, Amount, CallStack, Nonce, S6)
-=======
-                           run_contract(CallerId, Contract, CtCallId, GasLimit, Fee, GasPrice,
-                                        CallData, _AllowInit = false, Origin, Amount, CallStack, Nonce, S4)
->>>>>>> ea09528a
                    end,
     {Call, S7} = timed_contract_call(contract_call, ContractCall, CallData, CTVersion),
     case aect_call:return_type(Call) of
