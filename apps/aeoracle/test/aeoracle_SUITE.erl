--- conflicted
+++ resolved
@@ -117,17 +117,10 @@
     {error, ttl_expired} = aetx:process(RTx5, Trees, aetx_env:set_height(Env, 2)),
 
     %% Test wrong VM version
-<<<<<<< HEAD
     RTx6 = aeo_test_utils:register_tx(PubKey, #{abi_version => 42}, S1),
     RTx7 = aeo_test_utils:register_tx(PubKey, #{abi_version => ?ABI_SOLIDITY_1}, S1),
-    {error, bad_abi_version} = aetx:check(RTx6, Trees, aetx_env:set_height(Env, 2)),
-    {error, bad_abi_version} = aetx:check(RTx7, Trees, aetx_env:set_height(Env, 2)),
-=======
-    RTx6 = aeo_test_utils:register_tx(PubKey, #{vm_version => 42}, S1),
-    RTx7 = aeo_test_utils:register_tx(PubKey, #{vm_version => ?AEVM_01_Solidity_01}, S1),
-    {error, bad_vm_version} = aetx:process(RTx6, Trees, aetx_env:set_height(Env, 2)),
-    {error, bad_vm_version} = aetx:process(RTx7, Trees, aetx_env:set_height(Env, 2)),
->>>>>>> f6faea08
+    {error, bad_abi_version} = aetx:process(RTx6, Trees, aetx_env:set_height(Env, 2)),
+    {error, bad_abi_version} = aetx:process(RTx7, Trees, aetx_env:set_height(Env, 2)),
 
     ok.
 
