--- conflicted
+++ resolved
@@ -99,28 +99,20 @@
         aeo_register_tx:response_format(RTx),
         aeo_register_tx:query_fee(RTx),
         AbsoluteTTL,
-        aeo_register_tx:vm_version(RTx)).
+        aeo_register_tx:abi_version(RTx)).
 -endif.
 
 -spec new(aec_keys:pubkey(), type_format(), type_format(),
           non_neg_integer(), non_neg_integer(), non_neg_integer()) ->
              oracle().
 new(AccountPubkey, QueryFormat, ResponseFormat,
-    QueryFee, AbsoluteTTL, VMVersion) ->
+    QueryFee, AbsoluteTTL, ABIVersion) ->
     O = #oracle{ id              = aec_id:create(oracle, AccountPubkey)
-<<<<<<< HEAD
-               , query_format    = aeo_register_tx:query_format(RTx)
-               , response_format = aeo_register_tx:response_format(RTx)
-               , query_fee       = aeo_register_tx:query_fee(RTx)
-               , ttl             = TTL
-               , abi_version     = aeo_register_tx:abi_version(RTx)
-=======
                , query_format    = QueryFormat
                , response_format = ResponseFormat
                , query_fee       = QueryFee
                , ttl             = AbsoluteTTL
-               , vm_version      = VMVersion
->>>>>>> f6faea08
+               , abi_version      = ABIVersion
                },
     assert_fields(O).
 
