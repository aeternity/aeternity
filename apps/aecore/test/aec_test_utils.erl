%%%=============================================================================
%%% @copyright (C) 2017, Aeternity Anstalt
%%% @doc
%%%   Utils for (mocking tests).
%%% @end
%%%=============================================================================

-module(aec_test_utils).

-export([ running_apps/0
        , loaded_apps/0
        , restore_stopped_and_unloaded_apps/2
        , mock_time/0
        , unmock_time/0
        , mock_difficulty_as_target/0
        , unmock_difficulty_as_target/0
        , mock_governance/0
        , unmock_governance/0
        , mock_fast_cuckoo_pow/0
        , mock_fast_and_deterministic_cuckoo_pow/0
        , mock_prebuilt_cuckoo_pow/1
        , mock_genesis_and_forks/0
        , mock_genesis_and_forks_no_link/0
        , mock_genesis_and_forks/1
        , unmock_genesis_and_forks/0
        , ensure_not_mocked/1
        , ensure_no_mocks/0
        , wait_for_it/2
        , wait_for_it_or_timeout/3
        , wait_for_pred_or_timeout/3
        , exec_with_timeout/2
        , start_chain_db/0
        , start_chain_db/1
        , stop_chain_db/0
        , extend_block_chain_with_key_blocks/2
        , extend_block_chain_with_key_blocks/5
        , extend_block_chain_with_micro_blocks/2
        , extend_block_chain_with_micro_blocks/3
        , extend_block_chain_with_state/2
        , aec_keys_setup/0
        , aec_keys_cleanup/1
        , aec_keys_bare_setup/0
        , aec_keys_bare_cleanup/1
        , gen_blocks_only_chain/1
        , gen_blocks_only_chain/2
        , gen_blocks_only_chain/3
        , gen_block_chain_with_state/1
        , gen_block_chain_with_state/2
        , blocks_only_chain/1
        , genesis_block/0
        , genesis_block_with_state/0
        , genesis_block_with_state/1
        , genesis_accounts/0
        , genesis_accounts_balances/1
        , create_keyblock_with_state/2
        , create_keyblock_with_state/3
        , create_keyblock_with_state/4
        , create_state_tree/0
        , create_state_tree_with_account/1
        , create_state_tree_with_accounts/1
        , create_state_tree_with_accounts/2
        , create_temp_key_dir/0
        , remove_temp_key_dir/1
        , copy_forks_dir/2
        , sign_micro_block/2
        , sign_tx/2
        , co_sign_tx/2
        , co_sign_tx/3
        , substitute_innermost_tx/2
        , sign_tx/3
        , sign_tx/4
        , sign_tx/5
        , sign_tx_hash/2
        , sign_pay_for_inner_tx/2
        , signed_spend_tx/1
        , wait_for_pubkey/0
        , min_gas_price/0
        , dev_reward_setup/3
        , run_throughput_test/3
<<<<<<< HEAD
        , eunit_with_consensus/2
=======
        , get_debug/1
        , set_debug/2
        , log/4
>>>>>>> 876cb282
        ]).

-include_lib("eunit/include/eunit.hrl").
-include_lib("aecontract/include/hard_forks.hrl").
-include("blocks.hrl").
-include("aec_test_utils.hrl").

-ifdef(DEBUG).
-define(ifDebugFmt(Str, Args), ?debugFmt(Str, Args)).
-else.
-define(ifDebugFmt(Str, Args), ok).
-endif.

-define(GENESIS_ACCOUNTS, [{<<"_________my_public_key__________">>, 100}]).

running_apps() ->
    [A || {A,_,_} <- application:which_applications()].

loaded_apps() ->
    [A || {A,_,_} <- application:loaded_applications()].

restore_stopped_and_unloaded_apps(OldRunningApps, OldLoadedApps) ->
    BadRunningApps = running_apps() -- OldRunningApps,
    lists:foreach(fun(A) -> ok = application:stop(A) end, BadRunningApps),
    BadLoadedApps = loaded_apps() -- OldLoadedApps,
    lists:foreach(fun(A) -> ok = application:unload(A) end, BadLoadedApps),
    {_, OldRunningApps} = {OldRunningApps, running_apps()},
    {_, OldLoadedApps} = {OldLoadedApps, loaded_apps()},
    ok.

genesis_accounts() ->
  ?GENESIS_ACCOUNTS.

genesis_accounts_balances(PresetAccounts) ->
    %% NG : No beneficiary reward for Genesis (yet?)
    PresetAccounts.
    %% [{aec_block_genesis:beneficiary(), aec_governance:block_mine_reward()}
    %%  | PresetAccounts].

mock_time() ->
    meck:new(aeu_time, [passthrough]),
    TS = spawn(fun() -> receive F -> F(F, 1000) end end),
    TS ! fun(F, T) ->
                 receive {time, R, From}  -> From ! {R,T}
                 end,
                 F(F, T + 1000)
         end,
    GetTime = fun () -> TS ! {time, R = make_ref(), self()},
                        receive {R, T} -> T end
              end,

    meck:expect(aeu_time, now_in_msecs,
                fun() ->
                        GetTime()
                end),
    ok.

unmock_time() ->
    meck:unload(aeu_time).

mock_fast_cuckoo_pow() ->
    mock_cuckoo_pow({15, [{<<"mean15-generic">>, <<"-t 5">>, false, 10, [0, 1], <<"aecuckoo">>}]}).

mock_fast_and_deterministic_cuckoo_pow() ->
    mock_cuckoo_pow({15, [{<<"mean15-generic">>, <<>>, false, 10, undefined, <<"aecuckoo">>}]}).

mock_prebuilt_cuckoo_pow(MinerBin) ->
    mock_cuckoo_pow({15, [{MinerBin, <<>>, false, 1, undefined, <<"aecuckooprebuilt">>}]}).

mock_cuckoo_pow({_EdgeBits, _Miners} = Cfg) ->
    meck:expect(aeu_env, get_env, 3,
                fun
                    (aecore, aec_mining, _) ->
                       Cfg;
                    (App, Key, Def) ->
                       meck:passthrough([App, Key, Def])
               end).

mock_genesis_and_forks_no_link() ->
    mock_genesis_and_forks(genesis_accounts(), #{},[passthrough, no_link]).

mock_genesis_and_forks() ->
    mock_genesis_and_forks(genesis_accounts(), #{}, [passthrough]).

mock_genesis_and_forks(PresetAccounts) ->
    mock_genesis_and_forks(PresetAccounts, #{}, [passthrough]).

mock_genesis_and_forks(PresetAccounts, Whitelist, MeckOptions) ->
    meck:new(aec_fork_block_settings, MeckOptions),
    meck:expect(aec_fork_block_settings, genesis_accounts, 0, PresetAccounts),
    meck:expect(aec_fork_block_settings, minerva_accounts, 0, []),
    meck:expect(aec_fork_block_settings, fortuna_accounts, 0, []),
    meck:expect(aec_fork_block_settings, lima_accounts, 0, []),
    meck:expect(aec_fork_block_settings, lima_extra_accounts, 0, []),
    meck:expect(aec_fork_block_settings, lima_contracts, 0, []),
    meck:expect(aec_fork_block_settings, block_whitelist, 0, Whitelist),
    meck:new(aec_resilience, MeckOptions),
    meck:expect(aec_resilience, fork_resistance_active, 0, no),
    meck:expect(aec_resilience, fork_resistance_configured, 0, no),
    meck:expect(aec_fork_block_settings, hc_staking_contract_file, 0,
        filename:join(filename:dirname(setup:data_dir()), "data/aehyperchains/StakingContract.json")),
    aec_consensus:set_consensus(),
    aec_consensus:set_genesis_hash(),
    ok.

unmock_genesis_and_forks() ->
    meck:unload(aec_fork_block_settings),
    meck:unload(aec_resilience),
    ok.

ensure_not_mocked(Mods) when is_list(Mods) ->
    case intersection(Mods, registered_mocks()) of
        [] ->
            ok;
        AlreadyMocked ->
            ct:pal("Need to mock these modules, but already mocked: ~p",
                   [AlreadyMocked]),
            ct:fail({already_mocked, AlreadyMocked})
    end.

ensure_no_mocks() ->
    case registered_mocks() of
        [] ->
            ok;
        Regs ->
            ct:pal("UNEXPECTED MOCKS: ~p", [Regs]),
            ct:fail({unexpected_mocks, Regs})
    end.

registered_mocks() ->
    lists:foldr(fun meck_name/2, [], registered()).

meck_name(N, Acc) ->
    case re:split(atom_to_binary(N, latin1), <<"_meck$">>) of
        [_] ->
            Acc;
        [Mod, _] ->
            [binary_to_existing_atom(Mod, latin1) | Acc]
    end.

intersection(A, B) when is_list(A), is_list(B) ->
    ordsets:intersection(ordsets:from_list(A),
                         ordsets:from_list(B)).

wait_for_pubkey() ->
    wait_for_pubkey(1).

wait_for_pubkey(Sleep) ->
    case aec_keys:pubkey() of
        {error, key_not_found} ->
            timer:sleep(Sleep),
            wait_for_pubkey(Sleep+10);
        {ok, Pub} ->
            {ok, Priv} = aec_keys:sign_privkey(),
            {ok, Pub, Priv}
    end.


wait_for_it(Fun, Value) ->
    wait_for_it(Fun, Value, 0).

wait_for_it(Fun, Value, Sleep) ->
    case Fun() of
        Value ->
            Value;
        _Other ->
            ?ifDebugFmt("Waiting for ~p got ~p~n",[Value,_Other]),
            timer:sleep(Sleep),
            wait_for_it(Fun, Value, Sleep + 10)
    end.

wait_for_pred(Fun, Pred) ->
    wait_for_pred(Fun, Pred, 0).

wait_for_pred(Fun, Pred, Sleep) ->
    Value = Fun(),
    case Pred(Value) of
        true ->
            Value;
        false ->
            ?ifDebugFmt("Waiting for predicate got ~p~n",[Value]),
            timer:sleep(Sleep),
            wait_for_pred(Fun, Pred, Sleep + 10)
    end.

wait_for_it_or_timeout(Fun, Value, Timeout) ->
    exec_with_timeout(fun() -> wait_for_it(Fun, Value) end, Timeout).

wait_for_pred_or_timeout(Fun, Pred, Timeout) ->
    exec_with_timeout(fun() -> wait_for_pred(Fun, Pred) end, Timeout).

exec_with_timeout(Fun, Timeout)  when is_function(Fun, 0) ->
    Pid = self(),
    spawn(
        fun() ->
            Res = Fun(),
            Pid ! {exec_result, Res}
        end),
    receive
        {exec_result, Res} ->
            {ok, Res}
    after
        Timeout ->
            {error, timeout}
    end.


%%%=============================================================================
%%% Chain related util functions
%%%=============================================================================

%% @doc Meck difficulty as target. And startup keys server

%% Make mecked difficulty calculation realistic:
%% - when target increases, difficulty decreases
%% - when target decreases, difficulty increases
-define(FACTOR, 1000000000).
mock_difficulty_as_target() ->
    meck:new(aec_headers, [passthrough]),
    meck:new(aec_blocks, [passthrough]),
    meck:expect(aec_headers, difficulty,
                fun(H) ->
                        T = aec_headers:target(H),
                        true = is_integer(T),
                        float(trunc(?FACTOR / T))
                end),
    meck:expect(aec_blocks, difficulty,
                fun(B) ->
                        T = aec_blocks:target(B),
                        true = is_integer(T),
                        float(trunc(?FACTOR / T))
                end).

unmock_difficulty_as_target() ->
    meck:unload(aec_headers),
    meck:unload(aec_blocks).


mock_governance() ->
    meck:new(aec_governance, [passthrough]),
    meck:new(aec_target, [passthrough]),
    meck:expect(aec_governance, key_blocks_to_check_difficulty_count, 0, 1),
    meck:expect(aec_target, verify, 2, ok).

unmock_governance() ->
    meck:unload(aec_governance),
    meck:unload(aec_target).

start_chain_db() ->
    start_chain_db(ram).

start_chain_db(ram) ->
    persistent_term:put({?MODULE, db_mode}, ram),
    ok = mnesia:start(),
    ok = aec_db:initialize_db(ram),
    Tabs = [Tab || {Tab, _} <- aec_db:tables(ram)],
    ok = mnesia:wait_for_tables(Tabs, 5000),
    aec_db:prepare_mnesia_bypass(),
    ok;

start_chain_db(disc) ->
    Persist = application:get_env(aecore, persist),
    persistent_term:put({?MODULE, db_mode}, {disc, Persist}),
    application:set_env(aecore, persist, true),
    {ok, _} = aec_db_error_store:start_link(),
    aec_db:check_db(),
    aec_db:prepare_mnesia_bypass(),
    aec_db:clear_db(),
    ok = meck:new(mnesia_rocksdb_lib, [passthrough]).

stop_chain_db() ->
    stop_chain_db(persistent_term:get({?MODULE, db_mode})).
stop_chain_db(ram) ->
    application:stop(mnesia);
stop_chain_db({disc, Persist}) ->
    application:stop(mnesia),
    application:set_env(aecore, persist, Persist),
    ok = aec_db_error_store:stop(),
    ok = meck:unload(mnesia_rocksdb_lib),
    ok = mnesia:delete_schema([node()]).

genesis_block() ->
    {B, _} = genesis_block_with_state(),
    B.

genesis_block_with_state() ->
    genesis_block_with_state(?GENESIS_ACCOUNTS).

genesis_block_with_state(PresetAccounts) ->
    aec_block_genesis:genesis_block_with_state(#{preset_accounts => PresetAccounts}).

%% Generic blockchain without transactions
gen_blocks_only_chain(Length) ->
    blocks_only_chain(gen_block_chain_with_state(Length, ?GENESIS_ACCOUNTS, #{})).

gen_blocks_only_chain(Length, PresetAccounts) when is_list(PresetAccounts) ->
    blocks_only_chain(gen_block_chain_with_state(Length, PresetAccounts, #{}));
gen_blocks_only_chain(Length, BlockCfgs) when is_map(BlockCfgs) ->
    blocks_only_chain(gen_block_chain_with_state(Length, ?GENESIS_ACCOUNTS, BlockCfgs)).

gen_blocks_only_chain(Length, PresetAccounts, BlockCfgs) ->
    blocks_only_chain(gen_block_chain_with_state(Length, PresetAccounts, BlockCfgs)).

gen_block_chain_with_state(Length) ->
    gen_block_chain_with_state(Length, ?GENESIS_ACCOUNTS, #{}).

gen_block_chain_with_state(Length, PresetAccounts) when is_list (PresetAccounts) ->
    gen_block_chain_with_state(Length, PresetAccounts, #{});
gen_block_chain_with_state(Length, BlockCfgs) when is_map(BlockCfgs) ->
    gen_block_chain_with_state(Length, ?GENESIS_ACCOUNTS, BlockCfgs).

gen_block_chain_with_state(Length, PresetAccounts, BlockCfgs) when Length > 0 ->
    {ok, MinerAccount, _} = wait_for_pubkey(),
    gen_block_chain_with_state(Length, MinerAccount, PresetAccounts, BlockCfgs).

gen_block_chain_with_state(Length, MinerAccount, PresetAccounts, BlockCfgs) ->
    BlockCfgs1 = prepare_block_configs(0, Length, BlockCfgs, []),
    gen_block_chain_with_state(Length, MinerAccount, PresetAccounts, BlockCfgs1, []).

gen_block_chain_with_state(N, MinerAccount, PresetAccounts, [undefined | BlockCfgs], []) when N > 0 ->
    {B, S} = aec_block_genesis:genesis_block_with_state(#{preset_accounts => PresetAccounts}),
    gen_block_chain_with_state(N - 1, MinerAccount, PresetAccounts, BlockCfgs, [{B, S}]);
gen_block_chain_with_state(N, MinerAccount, PresetAccounts, [BlockCfg | BlockCfgs], Acc) when N > 0 ->
    {B, S} = create_keyblock_with_state(Acc, MinerAccount, MinerAccount, BlockCfg),
    gen_block_chain_with_state(N - 1, MinerAccount, PresetAccounts, BlockCfgs, [{B, S} | Acc]);
gen_block_chain_with_state(0, _MinerAccount, _PresetAccounts, _BlockCfgs, Acc) ->
    lists:reverse(Acc).

prepare_block_configs(0, Length, BlockCfgs, []) ->
    prepare_block_configs(1, Length, BlockCfgs, [undefined]);
prepare_block_configs(Height, Length, BlockCfgs, Acc) when Height < Length ->
    case maps:get(Height, BlockCfgs, undefined) of
        BlockCfg when BlockCfg =/= undefined ->
            prepare_block_configs(Height + 1, Length, BlockCfgs, [BlockCfg | Acc]);
        undefined ->
            prepare_block_configs(Height + 1, Length, BlockCfgs, [hd(Acc) | Acc])
    end;
prepare_block_configs(Height, Length, _BlockCfgs, Acc) when Height =:= Length ->
    lists:reverse(Acc).

grant_fees(FromHeight, Chain, TreesIn, BeneficiaryAccount) ->
    {Fees, Beneficiary1, Beneficiary2} = fees_at_height(FromHeight, Chain, 0, BeneficiaryAccount),
    Beneficiary1Reward = round(0.4 * Fees),
    BlockReward = aec_governance:block_mine_reward(FromHeight + 1),
    Beneficiary2Reward = Fees - Beneficiary1Reward + BlockReward,
    Protocol = aec_hard_forks:protocol_effective_at_height(FromHeight),
    {{Benefits1, Benefits2}, BenefitsProto} =
        case aec_dev_reward:enabled() andalso aec_dev_reward:activated(Protocol) of
            true ->
                AllocShares = 100,
                TotalShares = 1000,
                AbsContrib1 = Beneficiary1Reward * AllocShares div TotalShares,
                AbsContrib2 = Beneficiary2Reward * AllocShares div TotalShares,
                DevContrib  = AbsContrib1 + AbsContrib2,
                {{Beneficiary1Reward - AbsContrib1, Beneficiary2Reward - AbsContrib2}, DevContrib};
            false ->
                {{Beneficiary1Reward, Beneficiary2Reward}, 0}
        end,
    [{DevRewardPK, _} | _] = aec_dev_reward:beneficiaries(),
    grant_fees_iter({Benefits1, Beneficiary1}, {Benefits2, Beneficiary2},
                    {BenefitsProto, DevRewardPK}, FromHeight, TreesIn).

grant_fees_iter(_, {Benefits2, Beneficiary2}, {0,_}, 0, TreesIn) ->
    aec_trees:grant_fee(Beneficiary2, TreesIn, Benefits2);
grant_fees_iter(_, {Benefits2, Beneficiary2}, {BenefitsProto, BeneficiaryProto}, 0, TreesIn) ->
    Trees1 = aec_trees:grant_fee(Beneficiary2, TreesIn, Benefits2),
    aec_trees:grant_fee(BeneficiaryProto, Trees1, BenefitsProto);
grant_fees_iter({Benefits1, Beneficiary1}, {Benefits2, Beneficiary2}, {0,_BeneficiaryProto}, _, TreesIn) ->
    Trees1 = aec_trees:grant_fee(Beneficiary2, TreesIn, Benefits2),
    aec_trees:grant_fee(Beneficiary1, Trees1, Benefits1);
grant_fees_iter({Benefits1, Beneficiary1}, {Benefits2, Beneficiary2}, {BenefitsProto,BeneficiaryProto}, _, TreesIn) ->
    Trees1 = aec_trees:grant_fee(Beneficiary2, TreesIn, Benefits2),
    Trees2 = aec_trees:grant_fee(BeneficiaryProto, Trees1, BenefitsProto),
    aec_trees:grant_fee(Beneficiary1, Trees2, Benefits1).

fees_at_height(N, [{B, S} | Chain], Acc, Beneficiary) ->
    Height = aec_blocks:height(B),
    if
        Height =:= N ->
            case aec_blocks:type(B) of
                key ->
                    {Acc, aec_blocks:beneficiary(B), Beneficiary};
                micro ->
                    TxFees = lists:foldl(
                          fun(SignedTx, AccFee) ->
                                  Fee = aetx:deep_fee(aetx_sign:tx(SignedTx), S),
                                  AccFee + Fee
                          end, 0, aec_blocks:txs(B)),
                    fees_at_height(N, Chain, Acc + TxFees, Beneficiary)
            end;
        Height =:= N + 1 ->
            case aec_blocks:type(B) of
                key ->
                    GasFees =
                        case Chain of
                            [{_, S1}|_] ->
                                aec_chain_state:calculate_gas_fee(aec_trees:calls(S1));
                            [] ->
                                0
                        end,
                    fees_at_height(N, Chain, Acc + GasFees, aec_blocks:beneficiary(B));
                micro ->
                    fees_at_height(N, Chain, Acc, Beneficiary)
            end;
        Height > N + 1 ->
            fees_at_height(N, Chain, Acc, Beneficiary)
    end.

create_keyblock_with_state(Chain, MinerAccount) ->
    create_keyblock_with_state(Chain, MinerAccount, MinerAccount, #{}).

create_keyblock_with_state(Chain, MinerAccount, BeneficiaryAccount) ->
    create_keyblock_with_state(Chain, MinerAccount, BeneficiaryAccount, #{}).

create_keyblock_with_state([{PrevBlock, TreesIn} | _] = Chain, MinerAccount, BeneficiaryAccount, BlockCfg) ->
    {ok, PrevBlockHash} = aec_blocks:hash_internal_representation(PrevBlock),
    Height = aec_blocks:height(PrevBlock) + 1,
    Protocol = get_config(version, BlockCfg,
                          fun() -> aec_hard_forks:protocol_effective_at_height(Height) end),
    TxEnv = aetx_env:tx_env(Height, Protocol),
    PrevProtocol = aec_blocks:version(PrevBlock),
    Consensus = aec_consensus:get_consensus_module_at_height(Height),
    PrevConsensus = aec_consensus:get_consensus_module_at_height(Height-1),
    Delay = aec_governance:beneficiary_reward_delay(),
    PrevKeyHash = case aec_blocks:type(PrevBlock) of
                      micro -> aec_blocks:prev_key_hash(PrevBlock);
                      key   -> PrevBlockHash
                  end,
    Target = get_config(target, BlockCfg, fun() -> adjust_target(Chain) end),
    Info = get_config(info, BlockCfg, fun() -> default end),
    Timestamp = get_config(timestamp, BlockCfg, fun() -> adjust_timestamp(Chain) end),
    [{PrevKeyBlock, _}|_] = lists:dropwhile(fun({B, _}) -> aec_blocks:type(B) =:= micro end,
        Chain),
    PrevNode = aec_chain_state:wrap_block(PrevBlock),
    PrevKeyNode = aec_chain_state:wrap_block(PrevKeyBlock),
    UnminedNode = Consensus:new_unmined_key_node(PrevNode, PrevKeyNode, Height, MinerAccount, BeneficiaryAccount, Protocol, Info, TreesIn),
    Block = aec_blocks:new_key(Height, PrevBlockHash, PrevKeyHash, aec_trees:hash(TreesIn),
                               Target, 0, Timestamp, Info, Protocol,
                               MinerAccount, BeneficiaryAccount),
    Trees1 = aec_trees:perform_pre_transformations(TreesIn, TxEnv, PrevProtocol),

    Trees2 = if Consensus =:= PrevConsensus -> Trees1;
                true -> Consensus:state_pre_transform_key_node_consensus_switch(UnminedNode, PrevNode, PrevKeyNode, Trees1)
         end,
    Trees3 = Consensus:state_pre_transform_key_node(UnminedNode, PrevNode, PrevKeyNode, Trees2),
    Trees4 = case Height > Delay of
                 true ->
                     grant_fees(Height - Delay - 1, [{Block, TreesIn}|Chain],
                                Trees3, BeneficiaryAccount);
                 false ->
                     Trees3
             end,
    UnminedHeader = aec_block_insertion:node_header(UnminedNode),
    Block1 = aec_blocks:new_key_from_header(
        aec_headers:set_time_in_msecs(
            aec_headers:set_target(
                aec_headers:set_root_hash(UnminedHeader, aec_trees:hash(Trees4))
            , Target)
        , Timestamp)),
    {Block1, Trees4}.

adjust_target([{PrevBlock, _} | _Rest] = Chain) ->
    Height = aec_blocks:height(PrevBlock) + 1,
    N = aec_governance:key_blocks_to_check_difficulty_count() + 1,
    case Height =< N of
        true ->
            aec_block_genesis:target();
        false ->
            Headers = get_n_key_headers(Chain, N, []),
            aec_target:recalculate(Headers)
    end;
adjust_target([]) ->
    aec_block_genesis:target().

pick_prev_target([{Block, _} | Rest]) ->
    case aec_blocks:type(Block) of
        key   -> aec_blocks:target(Block);
        micro -> pick_prev_target(Rest)
    end;
pick_prev_target([]) ->
    aec_block_genesis:target().

get_n_key_headers([{Block, _} | Rest], N, Acc) when length(Acc) < N ->
    case aec_blocks:type(Block) of
        key ->
            Header = aec_blocks:to_header(Block),
            get_n_key_headers(Rest, N, [Header | Acc]);
        micro ->
            get_n_key_headers(Rest, N,  Acc)
    end;
get_n_key_headers(_Chain, N, Acc) when length(Acc) =:= N ->
    lists:reverse(Acc).

adjust_timestamp([{PrevBlock, _} | _Rest]) ->
    case aec_blocks:height(PrevBlock) + 1 of
        1 -> aeu_time:now_in_msecs();
        _N -> aec_blocks:time_in_msecs(PrevBlock) + expected_mine_rate()
    end.

expected_mine_rate() ->
    case aeu_env:get_env(aecore, expected_mine_rate, undefined) of
        ExpectedMineRate when ExpectedMineRate =/= undefined ->
            ExpectedMineRate;
        undefined ->
            100
    end.

extend_block_chain_with_state(Chain, Data) ->
    {ok, Pubkey, PrivKey} = wait_for_pubkey(),
    Targets    = maps:get(targets, Data),
    TxsFun     = maps:get(txs_by_height_fun, Data),
    Nonce      = maps:get(nonce, Data, 12345),
    Timestamps = maps:get(timestamps, Data, lists:duplicate(length(Targets), undefined)),
    Miners     = maps:get(miners, Data, lists:duplicate(length(Targets), {Pubkey, PrivKey})),
    Beneficiaries = maps:get(beneficiaries, Data, lists:duplicate(length(Targets), Pubkey)),
    extend_block_chain_with_state(lists:reverse(Chain), Targets, Timestamps,
                                  Miners, Beneficiaries, TxsFun, Nonce).

extend_block_chain_with_state(Chain, [], _, _, _, _, _) ->
    lists:reverse(Chain);
extend_block_chain_with_state(Chain,
                              [Tgt | Tgts],
                              [Ts | Tss],
                              [{PubKey, PrivKey}|Miners],
                              [BeneficiaryPubKey | Beneficiaries],
                              TxsFun, Nonce) ->
    NewChain = next_block_with_state(Chain, Tgt, Ts, TxsFun, Nonce, PubKey, PrivKey, BeneficiaryPubKey),
    extend_block_chain_with_state(NewChain, Tgts, Tss, Miners, Beneficiaries, TxsFun, Nonce).

extend_block_chain_with_key_blocks(Chain, Length) ->
    {ok, MinerAccount, _} = wait_for_pubkey(),
    extend_block_chain_with_key_blocks(Chain, Length, MinerAccount, MinerAccount, #{}).

extend_block_chain_with_key_blocks(Chain, Length, MinerAccount, BeneficiaryAccount, BlockCfgs) ->
    [{B, S}| _] = lists:reverse(Chain),
    StartHeight = aec_blocks:height(B),
    BlockCfgs1 = prepare_block_configs(0, StartHeight + Length + 1, BlockCfgs, []),
    {_, BlockCfgs2} = lists:split(StartHeight + 1, BlockCfgs1),
    extend_block_chain_with_key_blocks1(Length, MinerAccount, BeneficiaryAccount, BlockCfgs2, [{B, S}]).

extend_block_chain_with_key_blocks1(N, MinerAccount, BeneficiaryAccount, [BlockCfg | BlockCfgs], Acc) when N > 0 ->
    {B, S} = create_keyblock_with_state(Acc, MinerAccount, BeneficiaryAccount, BlockCfg),
    extend_block_chain_with_key_blocks1(N - 1, MinerAccount, BeneficiaryAccount, BlockCfgs, [{B, S} | Acc]);
extend_block_chain_with_key_blocks1(0, _MinerAccount, _BeneficiaryAccount, [], Acc) ->
    tl(lists:reverse(Acc)).

extend_block_chain_with_micro_blocks(Chain, Txs) ->
    extend_block_chain_with_micro_blocks(Chain, Txs, 0).

extend_block_chain_with_micro_blocks(Chain, Txs, PrevMicroBlocksCount) ->
    {ok, PrivKey} = aec_keys:sign_privkey(),
    Delay = 1 + PrevMicroBlocksCount * aec_governance:micro_block_cycle(),
    RevChain = lists:reverse(Chain),
    [{PrevKeyBlock, _}|_] = lists:dropwhile(fun({B, _}) -> aec_blocks:type(B) =:= micro end,
                                            RevChain),
    lists:reverse(create_micro_blocks(RevChain, PrevKeyBlock, PrivKey, Txs, Delay)).

blocks_only_chain(Chain) ->
    lists:map(fun({B, _S}) -> B end, Chain).

create_micro_block(PrevBlock, PrevKeyBlock, PrivKey, Txs, Trees, Offset) ->
    {Block1, Trees1} =
        aec_block_micro_candidate:create_with_state(PrevBlock, PrevKeyBlock, Txs, Trees),
    Block2 = aec_blocks:set_time_in_msecs(Block1, Offset + aec_blocks:time_in_msecs(PrevKeyBlock)),
    SignedMicroBlock = sign_micro_block(Block2, PrivKey),
    {SignedMicroBlock, Trees1}.

sign_micro_block(MicroBlock, PrivKey) ->
    Bin = aec_headers:serialize_to_signature_binary(aec_blocks:to_header(MicroBlock)),
    Signature = enacl:sign_detached(Bin, PrivKey),
    aec_blocks:set_signature(MicroBlock, Signature).

next_block_with_state([{PB,_PBS} | _] = Chain, Target, Time0, TxsFun, Nonce,
                      PubKey, PrivKey, BeneficiaryPubKey) ->
    Height = aec_blocks:height(PB) + 1,
    Txs = TxsFun(Height),
    %% NG: if a block X used to have Txs, now put them in micro-blocks after
    %% the key-block at height X. Every transaction is put in a separate micro-block.
    BlockCfg = #{target => pick_prev_target(Chain),
                 timestamp => aeu_time:now_in_msecs()},
    {B, S} = create_keyblock_with_state(Chain, PubKey, BeneficiaryPubKey, BlockCfg),
    Chain1 = [begin
                  B1 = aec_blocks:set_target(B, Target),
                  B2 = aec_blocks:set_nonce(B1, Nonce),
                  Time = case Time0 of
                             undefined -> aec_blocks:time_in_msecs(B);
                             _ -> Time0
                         end,
                  {aec_blocks:set_time_in_msecs(B2, Time), S}
              end
              | Chain],
    create_micro_blocks(Chain1, PrivKey, Txs).

create_micro_blocks(Chain, PrivKey, Txs) ->
    [{PrevKeyBlock, _}|_] = lists:dropwhile(fun({B, _}) -> aec_blocks:type(B) =:= micro end,
                                            Chain),
    create_micro_blocks(Chain, PrevKeyBlock, PrivKey, Txs, 1).

create_micro_blocks(Chain, _PrevKeyBlock, _PrivKey, [], _Offset) ->
    Chain;
create_micro_blocks([{PB, PBS} | _] = Chain, PrevKeyBlock, PrivKey, [Tx | Rest], Offset) ->
    Chain1 = [create_micro_block(PB, PrevKeyBlock, PrivKey, [Tx], PBS, Offset) | Chain],
    create_micro_blocks(Chain1, PrevKeyBlock, PrivKey, Rest, Offset + aec_governance:micro_block_cycle()).


sign_tx(Tx, PrivKey) ->
    sign_tx(Tx, PrivKey, false).

sign_tx_hash(Tx, PrivKey) ->
    sign_tx(Tx, PrivKey, true).

sign_pay_for_inner_tx(Tx, PrivKey) ->
    sign_tx(Tx, PrivKey, true, <<"inner_tx">>).

-define(VALID_PRIVK(K), byte_size(K) =:= 64).

sign_tx(Tx, PrivKey, SignHash) ->
    sign_tx(Tx, PrivKey, SignHash, undefined).

sign_tx(Tx, PrivKey, SignHash, Pfx) ->
    %% set debug true to meet legacy expectations (?)
    sign_tx(Tx, PrivKey, SignHash, Pfx, [{debug, true}]).

sign_tx(Tx, PrivKey, SignHash, AdditionalPrefix, Cfg) when is_binary(PrivKey) ->
    sign_tx(Tx, [PrivKey], SignHash, AdditionalPrefix, Cfg);
sign_tx(Tx, PrivKeys, SignHash, AdditionalPrefix, Cfg) when is_list(PrivKeys) ->
    Debug = get_debug(Cfg),
    Bin0 = aetx:serialize_to_binary(Tx),
    Bin1 =
        case SignHash of
            true  -> aec_hash:hash(signed_tx, Bin0);
            false -> Bin0
        end,
    Bin =
        case AdditionalPrefix of
            undefined -> Bin1;
            _ ->
              <<"-", AdditionalPrefix/binary, Bin1/binary>>
        end,
    NwId = aec_governance:get_network_id(),
    ?LOG(Debug, "NwId = ~p", [NwId]),
    ?LOG(Debug, "This node: ~p", [node()]),
    ?LOG(Debug, "aecore env = ~p", [application:get_all_env(aecore)]),
    BinForNetwork = aec_governance:add_network_id(Bin),
    case lists:filter(fun(PrivKey) -> not (?VALID_PRIVK(PrivKey)) end, PrivKeys) of
        [_|_]=BrokenKeys -> erlang:error({invalid_priv_key, BrokenKeys});
        [] -> pass
    end,
    Signatures = [ enacl:sign_detached(BinForNetwork, PrivKey) || PrivKey <- PrivKeys ],
    aetx_sign:new(Tx, Signatures).

co_sign_tx(SignedTx, Priv) ->
    co_sign_tx(SignedTx, Priv, [{debug, true}]).

co_sign_tx(SignedTx, Priv, Cfg) ->
    Tx = aetx_sign:innermost_tx(SignedTx),
    [NewSignature] = aetx_sign:signatures(
                       aec_test_utils:sign_tx(Tx, [Priv], false, undefined, Cfg)),
    add_signature_to_innermost_signed_tx(SignedTx, NewSignature).

add_signature_to_innermost_signed_tx(TopSignedTx, Signature) ->
    modify_innermost_tx(TopSignedTx,
        fun(SignedTx) ->
            aetx_sign:add_signatures(SignedTx, [Signature])
        end).

substitute_innermost_tx(TopSignedTx, NewInnermostTx) ->
    modify_innermost_tx(TopSignedTx,
        fun(SignedTx) ->
            aetx_sign:set_tx(SignedTx, NewInnermostTx)
        end).

modify_innermost_tx(SignedTx, ModFun) ->
    case aetx:specialize_callback(aetx_sign:tx(SignedTx)) of % topmost tx
        {aega_meta_tx, Meta} ->
            NewInnerTx =
                % recursively go to inner layers until the innermost tx is
                % reached so its singed transaction is updated
                % note: not tail recursive
                modify_innermost_tx(aega_meta_tx:tx(Meta),
                                    ModFun),
            UpdatedTx = aega_meta_tx:set_tx(NewInnerTx, Meta),
            aetx_sign:new(aetx:new(aega_meta_tx, UpdatedTx), []);
        {_, _InnerMostTx} ->
            ModFun(SignedTx)
    end.

signed_spend_tx(ArgsMap) ->
    {ok, SenderAccount, Privkey} = wait_for_pubkey(),
    ArgsMap1 = maps:put(sender_id, aeser_id:create(account, SenderAccount), ArgsMap),
    {ok, SpendTx} = aec_spend_tx:new(ArgsMap1),
    sign_tx(SpendTx, Privkey).

%% function to setup the .genesis file for test SUITE-s
%% SourceGenesisDir is the test release directory from which to take the .genesis
%% DestRelDir is the release being set up
copy_forks_dir(SourceRelDir, DestRelDir) ->
    copy_fork_dir(SourceRelDir, DestRelDir, ?ROMA_PROTOCOL_VSN),
    copy_fork_dir(SourceRelDir, DestRelDir, ?MINERVA_PROTOCOL_VSN),
    copy_fork_dir(SourceRelDir, DestRelDir, ?FORTUNA_PROTOCOL_VSN),
    copy_fork_dir(SourceRelDir, DestRelDir, ?LIMA_PROTOCOL_VSN).


copy_fork_dir(SourceRelDir, DestRelDir, Release) ->
    GenesisDir = aec_fork_block_settings:dir(Release), % ex data/aecore/.genesis
    GenesisName = filename:basename(GenesisDir),
    DataAecoreRoot = filename:dirname(GenesisDir), % ex. data/aecore
    DataRoot = filename:dirname(DataAecoreRoot), % ex. data
    AecoreName = filename:basename(DataAecoreRoot),
    DataRootName = filename:basename(DataRoot),
    DestGenesisDir = filename:join([DestRelDir, DataRootName, AecoreName, GenesisName]),
    ok = filelib:ensure_dir(DestGenesisDir ++ "/"),
    SourceGenesisDir = filename:join([SourceRelDir, DataRootName, AecoreName, GenesisName]),
    {ok, AllFiles} = file:list_dir_all(SourceGenesisDir),
    lists:foreach(
        fun(FileName) ->
            {ok, _} = file:copy(filename:join(SourceGenesisDir, FileName),
                                filename:join(DestGenesisDir, FileName))
        end,
        AllFiles).

get_config(Key, Cfg, DefaultFun) when is_map(Cfg) ->
    case maps:get(Key, Cfg, undefined) of
        Result when Result =/= undefined ->
            Result;
        undefined ->
            DefaultFun()
    end;
get_config(_Key, undefined, DefaultFun) ->
    DefaultFun().


%%%=============================================================================
%%% Key server setup/teardown
%%%=============================================================================

aec_keys_setup() ->
    ok = application:ensure_started(crypto),
    aec_keys_bare_setup().

aec_keys_cleanup(TmpKeysDir) ->
    aec_keys_bare_cleanup(TmpKeysDir),
    ok = application:stop(crypto).

aec_keys_bare_setup() ->
    TmpKeysDir = create_temp_key_dir(),
    {ok, _} = aec_keys:start_link([<<"secret">>, TmpKeysDir]),
    wait_for_it(fun() -> whereis(aec_keys) =/= undefined end, true),
    TmpKeysDir.

aec_keys_bare_cleanup(TmpKeysDir) ->
    ok = aec_keys:stop(),
    remove_temp_key_dir(TmpKeysDir).

remove_temp_key_dir(TmpKeysDir) ->
    {ok, KeyFiles} = file:list_dir(TmpKeysDir),
    %% Expect two filenames - private and public peer keys
    [_KF1, _KF2] = KeyFiles,
    lists:foreach(
      fun(F) ->
              AbsF = filename:absname_join(TmpKeysDir, F),
              {ok, _} = {file:delete(AbsF), {F, AbsF}}
      end,
      KeyFiles),
    ok = file:del_dir(TmpKeysDir).

create_temp_key_dir() ->
    mktempd(os:type()).

mktempd({unix, _}) ->
    nonl(?cmd("mktemp -d")).

nonl([$\n]) -> [];
nonl([]) -> [];
nonl([H|T]) -> [H|nonl(T)].


%%%=============================================================================
%%% State trees setup
%%%=============================================================================

create_state_tree() ->
    aec_trees:new().

create_state_tree_with_account(Account) ->
    create_state_tree_with_accounts([Account]).

create_state_tree_with_accounts(Accounts) ->
    create_state_tree_with_accounts(Accounts, with_backend).

create_state_tree_with_accounts(Accounts, Backend) ->
    StateTrees0 =
        case Backend of
            with_backend -> create_state_tree();
            no_backend -> aec_trees:new_without_backend()
        end,
    AccountsTree0 = aec_trees:accounts(StateTrees0),
    AccountsTree1 = lists:foldl(fun aec_accounts_trees:enter/2,
                                AccountsTree0, Accounts),
    aec_trees:set_accounts(StateTrees0, AccountsTree1).

min_gas_price() ->
    Protocol = aec_hard_forks:protocol_effective_at_height(1),
    max(aec_governance:minimum_gas_price(Protocol),
        aec_tx_pool:minimum_miner_gas_price()).


%%%=============================================================================
%%% Dev reward setup
%%%=============================================================================

dev_reward_setup(Enabled, Activated, BeneficiaryShare) ->
    #{public := PubKeyProtocol} = enacl:sign_keypair(),
    application:set_env(aecore, dev_reward_enabled, Enabled),
    application:set_env(aecore, dev_reward_activated, Activated),
    application:set_env(aecore, dev_reward_allocated_shares, BeneficiaryShare),
    application:set_env(aecore, dev_reward_beneficiaries, [{PubKeyProtocol, BeneficiaryShare}]).


%%%=============================================================================
%%% Throughput test
%%%=============================================================================

run_throughput_test(TestFun, Blocks, Opts) ->
    InsertBlockFun = fun(B0, AccTime) ->
                             T0 = erlang:system_time(microsecond),
                             TestFun(B0),
                             T1 = erlang:system_time(microsecond),
                             [T1 - T0 | AccTime]
                     end,

    %% Run timings
    Timings = lists:foldl(InsertBlockFun, [], Blocks),

    %% Prepare and print data
    TotalRuntime = lists:sum(Timings),
    [Min | _] = TimingsSorted = lists:sort(Timings),
    Max = lists:last(TimingsSorted),
    Range = Max - Min,
    Mean = TotalRuntime div length(Timings),
    Median = lists:nth(ceil(length(Timings) / 2), TimingsSorted),
    Counts = lists:foldl(
               fun(N, Acc) ->
                       case lists:keyfind(N, 1, Acc) of
                           false ->
                               [{N, 1} | Acc];
                           {N, Count} ->
                               lists:keyreplace(N, 1, Acc, {N, Count + 1})
                       end
               end, [], Timings),
    [{Mode, _} | _] = lists:keysort(2, Counts),

    DbInfo = case maps:get(db_mode, Opts, ram) of
                 ram  -> "in ram";
                 disc -> "on disc"
             end,

    {Mod, Fun} = maps:get(test_fun, Opts),
    TestFunInfo = atom_to_list(Mod) ++ [$:] ++ atom_to_list(Fun),
    BlockInfo = case maps:get(block_type, Opts) of
                    key ->
                        "key";
                    micro ->
                        TxsPerBlock = maps:get(txs_per_block, Opts),
                        "micro (txs per block: " ++ integer_to_list(TxsPerBlock) ++ ")"
                end,

    io:format(user,
              "~nThroughput testing results (in microseconds) " ++ DbInfo ++ "~n~n"
              "Tested function\t\t= " ++ TestFunInfo ++ "~n"
              "Block type inserted\t= " ++ BlockInfo ++ "~n"
              "# of blocks inserted\t= ~p~n"
              "Total runtime\t\t= ~p~n~n"
              "Min\t= ~p~n"
              "Max\t= ~p~n"
              "Mean\t= ~p~n"
              "Mode\t= ~p~n"
              "Range\t= ~p~n"
              "Median\t= ~p~n",
              [length(Blocks), TotalRuntime, Min, Max, Mean, Mode, Range, Median]
             ),
    ok.

<<<<<<< HEAD
eunit_with_consensus(Consensus, Tests) ->
    {foreach,
        fun() ->
            Old = application:get_env(aecore, consensus),
            application:set_env(aecore, consensus, Consensus),
            aec_consensus:set_consensus(),
            ?assertEqual(ok, aec_consensus:check_env()),
            Old
        end,
        fun(Old) ->
            case Old of
                {ok, OldConsensus} -> application:set_env(aecore, consensus, OldConsensus);
                undefined -> application:unset_env(aecore, consensus)
            end,
            aec_consensus:set_consensus(),
            ?assertEqual(ok, aec_consensus:check_env())
        end,
        Tests}.
=======
%%%=============================================================================
%%% Debug logging
%%%=============================================================================

get_debug(Config) ->
    proplists:get_bool(debug, Config).

set_debug(Bool, Config) when is_boolean(Bool) ->
    lists:keystore(debug, 1, Config -- [debug], {debug, Bool}).

log(Fmt, Args, L, #{debug := true}) ->
    log(Fmt, Args, L, true);
log(Fmt, Args, L, true) ->
    ct:log("~p at ~p: " ++ Fmt, [self(), L | Args]);
log(_, _, _, _) ->
    ok.
>>>>>>> 876cb282
<|MERGE_RESOLUTION|>--- conflicted
+++ resolved
@@ -77,13 +77,10 @@
         , min_gas_price/0
         , dev_reward_setup/3
         , run_throughput_test/3
-<<<<<<< HEAD
         , eunit_with_consensus/2
-=======
         , get_debug/1
         , set_debug/2
         , log/4
->>>>>>> 876cb282
         ]).
 
 -include_lib("eunit/include/eunit.hrl").
@@ -967,7 +964,6 @@
              ),
     ok.
 
-<<<<<<< HEAD
 eunit_with_consensus(Consensus, Tests) ->
     {foreach,
         fun() ->
@@ -986,7 +982,7 @@
             ?assertEqual(ok, aec_consensus:check_env())
         end,
         Tests}.
-=======
+
 %%%=============================================================================
 %%% Debug logging
 %%%=============================================================================
@@ -1002,5 +998,4 @@
 log(Fmt, Args, L, true) ->
     ct:log("~p at ~p: " ++ Fmt, [self(), L | Args]);
 log(_, _, _, _) ->
-    ok.
->>>>>>> 876cb282
+    ok.