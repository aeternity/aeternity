-module(aec_hash).

-include("aec_hash.hrl").

-export([blake2b_256_hash/1,
         hash/2,
         sha256_hash/1
        ]).

-export_type([hashable/0, hash/0]).

-type hashable() :: binary().

%% Since Edoc is incapable of handling sensible ways to write the type,
%% and the type spec language is also crippled - lets use a magic number
-type hash() :: <<_:256>>. %% 256 = 32 * 8.

-type hash_type() :: pubkey | header | tx | signed_tx | evm | aens |
<<<<<<< HEAD
                     peer_id | state_trees | pof | hc_pogf | hc_commitment | sophia_source_code.
=======
                     peer_id | state_trees | pof | sophia_source_code |
                     fate_code.
>>>>>>> 0ba0049c

-spec hash(hash_type(), hashable()) -> hash().
hash(evm, Bin) when is_binary(Bin) ->
    sha3_hash(Bin);
hash(_ObjType, Bin) when is_binary(Bin) ->
    blake2b_256_hash(Bin).

%%------------------------------------------------------------------------------
%% Calculate a 256 bit digest BLAKE2b hash value of a binary
%%------------------------------------------------------------------------------
-spec blake2b_256_hash(hashable()) -> hash().
blake2b_256_hash(Bin) ->
    {ok, Hash} = enacl:generichash(?HASH_BYTES, Bin),
    Hash.

%%------------------------------------------------------------------------------
%% Calculate the SHA256 hash value of a binary
%%------------------------------------------------------------------------------
-spec sha256_hash(hashable()) -> hash().
sha256_hash(Data) when is_binary(Data) ->
    <<_:?HASH_BYTES/unit:8>> = crypto:hash(sha256, Data).

%%------------------------------------------------------------------------------
%% Calculate the SHA256 hash value of a binary
%%------------------------------------------------------------------------------
-spec sha3_hash(hashable()) -> hash().
sha3_hash(Data) when is_binary(Data) ->
    sha3:hash(?HASH_BYTES*8, Data).
<|MERGE_RESOLUTION|>--- conflicted
+++ resolved
@@ -16,12 +16,8 @@
 -type hash() :: <<_:256>>. %% 256 = 32 * 8.
 
 -type hash_type() :: pubkey | header | tx | signed_tx | evm | aens |
-<<<<<<< HEAD
-                     peer_id | state_trees | pof | hc_pogf | hc_commitment | sophia_source_code.
-=======
                      peer_id | state_trees | pof | sophia_source_code |
-                     fate_code.
->>>>>>> 0ba0049c
+                     fate_code | hc_pogf | hc_commitment.
 
 -spec hash(hash_type(), hashable()) -> hash().
 hash(evm, Bin) when is_binary(Bin) ->
