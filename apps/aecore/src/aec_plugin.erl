-module(aec_plugin).

-export([
          register/1
        , get_module/1
        , get_module/2
        ]).

tags() ->
    [aec_tx_pool, aec_fork_block_settings].

valid_registry(R) when is_map(R) ->
    lists:all(
        fun({K, M}) ->
            case (is_atom(M)
                andalso
                lists:member(K, tags())) of
                true ->
                    module_is_loaded(M);
                false ->
                    false
            end
        end, maps:to_list(R)).

<<<<<<< HEAD
tags() ->
    [aec_headers, aec_fork_block_settings].
=======
module_is_loaded(M) ->
    case code:ensure_loaded(M) of
        {module, _} -> true;
        {error, E} ->
            lager:error("Module ~p not loaded: ~p", [M, E]),
            false
    end.
>>>>>>> e976ea86

register(Map) when is_map(Map) ->
    case valid_registry(Map) of
        true ->
            set_registry(Map);
        false ->
            error(invalid_registry)
    end.

get_module(Tag) ->
    get_module(Tag, undefined).

get_module(Tag, Default) ->
    case get_registry() of
        #{Tag := Module} ->
            Module;
        _ ->
            Default
    end.


%% Pre-OTP 21 ==================================================
-ifndef(OTP_RELEASE).

set_registry(R) ->
    application:set_env(aecore, {?MODULE, registry}, R).

get_registry() ->
    application:get_env(aecore, {?MODULE, registry}, undefined).

%% OTP 21 and later ============================================
-else.

%% We want to use persistent_term for storing the registry, since
%% fetching it will have the same overhead as a remote function call.
%% The functionality was introduced in OTP 21.2. Also in OTP 21, the
%% predefined macro ?OTP_RELEASE was introduced. Let's assume that anyone
%% using OTP 21 is using at least 21.2.

set_registry(R) ->
    persistent_term:put({?MODULE, registry}, R).

get_registry() ->
    persistent_term:get({?MODULE, registry}, undefined).

-endif.
<|MERGE_RESOLUTION|>--- conflicted
+++ resolved
@@ -22,10 +22,6 @@
             end
         end, maps:to_list(R)).
 
-<<<<<<< HEAD
-tags() ->
-    [aec_headers, aec_fork_block_settings].
-=======
 module_is_loaded(M) ->
     case code:ensure_loaded(M) of
         {module, _} -> true;
@@ -33,7 +29,6 @@
             lager:error("Module ~p not loaded: ~p", [M, E]),
             false
     end.
->>>>>>> e976ea86
 
 register(Map) when is_map(Map) ->
     case valid_registry(Map) of
