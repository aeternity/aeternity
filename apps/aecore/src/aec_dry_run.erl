%%%-------------------------------------------------------------------
%%% @copyright (C) 2018, Aeternity Anstalt
%%%-------------------------------------------------------------------

-module(aec_dry_run).

-export([ dry_run/3
	, dry_run/4 ]).

-include("blocks.hrl").
-include_lib("aecontract/include/aecontract.hrl").

-define(MR_MAGIC, <<1:32/unit:8>>).
-define(BIG_AMOUNT, 1000000000000000000000). %% 1000 AE

dry_run(TopHash, Accounts, Txs) ->
    dry_run(TopHash, Accounts, Txs, []).

dry_run(TopHash, Accounts, Txs, Opts) ->
    try setup_dry_run(TopHash, Accounts) of
        {Env, Trees} -> dry_run_(Txs, Trees, Env, Opts)
    catch
        error:invalid_hash ->
            {error, <<"Invalid hash provided">>};
        error:state_garbage_collected ->
            {error, <<"Block state of given hash was garbage collected">>}
    end.

setup_dry_run(TopHash, Accounts) ->
    {Env, Trees} = aetx_env:tx_env_and_trees_from_hash('aetx_transaction', TopHash),
    Trees1 = add_accounts(Trees, [#{pub_key => ?MR_MAGIC, amount => ?BIG_AMOUNT} | Accounts]),
    Env1   = aetx_env:set_dry_run(Env, true),
    {Env1, Trees1}.

dry_run_(Txs, Trees, Env, Opts) ->
    try
        STxs = prepare_txs(Txs),
        {ok, dry_run_int(STxs, Trees, Env, Opts, [])}
<<<<<<< HEAD
    catch _E:R ->
=======
    catch _E:R:_ST ->
>>>>>>> 876cb282
        {error, iolist_to_binary(io_lib:format("Internal error ~120p", [R]))}
    end.

dry_run_int([], _Trees, Env, _Opts, Acc) ->
    {lists:reverse(Acc), aetx_env:events(Env)};
dry_run_int([{tx, TxOpts, Tx} | Txs], Trees, Env, Opts, Acc) ->
    Stateless = proplists:get_value(stateless, TxOpts, false),
    Env1 = prepare_env(Env, TxOpts),
    %% GH3283: Here we should collect and present the `internal_call_tx` events.
    %% This means expanding the return type, and breaking the api :scream_cat:.
    case aec_trees:apply_txs_on_state_trees([Tx], Trees, Env1, [strict, dont_verify_signature|Opts]) of
        {ok, [Tx], [], Trees1, Events} when Stateless ->
            Env2 = aetx_env:set_events(Env, Events),
            dry_run_int(Txs, Trees, Env2, Opts, [dry_run_res(Tx, Trees1, ok) | Acc]);
        {ok, [Tx], [], Trees1, Events} ->
            Env2 = aetx_env:set_events(Env, Events),
            dry_run_int(Txs, Trees1, Env2, Opts, [dry_run_res(Tx, Trees1, ok) | Acc]);
        Err = {error, _Reason} ->
            dry_run_int(Txs, Trees, Env, Opts, [dry_run_res(Tx, Trees, Err) | Acc])
    end.

dry_run_res(STx, Trees, ok) ->
    Tx = aetx_sign:tx(STx),
    {Type, _} = aetx:specialize_type(Tx),
    case Type of
        _ when Type =:= contract_call_tx;
               Type =:= contract_create_tx;
               Type =:= ga_attach_tx ->
            {CB, CTx} = aetx:specialize_callback(Tx),
            Contract  = CB:contract_pubkey(CTx),
            CallId    = CB:call_id(CTx),
            CallObj   = lookup_call_object(Contract, CallId, Trees),
            {Type, {ok, CallObj}};
        Other when Other /= paying_for_tx, Other /= ga_meta_tx, Other /= offchain_tx ->
            {Type, ok}
    end;
dry_run_res(STx, _Trees, Err) ->
    {Type, _} = aetx:specialize_type(aetx_sign:tx(STx)),
    {Type, Err}.

add_accounts(Trees, Accounts) ->
    AccountsTree = lists:foldl(fun add_account/2, aec_trees:accounts(Trees), Accounts),
    aec_trees:set_accounts(Trees, AccountsTree).

add_account(#{pub_key := PK, amount := A}, AccountsTree) ->
    {ok, Account} =
        case aec_accounts_trees:lookup(PK, AccountsTree) of
            none              -> {ok, aec_accounts:new(PK, A)};
            {value, Account0} -> aec_accounts:earn(Account0, A)
        end,
    aec_accounts_trees:enter(Account, AccountsTree).

prepare_txs([]) -> [];
prepare_txs([{tx, Tx} | Txs]) ->
    [{tx, [], dummy_sign(Tx)} | prepare_txs(Txs)];
prepare_txs([{call_req, Req} | Txs]) ->
    [prepare_call_req(Req) | prepare_txs(Txs)].

dummy_sign(Tx) ->
    aetx_sign:new(Tx, [<<0:(?BLOCK_SIGNATURE_BYTES*8)>>]).

prepare_call_req(ReqMap) ->
    try %% Required
        {ok, CallData} = aeser_api_encoder:safe_decode(contract_bytearray, maps:get(<<"calldata">>, ReqMap)),
        {ok, CtPub}    = aeser_api_encoder:safe_decode(contract_pubkey, maps:get(<<"contract">>, ReqMap)),

        %% Optional
        Amount = maps:get(<<"amount">>, ReqMap, 0),
        Caller = case maps:get(<<"caller">>, ReqMap, undefined) of
                     undefined -> ?MR_MAGIC;
                     EncCaller ->
                         {ok, CallerX} = aeser_api_encoder:safe_decode(account_pubkey, EncCaller),
                         CallerX
                 end,
        Gas    = maps:get(<<"gas">>, ReqMap, 1000000),
        ABI    = maps:get(<<"abi_version">>, ReqMap, ?ABI_AEVM_SOPHIA_1),
        Nonce  = maps:get(<<"nonce">>, ReqMap, 1),

        {ok, CallTx} = aect_call_tx:new(#{caller_id   => aeser_id:create(account, Caller),
                                          nonce       => Nonce,
                                          contract_id => aeser_id:create(contract, CtPub),
                                          abi_version => ABI,
                                          fee         => 1000000 * 1000000,
                                          amount      => Amount,
                                          gas         => Gas,
                                          gas_price   => 1000000,
                                          call_data   => CallData}),

        %% Other options
        ContextMap = maps:get(<<"context">>, ReqMap, #{}),
        TxCtxt = case maps:get(<<"tx">>, ContextMap, none) of
                     none -> [];
                     TxEnc ->
                        {ok, AetxSer} = aeser_api_encoder:safe_decode(transaction, TxEnc),
                        Aetx = aetx:deserialize_from_binary(AetxSer),
                        [{auth_tx, Aetx}]
                 end,

        TxHashCtxt = case maps:get(<<"tx_hash">>, ContextMap, none) of
                         none -> [];
                         TxHashEnc ->
                             {ok, TxHash} = aeser_api_encoder:safe_decode(tx_hash, TxHashEnc),
                             [{auth_tx_hash, TxHash}]
                     end,
        StateCtxt  = [ stateless || maps:get(<<"stateful">>, ContextMap, false) /= true ],
        Context    = TxCtxt ++ TxHashCtxt ++ StateCtxt,
        {tx, Context, dummy_sign(CallTx)}
    catch _:_R ->
        error({bad_dry_run_call_request, ReqMap})
    end.

prepare_env(Env0, Opts) ->
    Env1 = case proplists:get_value(auth_tx_hash, Opts, undefined) of
               undefined -> Env0;
               TxHash    -> aetx_env:set_ga_tx_hash(Env0, TxHash)
           end,
    case proplists:get_value(auth_tx, Opts, undefined) of
        undefined -> Env1;
        Tx        -> aetx_env:set_ga_tx(Env1, Tx)
    end.

lookup_call_object(Key, CallId, Trees) ->
    CallTree = aec_trees:calls(Trees),
    {value, CallObj} = aect_call_state_tree:lookup_call(Key, CallId, CallTree),
    CallObj.<|MERGE_RESOLUTION|>--- conflicted
+++ resolved
@@ -36,11 +36,7 @@
     try
         STxs = prepare_txs(Txs),
         {ok, dry_run_int(STxs, Trees, Env, Opts, [])}
-<<<<<<< HEAD
-    catch _E:R ->
-=======
     catch _E:R:_ST ->
->>>>>>> 876cb282
         {error, iolist_to_binary(io_lib:format("Internal error ~120p", [R]))}
     end.
 
