%%%=============================================================================
%%% @copyright 2017, Aeternity Anstalt
%%% @doc
%%%    Module storing peers list and providing functions for peers interaction.
%%% @end
%%%=============================================================================
-module(aec_peers).

-behaviour(gen_server).

%% API
-export([add_and_ping_peers/1,
         block_peer/1,
         unblock_peer/1,
         is_blocked/1,
         remove/1,
         all/0,
         get_random/1,
         get_random/2,
         set_local_peer_uri/1,
         get_local_peer_uri/0,
         update_last_seen/1]).

%% API only used in aec_sync
-export([ add/2 ]).

-export([check_env/0]).

%% gen_server callbacks
-export([start_link/0, init/1, handle_call/3, handle_cast/2,
         handle_info/2, terminate/2, code_change/3]).

-ifdef(TEST).
-compile([export_all, nowarn_export_all]).
-endif.

-define(MIN_PING_INTERVAL,   3000).
-define(MAX_PING_INTERVAL, 120000).


%% We parse the uri's with http_uri, therefore we use types from that module.
-record(peer, {
          uri = ""          :: http_uri:uri(),   %% try not to use!
          scheme            :: http_uri:scheme(),
          host              :: http_uri:host(),
          port              :: http_uri:port(),
          path              :: http_uri:path(),
          last_seen = 0     :: integer(), % Erlang system time (POSIX time)
          last_pings = []   :: [integer()], % Erlang system time
          ping_tref         :: reference() | undefined
         }).

-type peer() :: #peer{}.

%%%=============================================================================
%%% API
%%%
%%% The external API takes a http_uri:uri() as input. We first check
%%% the validity of this input by parsing it (into a peer()). Only
%%% valid peer() data types are send to the gen_server.
%%%
%%% Internally, the peer() data structure is known and the gen_server is 
%%% called directly with the peer as argument.
%%%
%%% The parsing is performed with continuation style success and
%%% error result continuations. The function valid_uri should only be
%%% used internally.
%%%=============================================================================

-spec valid_uri(http_uri:uri(), fun((peer()) -> T)) -> T | {error, any()}.
valid_uri(Uri, Success) ->
    valid_uri(Uri, Success, fun(X) -> X end).

-spec valid_uri(http_uri:uri(), fun((peer()) -> T1), fun(({error, any()}) -> T2)) -> T1 | T2.
valid_uri(Uri, Success, Failure) ->
    case parse_uri(Uri) of
        {error, _} = Error ->
            Failure(Error);
        #peer{} = ParsedPeer ->
            Success(ParsedPeer)
        end.

%% parse the uri's and keep the valid once as peer.
-spec valid_uris(list(http_uri:uri())) -> list(peer()).
valid_uris(Uris) ->
    [ Peer || Uri <- Uris, #peer{} = Peer <- [parse_uri(Uri)] ].


%%------------------------------------------------------------------------------
%% Add peer by url. Connect if `Connect==true`
%%------------------------------------------------------------------------------
-spec add(http_uri:uri() | peer(), boolean()) -> ok | {error, any()}.
add(Uri, Connect) when is_boolean(Connect) ->
    valid_uri(Uri, fun(Peer) ->
                       gen_server:cast(?MODULE, {add, Peer, Connect})
                   end).

%%------------------------------------------------------------------------------
%% Add peer by url or supplying full peer() record. Connect if `Connect==true`
%%------------------------------------------------------------------------------
-spec add_and_ping_peers([http_uri:uri()]) -> ok.
add_and_ping_peers(Uris) ->
    case valid_uris(Uris) of
        [] -> ok;
        Peers when is_list(Peers) ->
            gen_server:cast(?MODULE, {add_and_ping, Peers})
    end.

%%------------------------------------------------------------------------------
%% Block peer
%%------------------------------------------------------------------------------
-spec block_peer(http_uri:uri()) -> ok | {error, any()}.
block_peer(Uri) ->
    valid_uri(Uri, 
              fun(Peer) -> gen_server:call(?MODULE, {block, Peer}) end).


%%------------------------------------------------------------------------------
%% Unblock peer
%%------------------------------------------------------------------------------
-spec unblock_peer(http_uri:uri()) -> ok | {error, any()}.
unblock_peer(Uri) ->
    valid_uri(Uri, 
              fun(Peer) -> gen_server:call(?MODULE, {unblock, Peer}) end).

%%------------------------------------------------------------------------------
%% Check if peer is blocked. Erroneous URI is by definition blocked.
%%------------------------------------------------------------------------------
-spec is_blocked(http_uri:uri()) -> boolean().
is_blocked(Uri) ->
    valid_uri(Uri, 
              fun(Peer) -> gen_server:call(?MODULE, {is_blocked, Peer}) end,
              fun(_) -> true end).

%%------------------------------------------------------------------------------
%% Remove peer by url.
%% At the moment also removes uri from the blocked list
%%------------------------------------------------------------------------------
-spec remove(http_uri:uri()) -> ok | {error, any()}.
remove(Uri) ->
    valid_uri(Uri,
              fun(Peer) -> gen_server:cast(?MODULE, {remove, Peer}) end).

%%------------------------------------------------------------------------------
%% Get list of all peers. The list may be big. Use with caution.
%% Consider using get_random instead.
%%------------------------------------------------------------------------------
-spec all() -> list(http_uri:uri()).
all() ->
    gen_server:call(?MODULE, all).

%%------------------------------------------------------------------------------
%% Get up to N random peers.
%%
%% The peers are randomly distributed in the sorted gb_tree (due to the use of hash_uri),
%% so we can find a random peer by choosing a point and getting the next peer in gb_tree.
%% That's what this function does
%%------------------------------------------------------------------------------
-spec get_random(all | non_neg_integer()) -> [http_uri:uri()].
get_random(NumberOfPeers) ->
    get_random(NumberOfPeers, []).

%%------------------------------------------------------------------------------
%% Get up to N random peers, but not peers included in the Exclude list
%%
%% The peers are randomly distributed in the sorted gb_tree (due to the use of hash_uri),
%% so we can find a random peer by choosing a point and getting the next peer in gb_tree.
%% That's what this function does
%%------------------------------------------------------------------------------
-spec get_random(all | non_neg_integer(), [http_uri:uri()]) -> [http_uri:uri()].
get_random(N, Exclude) when is_list(Exclude), 
    N == all orelse (is_integer(N) andalso N >= 0) ->
    gen_server:call(?MODULE, {get_random, N, valid_uris(Exclude)}).

%%------------------------------------------------------------------------------
%% Set our own peer address
%%------------------------------------------------------------------------------
-spec set_local_peer_uri(http_uri:uri()) -> ok | {error, any()}.
set_local_peer_uri(Uri) ->
    valid_uri(Uri,
              fun(Peer) -> 
                  gen_server:cast(?MODULE, {set_local_peer_uri, Peer}) 
              end).

%%------------------------------------------------------------------------------
%% Set our own peer address
%%------------------------------------------------------------------------------
-spec get_local_peer_uri() -> http_uri:uri().
get_local_peer_uri() ->
    gen_server:call(?MODULE, get_local_peer_uri).

%%------------------------------------------------------------------------------
%% Update `last_seen` timestamp
%%------------------------------------------------------------------------------
-spec update_last_seen(http_uri:uri()) -> ok | {error, any()}.
update_last_seen(Uri) ->
    valid_uri(Uri,
              fun(Peer) -> 
                  gen_server:cast(?MODULE, {update_last_seen, Peer, timestamp()}) 
              end).

%%------------------------------------------------------------------------------
%% Check user-provided environment
%%------------------------------------------------------------------------------
check_env() ->
    [check_env_(UKey, AKey) ||
        {UKey, AKey} <- [{<<"peers">>, peers},
                         {<<"blocked_peers">>, blocked_peers}]],
    check_ping_interval_env(),
    ok.

check_env_(UKey, AKey) ->
    case aeu_env:user_config(UKey) of
        {ok, Peers0} when is_list(Peers0) ->
            Peers = [binary_to_list(P) || P <- Peers0],
            application:set_env(aecore, AKey, Peers);
        undefined ->
            ok
    end.

check_ping_interval_env() ->
    {DefMin, DefMax} = ping_interval_limits(),
    Min = case aeu_env:user_config([<<"sync">>,<<"ping_interval">>,<<"min">>]) of
              {ok, UserMin} -> UserMin;
              undefined -> DefMin
          end,
    Max = case aeu_env:user_config([<<"sync">>,<<"ping_interval">>,<<"max">>]) of
              {ok, UserMax} -> UserMax;
              undefined -> DefMax
          end,
    application:set_env(aecore, ping_interval_limits, {Min, Max}).


%%%=============================================================================
%%% gen_server functions
%%%=============================================================================


-record(state, {peers :: gb_trees:tree(binary(), peer()),
                blocked = gb_sets:new() :: gb_sets:set(http_uri:uri()),
                errored = gb_sets:new() :: gb_sets:set(http_uri:uri()),
                local_peer :: peer()  %% for universal handling of URIs
               }).

start_link() ->
    gen_server:start_link({local, ?MODULE} ,?MODULE, ok, []).

init(ok) ->
    {Scheme, Host, Port} = aeu_env:local_peer(),
    LocalPeer = #peer{scheme = Scheme, host = Host, port = Port},
    {ok, #state{peers = gb_trees:empty(),
                local_peer = LocalPeer}}.

handle_call({set_local_peer_uri, Peer}, _From, State) ->
    {reply, ok, State#state{local_peer = Peer}};
handle_call(get_local_peer_uri, _From, State) ->
    {reply, uri_of_peer(State#state.local_peer), State};
handle_call({is_blocked, Peer}, _From, State) ->
    {reply, is_blocked(Peer, State), State};
handle_call({block, Peer}, _From, #state{peers = Peers,
                                  blocked = Blocked} = State) ->
    Uri = uri_of_peer(Peer),
    Key = hash_uri(Uri),
    NewState = 
        case gb_sets:is_element(Uri, Blocked) of
            true -> State;
            false ->
               aec_events:publish(peers, {blocked, Uri}),
               State#state{peers   = gb_trees:delete_any(Key, Peers),
                           blocked = gb_sets:add_element(Uri, Blocked)}
        end,
    {reply, ok, NewState};
handle_call({unblock, Peer}, _From, #state{blocked = Blocked} = State) ->
    Uri = uri_of_peer(Peer),
    NewState = 
        case gb_sets:is_element(Uri, Blocked) of
            false -> State;
            true ->
                aec_events:publish(peers, {unblocked, Uri}),
                State#state{blocked = gb_sets:del_element(Uri, Blocked)}
        end,
    {reply, ok, NewState};
handle_call(all, _From, State) ->
    Uris = [ uri_of_peer(Peer) || Peer <- gb_trees:values(State#state.peers) ],
    {reply, Uris, State};
handle_call({get_random, N0, Exclude}, _From, #state{peers = Tree0,
                                                     errored = Errored} = State) ->
    %% first, remove all errored peers
    Tree = exclude_from_set(Errored, Tree0, State),
    N = case N0 of
            all -> gb_trees:size(Tree);
            N0 when is_integer(N0) -> N0
        end,
    lager:debug("Tree0 = ~p and Tree = ~p", [Tree0, Tree]),
    Pruned = lists:foldl(
               fun(P, Acc) ->
                       remove_peer(P, Acc)
               end, Tree, Exclude),
    lager:debug("Pruned = ~p", [Pruned]),
    Peers = 
        case gb_trees:size(Pruned) of
            Sz when Sz =< N ->
                gb_trees:values(Pruned);
            Sz ->
                Ps = random_values(N, Sz),
                pick_values(Ps, gb_trees:iterator(Pruned))
        end,
    {reply, [ uri_of_peer(P) || P <- Peers ], State}.

handle_cast({update_last_seen, Peer, Time}, State = #state{peers = Peers}) ->
    Uri = uri_of_peer(Peer),
    case is_local_uri(Peer, State) orelse is_blocked(Peer, State) of
        false ->
            NewPeer = 
                case lookup_peer(Uri, State) of
                    none ->
                        %% can happen e.g. at first ping
                        start_ping_timer(
                            fun set_max_retry/1,
                            Peer);
                    {value, _Hash, FoundPeer} ->
                        start_ping_timer(
                            fun set_max_retry/1,
                            FoundPeer)
                end,
            NewPeers = enter_peer(NewPeer#peer{last_seen = Time}, Peers),
            Errored = update_errored(ok, Uri, State#state.errored),
            {noreply, State#state{peers = NewPeers, errored = Errored}};
        true ->
            lager:debug("Ignoring last_seen ~p", [Uri]),
            {noreply, State}
    end;
handle_cast({ping_error, Peer, Time}, State) ->
    {noreply, log_ping_and_set_reping(
                error,
                fun calc_backoff_retry/1, uri_of_peer(Peer), Time, State)};
handle_cast({good_ping, Peer, Time}, State) ->
    {noreply, log_ping_and_set_reping(
                ok,
                fun set_max_retry/1, uri_of_peer(Peer), Time, State)};
handle_cast({add, Peer, Connect}, State0) ->
    Uri = uri_of_peer(Peer),
    case is_local_uri(Peer, State0) orelse is_blocked(Peer, State0) of
        false ->
            State1 = State0#state{peers = enter_peer(Peer, State0#state.peers)}, 
            case Connect andalso not has_been_seen(Peer) of
                true ->
                    maybe_ping_peer(Peer, State1);
                false -> ok
            end,
            {noreply, metrics(State1)};
        true ->
            lager:debug("Will not add peer ~p", [Uri]),
            {noreply, State0}
    end;
handle_cast({add_and_ping, Peers}, State) ->
    lager:debug("add and ping peers ~p", [Peers]),
    State1 = 
        lists:foldl(
          fun(P, #state{peers = Ps} = S) ->
              Uri = uri_of_peer(P), 
              case is_local_uri(P, S) orelse is_blocked(P, S) orelse lookup_peer(Uri, S) =/= none of
                  false ->
                      lager:debug("will ping peer ~p", [Uri]),
                      aec_sync:schedule_ping(P, fun ping_peer/1),
                      S#state{peers = enter_peer(P, Ps)};
                  true ->
                      lager:debug("Don't insert nor ping peer (~p)", [Uri]),
                      S
              end
          end, State, Peers),
    lager:debug("known peers: ~p", [gb_trees:to_list(State1#state.peers)]),
    {noreply, metrics(State1)};
handle_cast({remove, Peer}, State = #state{peers = Peers, blocked = Blocked}) ->
    Uri = uri_of_peer(Peer),
    NewState = 
        State#state{peers   = remove_peer(Peer, Peers),
                    blocked = gb_sets:del_element(Uri, Blocked)},
    {noreply, metrics(NewState)}.

handle_info({timeout, Ref, {ping_peer, Uri}}, State) ->
    lager:debug("got ping_peer timer msg for ~p", [Uri]),
    case lookup_peer(Uri, State) of
        none ->
            lager:debug("ping_peer timer msg for unknown uri (~p)", [Uri]),
            {noreply, State};
        {value, _Hash, #peer{ping_tref = Ref} = Peer} ->
            %% TODO: use jobs workers instead
            maybe_ping_peer(Peer, State),
            Peers = enter_peer(
                      Peer#peer{ping_tref = undefined},
                      State#state.peers),
            {noreply, State#state{peers = Peers}};
        {value, _, #peer{}} ->
            lager:debug("stale ping_peer timer msg (~p) - ignore", [Uri]),
            {noreply, State}
    end;
handle_info(_Info, State) ->
    {noreply, State}.

terminate(_Reason, _State) ->
    ok.

code_change(_OldVsn, State, _Extra) ->
    {ok, State}.

%%%=============================================================================
%%% Internal functions
%%%=============================================================================

metrics(#state{peers = Peers, blocked = Blocked,
               errored = Errored} = State) ->
    aec_metrics:try_update([ae,epoch,aecore,peers,count],
                           gb_trees:size(Peers)),
    aec_metrics:try_update([ae,epoch,aecore,peers,blocked],
                           gb_sets:size(Blocked)),
    aec_metrics:try_update([ae,epoch,aecore,peers,errored],
                           gb_sets:size(Errored)),
    State.

enter_peer(#peer{} = P, Peers) ->
    gb_trees:enter(hash_uri(uri_of_peer(P)), P, Peers).

timestamp() ->
    erlang:system_time(millisecond).

-spec log_ping_error(peer()) -> ok.
log_ping_error(Peer) ->
    gen_server:cast(?MODULE, {ping_error, Peer, timestamp()}).

-spec log_good_ping(peer()) -> ok.
log_good_ping(Peer) ->
    gen_server:cast(?MODULE, {good_ping, Peer, timestamp()}).

-spec hash_uri(http_uri:uri()) -> binary().
hash_uri(Uri) ->
    Hash = crypto:hash(md4,Uri),  %TODO add some random for execution but constant salt, so people can't mess with uri-s to hide on our list.
    <<Hash/binary, Uri/binary>>.

exclude_from_set(Set, Tree, S) ->
    gb_sets:fold(
      fun(Uri, Acc) ->
              exclude_peer_uri(Uri, Acc, S)
      end, Tree, Set).


exclude_peer_uri(Uri, T, S) ->
    case lookup_peer(Uri, S) of
        none ->
            T;
        {value, Key, _} ->
            gb_trees:delete_any(Key, T)
    end.

remove_peer(#peer{} = Peer, Peers) ->
    gb_trees:delete_any(hash_uri(uri_of_peer(Peer)), Peers).

random_values(N, Sz) ->
    random_values(N, Sz, ordsets:new()).

random_values(N, Sz, Acc) when N > 0 ->
    R = rand:uniform(Sz),
    case ordsets:is_element(R, Acc) of
  true ->
      random_values(N, Sz, Acc);
  false ->
      random_values(N-1, Sz, ordsets:add_element(R, Acc))
    end;
random_values(_, _, Acc) ->
    Acc.

pick_values(Ps, Iter) ->
    pick_values(Ps, 1, gb_trees:next(Iter), []).

pick_values([H|T], H, {_, V, Iter}, Acc) ->
    pick_values(T, H+1, gb_trees:next(Iter), [V|Acc]);
pick_values([], _, _, Acc) ->
    Acc;
pick_values(Ps, N, {_, _, Iter}, Acc) ->
    pick_values(Ps, N+1, gb_trees:next(Iter), Acc).

has_been_seen(Peer) ->
    Peer#peer.last_seen =/= 0.

ping_peer(Peer) ->
    %% Don't ping until our own HTTP endpoint is up. This is not strictly
    %% needed for the ping itself, but given that a ping can quickly
    %% lead to a greater discovery, we should be prepared to handle pings
    %% ourselves at this point.
    Uri = uri_of_peer(Peer),
    case await_aehttp() of
        ok ->
            LocalPingObj = aec_sync:local_ping_object(),
            Res = aeu_requests:ping(Uri, LocalPingObj),
            lager:debug("ping result (~p): ~p", [Uri, Res]),
            case Res of
                {ok, _RemotePingObj, RemotePeers} ->
                    log_good_ping(Peer),
                    add_and_ping_peers(RemotePeers);
<<<<<<< HEAD
                {error, Reason} when Reason =:= protocol_violation;
                                     Reason =:= different_genesis_blocks ->
=======
                {error, different_genesis_blocks} ->
                    block_peer(Uri);
                {error, protocol_violation} ->
>>>>>>> 1b5b86da
                    block_peer(Uri);
                _ ->
                    log_ping_error(Peer)
            end;
        {error, timeout} ->
            lager:debug("timeout waiting for aehttp - no ping (~p) will retry", [Uri]),
            ping_peer(Peer)
    end.

%% The gproc name below is registered in the start function of
%% aehttp_app, and serves as a synch point. The timeout is hopefully
%% large enough to reflect only error conditions. Expected wait time
%% should be a fraction of a second, if any.
await_aehttp() ->
    try
      gproc:await({n,l,{epoch,app,aehttp}}, 10000), % should (almost) never timeout
      ok
    catch error:{_Reason, _Args} ->
      {error, timeout}
    end.

lookup_peer(Uri, #state{peers = Peers}) when is_binary(Uri) ->
    Key = hash_uri(Uri),
    case gb_trees:lookup(Key, Peers) of
        none -> none;
        {value, P} ->
            {value, Key, P}
    end.

is_blocked(Peer, #state{blocked = Blocked}) ->
    Uri = uri_of_peer(Peer),
    lager:debug("Check for blocked ~p in ~p\n", [Uri, Blocked]), 
    gb_sets:is_element(Uri, Blocked).


log_ping_and_set_reping(Res, CalcF, Uri, Time, State) ->
    case lookup_peer(Uri, State) of
        none ->
            lager:debug("Reported ping event for unknown peer (~p)", [Uri]),
            State;
        {value, _Hash, Peer} ->
            update_ping_metrics(Res),
            Peer1 = save_ping_event(Res, Time, Peer),
            Peer2 = start_ping_timer(CalcF, Peer1),
            Peers = enter_peer(Peer2, State#state.peers),
            Errored = update_errored(Res, uri_of_peer(Peer), State#state.errored),
            State#state{peers = Peers, errored = Errored}
    end.

update_ping_metrics(Res) ->
    Name = case Res of
               ok    -> [ae,epoch,aecore,peers,ping,success];
               error -> [ae,epoch,aecore,peers,ping,failure]
           end,
    aec_metrics:try_update(Name, 1).

update_errored(ok, Uri, Errored) ->
    gb_sets:delete_any(Uri, Errored);
update_errored(error, Uri, Errored) ->
    gb_sets:add_element(Uri, Errored).

start_ping_timer(CalcF, Peer) ->
    Uri = uri_of_peer(Peer),
    NewTime = CalcF(Peer),
    lager:debug("Starting re-ping timer for ~p: ~p", [Uri, NewTime]),
    TRef = erlang:start_timer(
             NewTime, self(), {ping_peer, Uri}),
    save_ping_timer(TRef, Peer).

save_ping_event(Res, T, Peer) ->
    LastPings = case Peer#peer.last_pings of
                    []      -> [T];
                    [A]     -> [T,A];
                    [A,B|_] -> [T,A,B]
                end,
    LastSeen = case Res of
                   ok    -> T;
                   error -> Peer#peer.last_seen
               end,
    Peer#peer{last_seen = LastSeen, last_pings = LastPings}.

save_ping_timer(TRef, #peer{ping_tref = Prev} = Peer) ->
    case Prev of
        undefined -> ok;
        _ -> try erlang:cancel_timer(Prev, [{async,true}, {info, false}])
             catch error:_ -> ok end
    end,
    Peer#peer{ping_tref = TRef}.

calc_backoff_retry(#peer{last_pings = Last}) ->
    lager:debug("calc_backoff_retry; Last = ~p", [Last]),
    {Min, Max} = ping_interval_limits(),
    Intervals = intervals(Last, Min),
    lager:debug("Intervals = ~p", [Intervals]),
    erlang:min(Max, calc_retry(Intervals, Min)).

set_max_retry(_) ->
    {_, Max} = ping_interval_limits(),
    Max.

intervals([A, B | T], Min) when A > B ->
    [A-B | intervals([B | T], Min)];
intervals([_, B | T], Min) ->
    [0 | intervals([B | T], Min)];
intervals([_], _) -> [];
intervals([], _) -> [].

calc_retry([A,B|_], Min) when A < B ->
    A + Min;
calc_retry([A,B|_], _) ->
    A + B;
calc_retry(_, Min) ->
    Min.

ping_interval_limits() ->
    Default = {?MIN_PING_INTERVAL, ?MAX_PING_INTERVAL},
    case aeu_env:get_env(aecore, ping_interval_limits, Default) of
        {Min, Max} when is_integer(Min),
                        is_integer(Max),
                        Max >= Min ->
            {Min, Max};
        Other ->
            lager:debug("invalid ping limits: ~p; using default (~p)",
                        [Other, Default]),
            Default
    end.

maybe_ping_peer(Peer, State) ->
    Uri = uri_of_peer(Peer),
    case is_local_uri(Peer, State) orelse is_blocked(Peer, State) of
        false ->
            lager:debug("will ping peer ~p", [Uri]),
            aec_sync:schedule_ping(Peer, fun ping_peer/1);
        true ->
            lager:debug("will not ping ~p", [Uri]),
            ignore
    end.

is_local_uri(Peer, #state{local_peer = LocalPeer}) ->
    R = Peer#peer.port == LocalPeer#peer.port andalso 
        lists:member(Peer#peer.host, [<<"localhost">>, <<"127.0.0.1">>, LocalPeer#peer.host]),
    lager:debug("is_local_uri(~p) -> ~p (~p)", [uri_of_peer(Peer), R, uri_of_peer(LocalPeer)]),
    R.

-spec parse_uri(http_uri:uri()) -> peer() | {error, any()}.
parse_uri(Uri) ->
    case http_uri:parse(Uri) of
        {ok, {Scheme, _UserInfo, Host, Port, Path, _Query, _Fragment}} ->
            #peer{uri = pp_uri({Scheme, Host, Port}), 
                  scheme = Scheme, host = Host, port = Port, path = Path};
        {ok, {Scheme, _UserInfo, Host, Port, Path, _Query}} ->
            #peer{uri = pp_uri({Scheme, Host, Port}), 
                  scheme = Scheme, host = Host, port = Port, path = Path};
        {error, _} = Error ->
            Error
    end.

-spec uri_of_peer(peer()) -> http_uri:uri().
uri_of_peer(Peer) ->
  uri_of_peer(Peer, <<>>).

%% Creates a Uri of a peer with additional path
-spec uri_of_peer(peer(), binary()) -> http_uri:uri().
uri_of_peer(#peer{host = Host, scheme = Scheme, port = Port}, Path) ->
  BaseUri = pp_uri({Scheme, Host, Port}),
  << BaseUri/binary, Path/binary >>.

%% This can be moved to utility module
-spec pp_uri({http_uri:scheme(), http_uri:host(), http_uri:port()}) -> binary().
pp_uri({Scheme, Host, Port}) when is_list(Host) ->
    pp_uri({Scheme, unicode:characters_to_binary(Host, utf8), Port});
pp_uri({Scheme, Host, Port}) ->
    Pre = unicode:characters_to_binary(atom_to_list(Scheme) ++ "://", utf8),
    Post = unicode:characters_to_binary(":" ++ integer_to_list(Port) ++ "/", utf8),
    << Pre/binary, Host/binary, Post/binary >>.<|MERGE_RESOLUTION|>--- conflicted
+++ resolved
@@ -497,14 +497,9 @@
                 {ok, _RemotePingObj, RemotePeers} ->
                     log_good_ping(Peer),
                     add_and_ping_peers(RemotePeers);
-<<<<<<< HEAD
-                {error, Reason} when Reason =:= protocol_violation;
-                                     Reason =:= different_genesis_blocks ->
-=======
                 {error, different_genesis_blocks} ->
                     block_peer(Uri);
                 {error, protocol_violation} ->
->>>>>>> 1b5b86da
                     block_peer(Uri);
                 _ ->
                     log_ping_error(Peer)
