%%% -*- erlang-indent-level: 4 -*-
%%% -------------------------------------------------------------------
%%% @copyright (C) 2020, Aeternity Anstalt
%%% @doc BitcoinNG consensus module
%%% @end
%%% -------------------------------------------------------------------
-module(aec_consensus_bitcoin_ng).
-behavior(aec_consensus).

%% API
-export([ can_be_turned_off/0
        , assert_config/1
        , start/1
        , stop/0
        , is_providing_extra_http_endpoints/0
        , client_request/1
        %% Deserialization
        , extra_from_header/1
        %% Building the Insertion Ctx
        , recent_cache_n/0
        , recent_cache_trim_key_header/1
        %% Preconductor hook
        , dirty_validate_block_pre_conductor/1
        , dirty_validate_header_pre_conductor/1
        , dirty_validate_key_hash_at_height/2
        %% Dirty validation before starting the state transition
        , dirty_validate_key_node_with_ctx/3
        , dirty_validate_micro_node_with_ctx/3
        %% State transition
        , state_pre_transform_key_node_consensus_switch/4
        , state_pre_transform_key_node/4
        , state_pre_transform_micro_node/4
        %% Block rewards
        , state_grant_reward/3
        %% PoGF
        , pogf_detected/2
        %% Genesis block
        , genesis_transform_trees/2
        , genesis_raw_header/0
        , genesis_difficulty/0
        %% Keyblock creation
        , new_unmined_key_node/8
        , keyblocks_for_unmined_keyblock_adjust/0
        , adjust_unmined_keyblock/2
        %% Keyblock sealing
        , key_header_for_sealing/1
        , validate_key_header_seal/2
        , generate_key_header_seal/5
        , set_key_block_seal/2
        , nonce_for_sealing/1
        , next_nonce_for_sealing/2
        , trim_sealing_nonce/2
        %% Block target and difficulty
        , default_target/0
        , assert_key_target_range/1
        , key_header_difficulty/1 ]).

-export([ get_whitelist/0
        , rollback/1
        , rollback_to_hash/2 ]).

-ifdef(TEST).
-export([load_whitelist/0]).
-endif.

-include_lib("aecontract/include/hard_forks.hrl").
-include("blocks.hrl").
-include("aec_db.hrl").
-include_lib("aeminer/include/aeminer.hrl").

-define(WHITELIST, {?MODULE, whitelist}).

%% -------------------------------------------------------------------
%% Configuration and extra features/http endpoints
can_be_turned_off() -> true.
assert_config(_Config) -> ok.
start(_Config) ->
    load_whitelist(),
    case aec_governance:get_network_id() of
        <<"ae_mainnet">> -> force_community_fork();
        _                -> ok
    end,
    ok.
stop() -> ok.

is_providing_extra_http_endpoints() -> false.
client_request(_) -> error(unsupported).

%% If a node is not on the community fork then force it...
force_community_fork() ->
    %% The start of the 51% attack!
    %% The common ancestor between the attacker and the community fork is
    %% 366181 - kh_jzsdZmVDgoG9QQ8zQBLE6sURzukcmpSbume1jyfcHEpT1DEQ2
    %% Check for the NEXT height
    CommunityForkHeight = 366182,
    {key_block_hash, CommunityForkHash} = aeser_api_encoder:decode(<<"kh_YGDYbJQL4TV84CSaEA4VgcppUkpVyxSWFyHbS3frKkPjHPw2m">>),
    TopHash = aec_chain:top_block_hash(),
    {ok, TopHeader} = aec_chain:get_header(TopHash),
    TopHeight = aec_headers:height(TopHeader),
    case TopHeight > CommunityForkHeight of
        false -> ok;
        true ->
            case aec_chain_state:get_key_block_hash_at_height(CommunityForkHeight) of
                {ok, CommunityForkHash} -> ok; %% Everything is OK and we are on the proper fork
                {ok, ForkPoint} ->
                    %% We're not on the community fork - rollback to fork point
                    do_rollback(ForkPoint, CommunityForkHeight, TopHeight),
                    %% Ensure the node comes back up gracefully
                    %% Make sure we don't block here
                    spawn(fun() ->
                        %% Teardown some apps
                        _ = (catch application:stop(aehttp)),
                        _ = (catch application:stop(aesc)),
                        _ = (catch application:stop(aecore)),
                        %% Start them again
                        _ = (catch application:start(aecore)),
                        _ = (catch application:start(aesc)),
                        _ = (catch application:start(aehttp))
                          end)
            end
    end.

rollback(Height) ->
    F = fun() ->
                TopHeight = aec_chain:top_height(),
                {ok, ForkPoint} = aec_chain_state:get_key_block_hash_at_height(Height),
                do_rollback_(ForkPoint, height, key, Height, TopHeight)
        end,
    aec_db:ensure_activity(sync_dirty, F).

rollback_to_hash(Type, Hash) ->
    F = fun() ->
                TopHeight = aec_chain:top_height(),
                case aec_chain:get_header(Hash) of
                    error ->
                        {error, hash_not_found};
                    {ok, Hdr} ->
                        Type = aec_headers:type(Hdr),   % assertion
                        Height = aec_headers:height(Hdr),
                        {_, true} = {height_does_not_exceed_top, (TopHeight >= Height)},
                        do_rollback_(Hash, hash, Type, Height, TopHeight)
                end
        end,
    aec_db:ensure_activity(sync_dirty, F).

do_rollback(ForkPoint, Height, TopHeight) ->
    lager:info("Jumping to the community fork", []),
    aec_db:ensure_activity(sync_dirty,
                           fun() ->
                                   do_rollback_(ForkPoint, height, key, Height, TopHeight)
                           end).

do_rollback_(ForkPoint, Mode, Type, Height, TopHeight) ->
    lager:debug("Perform rollback from ~p to ~p", [TopHeight, Height]),
    ensure_gc_disabled(),
    {value, FPHeader} = aec_db:find_header(ForkPoint),
    SafetyMargin = 1000, %% Why not?
    FromHeight = case Mode of
                     hash   -> Height;
                     height -> Height + 1
                 end,
    lists:foreach(
      fun(H) ->
              roll_back_height_(H, Height, ForkPoint, Mode, Type)
      end, lists:seq(FromHeight, TopHeight+SafetyMargin)),
      aec_db:write_top_block_node(ForkPoint, FPHeader),
    ok.

roll_back_height_(H, H, Hash, hash, Type) ->
    %% We know that Hash is at this height, and that Type is correct
    {ok, #{key_block := KB,
           micro_blocks := MBs}} = aec_chain:get_generation_by_height(H, forward),
    KBHash = ok(aec_blocks:hash_internal_representation(KB)),
    MBHashes = [ok(aec_blocks:hash_internal_representation(B)) || B <- MBs],
    GenHashes = [KBHash | MBHashes],
    OtherHashes = [Hx || Hx <- hashes_at_height(H),
                         not lists:member(Hx, GenHashes)],
    MBs1 = case Type of
               micro -> micros_after_hash(MBHashes, Hash);
               key   -> MBHashes
           end,
    lists:foreach(fun remove_block/1, OtherHashes),
    lists:foreach(fun remove_block/1, MBs1);
roll_back_height_(CurH, _Height, _ForkPoint, _Mode, _Type) ->
    lists:foreach(fun remove_block/1, hashes_at_height(CurH)).

hashes_at_height(Height) ->
    [Hash || #aec_headers{key = Hash}
                 <- mnesia:index_read(aec_headers, Height, height)].

ok({ok, Res}) -> Res.

micros_after_hash([H|T], H) ->
    T;
micros_after_hash([_|T], H) ->
    micros_after_hash(T, H).

remove_block(Hash) ->
    ok = remove_tx_locations(Hash),
    ok = mnesia:delete(aec_headers, Hash, write),
    ok = mnesia:delete(aec_blocks, Hash, write),
    ok = mnesia:delete(aec_block_state, Hash, write).

remove_tx_locations(Hash) ->
    case aec_db:find_block_tx_hashes(Hash) of
        none ->
            ok;
        {value, TxHashes} ->
            lists:foreach(fun remove_tx/1, TxHashes),
            ok
    end.

remove_tx(TxHash) ->
    aec_db:remove_tx(TxHash).

ensure_gc_disabled() ->
    case aec_db_gc:config() of
        #{enabled := false} -> ok;
        #{enabled := true} ->
            Msg = "It looks like you want to join the community fork but you are already on the wrong chain. Unfortunatelly as the garbage collector is enabled there is nothing we can do switch automatically - please either sync from genesis or start the node from a db backup from before the forking point and reenable GC after syncing with the correct chain",
            lager:error(Msg, []),
            init:stop(Msg)
    end.

%% -------------------------------------------------------------------
%% Deserialization
extra_from_header(_) ->
    #{consensus => ?MODULE}.

%% -------------------------------------------------------------------
%% Building the Insertion Ctx
recent_cache_n() -> max(aec_governance:key_blocks_to_check_difficulty_count(), aec_governance:median_timestamp_key_blocks()) + 1.
recent_cache_trim_key_header(Header) -> {aec_headers:target(Header), aec_headers:time_in_msecs(Header)}.

%% -------------------------------------------------------------------
%% Preconductor hook - called in sync process just before invoking the conductor
dirty_validate_block_pre_conductor(B) ->
    Header = aec_blocks:to_header(B),
    dirty_validate_header_pre_conductor(Header).

dirty_validate_header_pre_conductor(H) ->
    W = get_whitelist(),
    Height = aec_headers:height(H),
    case aec_headers:type(H) of
        key ->
            case maps:find(Height, W) of
                {ok, Hash} ->
                    case aec_headers:hash_header(H) of
                        {ok, Hash} -> ok;
                        _ -> {error, blocked_by_whitelist}
                    end;
                error ->
                    ok
            end;
        micro -> ok
    end.

dirty_validate_key_hash_at_height(Height, Hash) ->
    W = get_whitelist(),
    case maps:find(Height, W) of
        {ok, Hash} ->
            ok;
        {ok, _} ->
            {error, blocked_by_whitelist};
        error ->
            ok
    end.

%% -------------------------------------------------------------------
%% Dirty validation of keyblocks just before starting the state transition
dirty_validate_key_node_with_ctx(Node, Block, Ctx) ->
    Validators = [ fun ctx_enforce_whitelist/3
                 , fun ctx_validate_key_time/3
                 , fun ctx_validate_key_target/3
                 ],
    aeu_validation:run(Validators, [Node, Block, Ctx]).

ctx_enforce_whitelist(_Node, Block, _Ctx) ->
    dirty_validate_block_pre_conductor(Block).

ctx_validate_key_time(Node, _Block, Ctx) ->
    Time = aec_block_insertion:node_time(Node),
    case median_timestamp(Node, Ctx) of
        {ok, Median} when Time > Median -> ok;
        {ok,_Median} -> {error, key_block_from_the_past}
    end.
%% To assert key block target calculation we need DeltaHeight headers counted
%% backwards from the node we want to assert.
ctx_validate_key_target(Node, _Block, Ctx) ->
    Delta         = keyblocks_for_unmined_keyblock_adjust() + 1,
    Height        = aec_block_insertion:node_height(Node),
    GenesisHeight = aec_block_genesis:height(),
    case Delta >= Height - GenesisHeight of
        true ->
            %% We only need to verify that the target is equal to its predecessor.
            assert_target_equal_to_prev(Node, Ctx);
        false ->
            assert_calculated_target(Node, Delta, Ctx)
    end.

%% Compute the median timestamp for last aec_governance:median_timestamp_key_blocks()
median_timestamp(Node, Ctx) ->
    TimeStampKeyBlocks = aec_governance:median_timestamp_key_blocks(),
    case aec_block_insertion:node_height(Node) =< TimeStampKeyBlocks of
        true ->
            {ok, aec_block_genesis:time_in_msecs()};
        false ->
            Stats = aec_block_insertion:ctx_get_recent_n(Ctx, TimeStampKeyBlocks),
            Times = [T || {_, T} <- Stats],
            {ok, median(Times)}
    end.

median(Xs) ->
    Sorted = lists:sort(Xs),
    Length = length(Sorted),
    Mid = Length div 2,
    Rem = Length rem 2,
    (lists:nth(Mid+Rem, Sorted) + lists:nth(Mid+1, Sorted)) div 2.

assert_target_equal_to_prev(Node, Ctx) ->
    PrevKeyNode = aec_block_insertion:ctx_prev_key(Ctx),
    case {aec_block_insertion:node_target(Node), aec_block_insertion:node_target(PrevKeyNode)} of
        {X, X} -> ok;
        {X, Y} -> {error, {target_not_equal_to_parent, Node, X, Y}}
    end.

assert_calculated_target(Node, Delta, Ctx) ->
    Stats = aec_block_insertion:ctx_get_recent_n(Ctx, Delta),
    case aec_target:verify(aec_block_insertion:node_header(Node), Stats) of
        {error, {wrong_target, Actual, Expected}} ->
            {error, {wrong_target, Node, Actual, Expected}};
        R ->
            R
    end.

%% -------------------------------------------------------------------
%% Dirty validation of microblocks just before starting the state transition
dirty_validate_micro_node_with_ctx(Node, Block, Ctx) ->
    Validators = [ fun ctx_validate_micro_block_time/3
                 , fun ctx_validate_micro_signature/3
                 , fun ctx_validate_micro_pof/3
                 ],
    aeu_validation:run(Validators, [Node, Block, Ctx]).

ctx_validate_micro_block_time(Node, _Block, Ctx) ->
    PrevNode = aec_block_insertion:ctx_prev(Ctx),
    case aec_block_insertion:node_is_micro_block(PrevNode) of
        true ->
            case time_diff_greater_than_minimal(Node, PrevNode) of
                true  -> ok;
                false -> {error, micro_block_time_too_low}
            end;
        false ->
            case aec_block_insertion:node_time(Node) > aec_block_insertion:node_time(PrevNode) of
                true  -> ok;
                false -> {error, micro_block_time_too_low}
            end
    end.
ctx_validate_micro_signature(Node, _Block, Ctx) ->
    case aeu_sig:verify(aec_block_insertion:node_header(Node), aec_block_insertion:node_miner(aec_block_insertion:ctx_prev_key(Ctx))) of
        ok         -> ok;
        {error, _} -> {error, signature_verification_failed}
    end.

ctx_validate_micro_pof(_Node, Block, Ctx) ->
    case aec_blocks:pof(Block) of
        no_fraud ->
            ok;
        Pof ->
            case {get_fraud_miner(Ctx), aec_pof:pubkey(Pof)} of
                {{ok, M}, M} ->
                    ok;
                _ ->
                    {error, wrong_pubkey_in_pof}
            end
    end.

get_fraud_miner(Ctx) ->
    %% TODO: If I don't get a good argument on why lifting this requirement for the Iris hard fork is a bad idea then
    %%       PoF will be revamped for the Iris hard fork
    PrevNode = aec_block_insertion:ctx_prev(Ctx),
    case aec_block_insertion:node_type(PrevNode) of
        micro ->
            {ok, aec_block_insertion:node_miner(aec_block_insertion:ctx_prev_key(Ctx))};
        key ->
            case aec_chain:dirty_get_header(aec_block_insertion:node_prev_key_hash(PrevNode)) of
                {ok, H} -> {ok, aec_headers:miner(H)};
                _ -> error
            end
    end.

time_diff_greater_than_minimal(Node, PrevNode) ->
    aec_block_insertion:node_time(Node) >= aec_block_insertion:node_time(PrevNode) + aec_governance:micro_block_cycle().

%% -------------------------------------------------------------------
%% Custom state transitions
state_pre_transform_key_node_consensus_switch(_Node, _PrevNode, _PrevKeyNode, Trees) -> Trees.
state_pre_transform_key_node(_Node, _PrevNode, _PrevKeyNode, Trees) -> Trees.
state_pre_transform_micro_node(_Node, _PrevNode, _PrevKeyNode, Trees) -> Trees.

%% -------------------------------------------------------------------
%% Block rewards
state_grant_reward(Beneficiary, Trees, Amount) -> aec_trees:grant_fee(Beneficiary, Trees, Amount).

%% -------------------------------------------------------------------
%% PoGF
pogf_detected(_H1, _H2) -> ok.

%% -------------------------------------------------------------------
%% Genesis block
genesis_transform_trees(Trees, #{}) -> Trees.
genesis_raw_header() ->
    aec_headers:new_key_header(
        0,
        aec_governance:contributors_messages_hash(),
        <<0:?BLOCK_HEADER_HASH_BYTES/unit:8>>,
        <<0:32/unit:8>>,
        <<0:?MINER_PUB_BYTES/unit:8>>,
        <<0:?BENEFICIARY_PUB_BYTES/unit:8>>,
        genesis_target(),
        no_value,
        0,
        0,
        default,
        ?ROMA_PROTOCOL_VSN).
genesis_difficulty() -> 0.

-ifdef(TEST).
genesis_target() ->
   ?HIGHEST_TARGET_SCI.
-else.
genesis_target() ->
    case aec_governance:get_network_id() of
        <<"ae_mainnet">> -> 16#1F1F1F1F;
        _                -> ?HIGHEST_TARGET_SCI
    end.
-endif.

%% -------------------------------------------------------------------
%% Keyblock creation
new_unmined_key_node(PrevNode, PrevKeyNode, Height, Miner, Beneficiary, Protocol, InfoField, _TreesIn) ->
    FakeBlockHash = <<0:?BLOCK_HEADER_HASH_BYTES/unit:8>>,
    FakeStateHash = <<1337:?STATE_HASH_BYTES/unit:8>>,
    Header = aec_headers:new_key_header(Height,
                               aec_block_insertion:node_hash(PrevNode),
                               aec_block_insertion:node_hash(PrevKeyNode),
                               FakeStateHash,
                               Miner,
                               Beneficiary,
                               default_target(),
                               no_value,
                               0,
                               aeu_time:now_in_msecs(),
                               InfoField,
                               Protocol),
    aec_chain_state:wrap_header(Header, FakeBlockHash).

keyblocks_for_unmined_keyblock_adjust() ->
    aec_governance:key_blocks_to_check_difficulty_count().
adjust_unmined_keyblock(Block, AdjHeaders) ->
    Header = aec_blocks:to_header(Block),
    DeltaHeight = aec_governance:key_blocks_to_check_difficulty_count() + 1,
    case aec_headers:height(Header) =< DeltaHeight of
        true ->
            %% For the first DeltaHeight blocks, use pre-defined target
            Target = aec_block_genesis:target(),
            {ok, aec_blocks:set_target(Block, Target)};
        false when DeltaHeight == length(AdjHeaders) ->
            CalculatedTarget = aec_target:recalculate(AdjHeaders),
            Block1 = aec_blocks:set_target(Block, CalculatedTarget),
            {ok, Block1};
        false -> %% Wrong number of headers in AdjHeaders...
            {error, {wrong_headers_for_target_adjustment, DeltaHeight, length(AdjHeaders)}}
    end.

%% -------------------------------------------------------------------
%% Keyblock sealing
key_header_for_sealing(Header) ->
    Header1 = aec_headers:set_nonce(Header, 0),
    Header2 = aec_headers:set_key_seal(Header1, no_value),
    aec_headers:serialize_to_binary(Header2).

validate_key_header_seal(Header, _Protocol) ->
    %% Zero nonce and pow_evidence before hashing, as this is how the mined block
    %% got hashed.
    Nonce = aec_headers:nonce(Header),
    Evd = aec_headers:pow(Header),
    Target = aec_headers:target(Header),
    HeaderBinary = key_header_for_sealing(Header),
    case aec_mining:verify(HeaderBinary, Nonce, Evd, Target) of
        true ->
            ok;
        false ->
            {error, incorrect_pow}
    end.

generate_key_header_seal(HeaderBin, Header, Nonce, MinerConfig, AddressedInstance) ->
    Target = aec_headers:target(Header),
    { continue_mining,
      aec_mining:generate(HeaderBin, Target, Nonce, MinerConfig, AddressedInstance)
    }.

set_key_block_seal(Block, {Nonce, Evd}) ->
    aec_blocks:set_nonce_and_pow(Block, Nonce, Evd).

nonce_for_sealing(_Header) ->
    aeminer_pow:pick_nonce().

next_nonce_for_sealing(Nonce, MinerConfig) ->
    aeminer_pow:next_nonce(Nonce, MinerConfig).

trim_sealing_nonce(Nonce, MinerConfig) ->
    aeminer_pow:trim_nonce(Nonce, MinerConfig).

%% -------------------------------------------------------------------
%% Block target and difficulty
default_target() ->
    ?HIGHEST_TARGET_SCI.

assert_key_target_range(_Target) ->
    ok.

key_header_difficulty(Header) ->
    aeminer_pow:target_to_difficulty(aec_headers:target(Header)).

load_whitelist() ->
    W = aec_fork_block_settings:block_whitelist(),
<<<<<<< HEAD
    persistent_term:put(?WHITELIST, W).
=======
    persistent_term:put(?WHITELIST, W).

%% ------------------------------------------------------------------
%% Accessor function for block whitelist
get_whitelist() ->
    persistent_term:get(?WHITELIST).
>>>>>>> 876cb282
<|MERGE_RESOLUTION|>--- conflicted
+++ resolved
@@ -525,13 +525,9 @@
 
 load_whitelist() ->
     W = aec_fork_block_settings:block_whitelist(),
-<<<<<<< HEAD
-    persistent_term:put(?WHITELIST, W).
-=======
     persistent_term:put(?WHITELIST, W).
 
 %% ------------------------------------------------------------------
 %% Accessor function for block whitelist
 get_whitelist() ->
-    persistent_term:get(?WHITELIST).
->>>>>>> 876cb282
+    persistent_term:get(?WHITELIST).