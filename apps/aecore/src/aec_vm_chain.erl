%%%=============================================================================
%%% @copyright 2018, Aeternity Anstalt
%%% @doc
%%%    Implementation of the aevm_chain_api.
%%% @end
%%%=============================================================================
-module(aec_vm_chain).

-behaviour(aevm_chain_api).

-export([new_state/4, get_trees/1,
         new_offchain_state/5
         ]).

%% aevm_chain_api callbacks
-export([ get_height/1,
          blockhash/2,
          call_contract/6,
          get_balance/2,
          get_store/1,
          set_store/2,
          oracle_extend_tx/3,
          oracle_extend/3,
          oracle_get_answer/3,
          oracle_get_question/3,
          oracle_query_tx/6,
          oracle_query/2,
          oracle_query_fee/2,
          oracle_query_format/2,
          oracle_query_response_ttl/3,
          oracle_register_tx/7,
          oracle_register/3,
          oracle_respond_tx/5,
          oracle_respond/3,
          oracle_response_format/2,
          aens_resolve/4,
          aens_preclaim_tx/3,
          aens_preclaim/3,
          aens_claim_tx/4,
          aens_claim/3,
          aens_transfer_tx/4,
          aens_transfer/3,
          aens_revoke_tx/3,
          aens_revoke/3,
          spend_tx/3,
          spend/2,
          get_contract_fun_types/4
        ]).

-include_lib("apps/aecore/include/blocks.hrl").
-include_lib("apps/aecontract/src/aecontract.hrl").

-define(NO_INNER_TREES, no_inner_trees).

-record(trees, { trees              :: aec_trees:trees()
               , is_onchain = true  :: boolean()
               , inner              :: chain_trees() | ?NO_INNER_TREES
               }).


-record(state, { trees              :: chain_trees()
               , tx_env             :: aetx_env:env()
               , account            :: aec_keys:pubkey() %% the contract account
               , vm_version         :: non_neg_integer()
               }).

-type chain_trees() :: #trees{}.
-type chain_state() :: #state{}.
-type prim_op_result() :: {ok, chain_state()} | {error, term()}.
-define(PUB_SIZE, 32).


-ifdef(COMMON_TEST).
-define(TEST_LOG(Format, Data),
        try ct:log(Format, Data)
        catch
            %% Enable setting up node with "test" rebar profile.
            error:undef -> ok
        end).
-define(DEBUG_LOG(Format, Data), begin lager:debug(Format, Data), ?TEST_LOG(Format, Data) end).
-else.
-define(TEST_LOG(Format, Data), ok).
-define(DEBUG_LOG(Format, Data), lager:debug(Format, Data)).
-endif.

%% -- API --------------------------------------------------------------------

%% @doc Create an on-chain state.
-spec new_state(aec_trees:trees(), aetx_env:env(), aec_keys:pubkey(),
                VMVersion :: non_neg_integer()) -> chain_state().
new_state(Trees, Env, ContractAccount, VMVersion) ->
    #state{ trees       = on_chain_trees(Trees),
            tx_env      = Env,
            account     = ContractAccount,
            vm_version  = VMVersion
          }.

%% @doc Create an off-chain state.
-spec new_offchain_state(aec_trees:trees(), aec_trees:trees(),
                         aetx_env:env(),
                         aec_keys:pubkey(),
                         VMVersion :: non_neg_integer()
                        ) -> chain_state().
new_offchain_state(OffChainTrees, OnChainTrees, TxEnv,
                   ContractAccount, VMVersion) ->
    InnerTrees = on_chain_trees(OnChainTrees),
    Trees = push_trees(off_chain_trees(OffChainTrees), InnerTrees),
    #state{ trees       = Trees,
            tx_env      = TxEnv,
            account     = ContractAccount,
            vm_version  = VMVersion
          }.

%% @doc Get the state trees from a state.
-spec get_trees(chain_state()) -> aec_trees:trees().
get_trees(State) ->
    get_top_trees(State).

%% @doc Get the chain height from a state.
get_height(#state{ tx_env = TxEnv }) ->
    aetx_env:height(TxEnv).

%% @doc Get the key hash at height, in the current fork
%%      NOTE: The check for the valid height is done before calling this
%%            function.
-spec blockhash(non_neg_integer(), chain_state()) -> aec_blocks:block_header_hash().
blockhash(H, #state{ tx_env = TxEnv}) ->
    case aetx_env:key_hash(TxEnv) of
        <<0:?BLOCK_HEADER_HASH_BYTES/unit:8>> = Hash ->
            %% For channels
            Hash;
        KeyHash ->
            {ok, Header} = aec_chain:get_key_header_by_height(H),
            {ok, Hash} = aec_headers:hash_header(Header),
            %% Make sure that this is an ancestor
            case aec_chain:find_common_ancestor(Hash, KeyHash) of
                {ok, Hash} -> Hash;
                {ok, _Other} -> traverse_to_key_hash(H, KeyHash)
            end
    end.

traverse_to_key_hash(H, KeyHash) ->
    {ok, Header} = aec_chain:get_header(KeyHash),
    case aec_headers:height(Header) of
        Height when Height =:= H -> KeyHash;
        Height when Height =:= H + 1 -> aec_headers:prev_key_hash(Header);
        _Height -> traverse_to_key_hash(H, aec_headers:prev_key_hash(Header))
    end.

%% @doc Get the balance of the contract account.
-spec get_balance(aec_keys:pubkey(), chain_state()) -> non_neg_integer().
get_balance(PubKey, #state{} = State) ->
    Get = fun(Trees) -> do_get_balance(PubKey, Trees) end,
    case get_from_state_or_inner(Get, State) of
        {error, not_found} -> 0;
        {ok, B} -> B
    end.

%% @doc Get the contract state store of the contract account.
-spec get_store(chain_state()) -> aevm_chain_api:store().
get_store(#state{ account = PubKey} = State) ->
    Trees = get_top_trees(State),
    Store = do_get_store(PubKey, Trees),
    Store.

%% @doc Set the contract state store of the contract account.
-spec set_store(aevm_chain_api:store(), chain_state()) -> chain_state().
set_store(Store,  #state{ account = PubKey} = State) ->
    Trees = get_top_trees(State),
    CTree1 = do_set_store(Store, PubKey, Trees),
    Trees1 = aec_trees:set_contracts(Trees, CTree1),
    set_top_trees(State, Trees1).

%% -- Primops ----------------------------
%%    Account

-spec spend_tx(aec_id:id(), non_neg_integer(), chain_state()) ->
    {ok, aetx:tx()}.
spend_tx(RecipientId, Amount, State = #state{ account = ContractKey }) ->
    Nonce = next_nonce(State),
    %% Note: The spend is from the contract's account.
    SenderId = aec_id:create(account, ContractKey),
    Spec =
        #{ sender_id    => SenderId
         , recipient_id => RecipientId
         , amount       => Amount
         , fee          => 0
         , nonce        => Nonce
         , payload      => <<>> },
    aec_spend_tx:new(Spec).

%% @doc Spend money from the contract account.
-spec spend(aetx:tx(), chain_state()) ->
    {ok, chain_state()} | {error, term()}.
spend(Tx, State) ->
    apply_transaction(Tx, State).

%%    Oracle
-spec oracle_register_tx(aec_keys:pubkey(), non_neg_integer(), aeo_oracles:ttl(),
                         aeso_sophia:type(), aeso_sophia:type(), pos_integer(),
                         chain_state()) ->
    {ok, aetx:tx()} | {error, term()}.
oracle_register_tx(AccountKey, QueryFee, TTL, QFormat, RFormat, VMVersion, State) ->
    on_chain_only(State, fun() -> oracle_register_tx_(AccountKey, QueryFee, TTL,
                                                      QFormat, RFormat,
                                                      VMVersion, State)
                         end).

oracle_register_tx_(AccountKey, QueryFee, TTL, QFormat,
                    RFormat, VMVersion, State) ->
    Nonce = next_nonce(AccountKey, State),
    %% Note: The nonce of the account is incremented.
    %% This means that if you register an oracle for an account other than
    %% the contract account through a contract that contract nonce is incremented
    %% "behind your back".
    BinaryQueryFormat = aeso_heap:to_binary(QFormat),
    BinaryResponseFormat = aeso_heap:to_binary(RFormat),
    Spec =
        #{account_id      => aec_id:create(account, AccountKey),
          nonce           => Nonce,
          query_format    => BinaryQueryFormat,
          response_format => BinaryResponseFormat,
          query_fee       => QueryFee,
          oracle_ttl      => TTL,
          vm_version      => VMVersion,
          ttl             => 0, %% Not used.
          fee             => 0},
    aeo_register_tx:new(Spec).

-spec oracle_register(aetx:tx(), binary(), chain_state()) ->
    {ok, aec_keys:pubkey(), chain_state()} | {error, term()}.
oracle_register(Tx, Signature, State) ->
    on_chain_only(State, fun() -> oracle_register_(Tx, Signature, State) end).

oracle_register_(Tx, Signature, State = #state{account = ContractKey}) ->
    {aeo_register_tx, OTx} = aetx:specialize_callback(Tx),
    AccountKey = aeo_register_tx:account_pubkey(OTx),
    Result =
        case check_account_signature(AccountKey, ContractKey, Signature) of
            ok                -> apply_transaction(Tx, State);
            Err_ = {error, _} -> Err_
        end,
    case Result of
        {ok, State1}     -> {ok, AccountKey, State1};
        Err = {error, _} -> Err
    end.

oracle_query_tx(Oracle, Q, Value, QTTL, RTTL, State) ->
    on_chain_only(State, fun() -> oracle_query_tx_(Oracle, Q, Value, QTTL, RTTL, State) end).

oracle_query_tx_(Oracle, Q, Value, QTTL, RTTL,
                State = #state{account = ContractKey}) ->
    Nonce = next_nonce(State),
    QueryData = maybe_convert_oracle_arg(Oracle, Q, State),
    Spec =
        #{sender_id     => aec_id:create(account, ContractKey),
          nonce         => Nonce,
          oracle_id     => aec_id:create(oracle, Oracle),
          query         => QueryData,
          query_fee     => Value,
          query_ttl     => QTTL,
          response_ttl  => RTTL,
          fee           => 0,
          ttl           => 0 %% Not used
         },
    aeo_query_tx:new(Spec).

oracle_query(Tx, State) ->
    on_chain_only(State, fun() -> oracle_query_(Tx, State) end).

oracle_query_(Tx, State) ->
    case apply_transaction(Tx, State) of
        {ok, State1} ->
            {oracle_query_tx, OTx} = aetx:specialize_type(Tx),
            Id = aeo_query_tx:query_id(OTx),
            {ok, Id, State1};
        {error, _} = E -> E
    end.

-spec oracle_respond_tx(aec_keys:pubkey(), aeo_query:id(), binary(),
                        aeo_oracles:relative_ttl(), chain_state()) ->
    {ok, aetx:tx()} | {error, term()}.
oracle_respond_tx(Oracle, QueryId, Response, ResponseTTL, State) ->
    on_chain_only(State, fun() -> oracle_respond_tx_(Oracle, QueryId, Response, ResponseTTL, State) end).

oracle_respond_tx_(Oracle, QueryId, Response0, ResponseTTL, State) ->
    Nonce = next_nonce(Oracle, State),
    Response = maybe_convert_oracle_arg(Oracle, Response0, State),
    Spec =
        #{oracle_id    => aec_id:create(oracle, Oracle),
          nonce        => Nonce,
          query_id     => QueryId,
          response     => Response,
          response_ttl => ResponseTTL,
          fee          => 0,
          ttl          => 0 %% Not used
         },
    aeo_response_tx:new(Spec).

%% ABI encode data if the oracle has the sophia vm version.
%% For no vm version, keep the string as is.
maybe_convert_oracle_arg(OracleId, Arg, State) ->
    Trees = get_top_trees(State),
    case aeo_state_tree:lookup_oracle(OracleId, aec_trees:oracles(Trees)) of
        {value, Oracle} ->
            case aeo_oracles:vm_version(Oracle) of
                ?AEVM_NO_VM ->
                    Arg;
<<<<<<< HEAD
                VMVersion when ?IS_AEVM_SOPHIA(VMVersion) ->
                    aeso_data:to_binary(Arg)
=======
                ?AEVM_01_Sophia_01 ->
                    aeso_heap:to_binary(Arg)
>>>>>>> 7eb55d55
            end;
        none ->
            %% Will fail later
            Arg
    end.


-spec oracle_respond(aetx:tx(), binary(), chain_state()) ->
    prim_op_result().
oracle_respond(Tx, Signature, State) ->
    on_chain_only(State, fun() -> oracle_respond_(Tx, Signature, State) end).

oracle_respond_(Tx, Signature, State = #state{ account = ContractKey }) ->
    {aeo_response_tx, OTx} = aetx:specialize_callback(Tx),
    OracleKey = aeo_response_tx:oracle_pubkey(OTx),
    QueryId = aeo_response_tx:query_id(OTx),
    Bin = <<QueryId/binary, ContractKey/binary>>,
    case check_signature(OracleKey, ContractKey, Bin, Signature) of
        ok               -> apply_transaction(Tx, State);
        Err = {error, _} -> Err
    end.

-spec oracle_extend_tx(aec_keys:pubkey(), aeo_oracles:ttl(), chain_state()) ->
    {ok, aetx:tx()} | {error, term()}.
oracle_extend_tx(Oracle, TTL, State) ->
    on_chain_only(State, fun() -> oracle_extend_tx_(Oracle, TTL, State) end).

oracle_extend_tx_(Oracle, TTL, State) ->
    Nonce = next_nonce(Oracle, State),
    Spec =
        #{oracle_id  => aec_id:create(oracle, Oracle),
          nonce      => Nonce,
          oracle_ttl => TTL,
          fee        => 0,
          ttl        => 0 %% Not used
         },
    aeo_extend_tx:new(Spec).

-spec oracle_extend(aetx:tx(), binary(), chain_state()) ->
    prim_op_result().
oracle_extend(Tx, Signature, State) ->
    on_chain_only(State, fun() -> oracle_extend_(Tx,Signature, State) end).

oracle_extend_(Tx, Signature, State = #state{ account = ContractKey }) ->
    {aeo_extend_tx, OTx} = aetx:specialize_callback(Tx),
    OracleKey = aeo_extend_tx:oracle_pubkey(OTx),
    case check_account_signature(OracleKey, ContractKey, Signature) of
        ok               -> apply_transaction(Tx, State);
        Err = {error, _} -> Err
    end.

oracle_get_answer(OracleId, QueryId, #state{trees = ChainTrees}) ->
    Trees = get_on_chain_trees(ChainTrees),
    case aeo_state_tree:lookup_query(OracleId, QueryId,
                                    aec_trees:oracles(Trees)) of
        {value, Query} ->
            case aeo_query:response(Query) of
                undefined -> {ok, none};
                Answer ->
                    {value, Oracle} = aeo_state_tree:lookup_oracle(OracleId,
                                                                  aec_trees:oracles(Trees)),
                    ResponseFormat = aeo_oracles:response_format(Oracle),
                    VMVersion = aeo_oracles:vm_version(Oracle),
                    case oracle_typerep(VMVersion, ResponseFormat) of
<<<<<<< HEAD
                        {ok, Type} when ?IS_AEVM_SOPHIA(VMVersion) ->
                            try aeso_data:from_binary(Type, Answer) of
=======
                        {ok, Type} when VMVersion =:= ?AEVM_01_Sophia_01 ->
                            try aeso_heap:from_binary(Type, Answer) of
>>>>>>> 7eb55d55
                                {ok, Result} -> {ok, {some, Result}};
                                {error, _} -> {error, bad_answer}
                            catch _:_ ->
                                    {error, bad_answer}
                            end;
                        {ok, string} when VMVersion =:= ?AEVM_NO_VM ->
                            %% We treat the anwer as a non-sophia string
                            {ok, {some, Answer}};
                        {error, bad_typerep} ->
                            {error, bad_typerep}
                    end
            end;
        none ->
            {ok, none}
    end.

oracle_get_question(OracleId, QueryId, #state{trees = ChainTrees}) ->
    Trees = get_on_chain_trees(ChainTrees),
    OraclesTree = aec_trees:oracles(Trees),
    case aeo_state_tree:lookup_query(OracleId, QueryId, OraclesTree) of
        {value, Query} ->
            {value, Oracle} = aeo_state_tree:lookup_oracle(OracleId, OraclesTree),
            QueryFormat     = aeo_oracles:query_format(Oracle),
            VMVersion       = aeo_oracles:vm_version(Oracle),
            case oracle_typerep(VMVersion, QueryFormat) of
                {ok, string} when VMVersion =:= ?AEVM_NO_VM ->
                    %% We treat the question as a non-sophia string
                    {ok, aeo_query:query(Query)};
                {ok, QueryType} ->
                    try aeso_heap:from_binary(QueryType, aeo_query:query(Query)) of
                        {ok, Question} ->
                            {ok, Question};
                        {error, _} ->
                            {error, bad_question}
                    catch _:_ ->
                            {error, bad_question}
                    end;
                {error, bad_typerep} ->
                    {error, bad_typerep}
            end;
        none ->
            {error, no_such_question}
    end.

oracle_query_fee(Oracle, #state{trees = ChainTrees, vm_version=VMVersion}) ->
    Trees = get_on_chain_trees(ChainTrees),
    case aeo_state_tree:lookup_oracle(Oracle, aec_trees:oracles(Trees)) of
        {value, O} ->
            Fee = aeo_oracles:query_fee(O),
            {ok, Fee};
        none when VMVersion =:= ?AEVM_02_Sophia_01 ->
            {error, no_such_oracle};
        none when VMVersion =:= ?AEVM_01_Sophia_01 ->
            %% Backwards compatible bug.
            {ok, none}
    end.

oracle_query_format(Oracle, #state{trees = ChainTrees}) ->
    Trees = get_on_chain_trees(ChainTrees),
    case aeo_state_tree:lookup_oracle(Oracle, aec_trees:oracles(Trees)) of
        {value, O} ->
            BinaryFormat = aeo_oracles:query_format(O),
            VMVersion = aeo_oracles:vm_version(O),
            oracle_typerep(VMVersion, BinaryFormat);
        none ->
            {error, no_such_oracle}
    end.

oracle_query_response_ttl(OracleId, QueryId, #state{trees = ChainTrees} =_State) ->
    Trees = get_on_chain_trees(ChainTrees),
    OraclesTree = aec_trees:oracles(Trees),
    case aeo_state_tree:lookup_query(OracleId, QueryId, OraclesTree) of
        {value, Query} ->
            {ok, aeo_query:response_ttl(Query)};
        none ->
            {error, no_such_oracle_query}
    end.

oracle_response_format(Oracle, #state{trees = ChainTrees}) ->
    Trees = get_on_chain_trees(ChainTrees),
    case aeo_state_tree:lookup_oracle(Oracle, aec_trees:oracles(Trees)) of
        {value, O} ->
            oracle_typerep(aeo_oracles:vm_version(O),
                           aeo_oracles:response_format(O));
        none ->
            {error, no_such_oracle}
    end.

oracle_typerep(?AEVM_NO_VM,_BinaryFormat) ->
    %% Treat this as a string
    {ok, string};
<<<<<<< HEAD
oracle_typerep(VMVersion, BinaryFormat) when ?IS_AEVM_SOPHIA(VMVersion) ->
    try aeso_data:from_binary(typerep, BinaryFormat) of
=======
oracle_typerep(?AEVM_01_Sophia_01, BinaryFormat) ->
    try aeso_heap:from_binary(typerep, BinaryFormat) of
>>>>>>> 7eb55d55
        {ok, Format} -> {ok, Format};
        {error, _} -> {error, bad_typerep}
    catch
        _:_ -> {error, bad_typerep}
    end.

check_account_signature(AKey, CKey, Signature) ->
    check_signature(AKey, CKey, <<AKey/binary, CKey/binary>>, Signature).

check_name_signature(AKey, Hash, CKey, Signature) ->
    check_signature(AKey, CKey, <<AKey/binary, Hash/binary, CKey/binary>>, Signature).

check_signature(AKey, AKey, _Binary, _Signature) -> ok;
check_signature(AKey, _CKey, Binary, Signature) ->
    BinaryForNetwork = aec_governance:add_network_id(Binary),
    case enacl:sign_verify_detached(Signature, BinaryForNetwork, AKey) of
       {ok, _}    -> ok;
       {error, _} -> {error, signature_check_failed}
    end.

%%    AENS

aens_resolve(Name, Key, Type, #state{trees = ChainTrees}) ->
    Trees = get_on_chain_trees(ChainTrees),
    case aens:resolve(Key, Name, aec_trees:ns(Trees)) of
        {ok, Id}  ->
            {_IdType, IdValue} = aec_id:specialize(Id),
            decode_as(Type, IdValue);
        {error, _} ->
            {ok, none}
    end.

decode_as(word, <<N:256>>) -> {ok, {some, N}};
decode_as(string, Bin) when is_binary(Bin) -> {ok, {some, Bin}};
decode_as(Type, Val) ->
    ?DEBUG_LOG("Can't decode ~p as ~p\n", [Val, Type]),
    {error, out_of_gas}.

-spec aens_preclaim_tx(binary(), binary(), chain_state()) ->
    {ok, aetx:tx()} | {error, term()}.
aens_preclaim_tx(Addr, CHash, State) ->
    on_chain_only(State, fun() -> aens_preclaim_tx_(Addr, CHash, State) end).

aens_preclaim_tx_(Addr, CHash, State) ->
    Nonce = next_nonce(Addr, State),
    Spec =
        #{ account_id    => aec_id:create(account, Addr),
           nonce         => Nonce,
           commitment_id => aec_id:create(commitment, CHash),
           fee           => 0 },
    aens_preclaim_tx:new(Spec).

-spec aens_preclaim(aetx:tx(), binary(), chain_state()) ->
    prim_op_result().
aens_preclaim(Tx, Signature, State) ->
    on_chain_only(State, fun() -> aens_preclaim_(Tx, Signature, State) end).

aens_preclaim_(Tx, Signature, #state{ account = ContractKey} = State) ->
    {aens_preclaim_tx, NSTx} = aetx:specialize_callback(Tx),
    Addr = aec_id:specialize(aens_preclaim_tx:account_id(NSTx), account),
    case check_account_signature(Addr, ContractKey, Signature) of
        ok               -> apply_transaction(Tx, State);
        Err = {error, _} -> Err
    end.

-spec aens_claim_tx(aec_keys:pubkey(), binary(), integer(), chain_state()) ->
    {ok, aetx:tx()} | {error, term()}.
aens_claim_tx(Addr, Name, Salt, State) ->
    on_chain_only(State, fun() -> aens_claim_tx_(Addr, Name, Salt, State) end).

aens_claim_tx_(Addr, Name, Salt, State) ->
    Nonce = next_nonce(Addr, State),
    Spec =
        #{ account_id => aec_id:create(account, Addr),
           nonce      => Nonce,
           name       => Name,
           name_salt  => Salt,
           fee        => 0
         },
    aens_claim_tx:new(Spec).

-spec aens_claim(aetx:tx(), binary(), chain_state()) ->
    prim_op_result().
aens_claim(Tx, Signature, State) ->
    on_chain_only(State, fun() -> aens_claim_(Tx, Signature, State) end).

aens_claim_(Tx, Signature, #state{ account = ContractKey } = State) ->
    {aens_claim_tx, NSTx} = aetx:specialize_callback(Tx),
    Addr = aec_id:specialize(aens_claim_tx:account_id(NSTx), account),
    Name = aens_claim_tx:name(NSTx),
    {ok, Hash} = aens:get_name_hash(Name),
    case check_name_signature(Addr, Hash, ContractKey, Signature) of
        ok               -> apply_transaction(Tx, State);
        Err = {error, _} -> Err
    end.

-spec aens_transfer_tx(aec_keys:pubkey(), aec_keys:pubkey(), binary(), chain_state()) ->
    {ok, aetx:tx()} | {error, term()}.
aens_transfer_tx(FromAddr, ToAddr, Hash, State) ->
    on_chain_only(State, fun() -> aens_transfer_tx_(FromAddr, ToAddr, Hash, State) end).

aens_transfer_tx_(FromAddr, ToAddr, Hash, State) ->
    Nonce = next_nonce(FromAddr, State),
    Spec =
        #{ account_id   => aec_id:create(account, FromAddr),
           nonce        => Nonce,
           name_id      => aec_id:create(name, Hash),
           recipient_id => aec_id:create(account, ToAddr),
           fee          => 0
         },
    aens_transfer_tx:new(Spec).

-spec aens_transfer(aetx:tx(), binary(), chain_state()) ->
    prim_op_result().
aens_transfer(Tx, Signature, State) ->
    on_chain_only(State, fun() -> aens_transfer_(Tx, Signature, State) end).

aens_transfer_(Tx, Signature, #state{ account = ContractKey } = State) ->
    {aens_transfer_tx, NSTx} = aetx:specialize_callback(Tx),
    FromAddr = aec_id:specialize(aens_transfer_tx:account_id(NSTx), account),
    Hash = aec_id:specialize(aens_transfer_tx:name_id(NSTx), name),
    case check_name_signature(FromAddr, Hash, ContractKey, Signature) of
        ok               -> apply_transaction(Tx, State);
        Err = {error, _} -> Err
    end.

-spec aens_revoke_tx(aec_keys:pubkey(), binary(), chain_state()) ->
    {ok, aetx:tx()} | {error, term()}.
aens_revoke_tx(Addr, Hash, State) ->
    on_chain_only(State, fun() -> aens_revoke_tx_(Addr, Hash, State) end).

aens_revoke_tx_(Addr, Hash, State) ->
    Nonce = next_nonce(Addr, State),
    Spec =
        #{ account_id => aec_id:create(account, Addr),
           nonce      => Nonce,
           name_id    => aec_id:create(name, Hash),
           fee        => 0
         },
    aens_revoke_tx:new(Spec).

-spec aens_revoke(aetx:tx(), binary(), chain_state()) ->
    prim_op_result().
aens_revoke(Tx, Signature, State) ->
    on_chain_only(State, fun() -> aens_revoke_(Tx, Signature, State) end).

aens_revoke_(Tx, Signature, #state{ account = ContractKey } = State) ->
    {aens_revoke_tx, NSTx} = aetx:specialize_callback(Tx),
    Addr = aec_id:specialize(aens_revoke_tx:account_id(NSTx), account),
    Hash = aec_id:specialize(aens_revoke_tx:name_id(NSTx), name),
    case check_name_signature(Addr, Hash, ContractKey, Signature) of
        ok               -> apply_transaction(Tx, State);
        Err = {error, _} -> Err
    end.

%%    Contracts

%% @doc Get the type signature of a remote contract
get_contract_fun_types(Target, VMVersion, TypeHash, State) ->
    Trees = get_top_trees(State),
    CT = aec_trees:contracts(Trees),
    case aect_state_tree:lookup_contract(Target, CT, [no_store]) of  %% no store
        {value, Contract} ->
            ContractVMVersion = aect_contracts:vm_version(Contract),
            case aect_contracts:is_legal_vm_call(VMVersion, ContractVMVersion) of
                true ->
                    SerializedCode = aect_contracts:code(Contract),
                    #{type_info := TypeInfo} = aect_sophia:deserialize(SerializedCode),
                    aeso_abi:typereps_from_type_hash(TypeHash, TypeInfo);
                false ->
                    {error, {wrong_vm_version, ContractVMVersion}}
            end;
        none ->
            {error, {no_such_contract, Target}}
    end.


%% @doc Call another contract.
-spec call_contract(aec_keys:pubkey(), non_neg_integer(), non_neg_integer(), binary(),
                    [non_neg_integer()], chain_state()) ->
        {aevm_chain_api:call_result(), chain_state()}.
call_contract(Target, Gas, Value, CallData, CallStack,
              State = #state{account = ContractKey}) ->
    Trees = get_top_trees(State),
    CT = aec_trees:contracts(Trees),
    case aect_state_tree:lookup_contract(Target, CT, [no_store]) of  %% skip store, we look it up later
        none ->
            {aevm_chain_api:call_exception(unknown_contract, Gas), State};
        {value, Contract} ->
            AT = aec_trees:accounts(Trees),
            {value, ContractAccount} = aec_accounts_trees:lookup(ContractKey, AT),
            Nonce = aec_accounts:nonce(ContractAccount) + 1,
            VmVersion = aect_contracts:vm_version(Contract),
            {ok, CallTx} =
                aect_call_tx:new(#{ caller_id   => aec_id:create(contract, ContractKey),
                                    nonce       => Nonce,
                                    contract_id => aec_id:create(contract, Target),
                                    vm_version  => VmVersion,
                                    fee         => 0,
                                    amount      => Value,
                                    gas         => Gas,
                                    gas_price   => 0,
                                    call_data   => CallData,
                                    call_stack  => CallStack }),
            apply_call_transaction(CallTx, Gas, State)
    end.

%% -- Internal functions -----------------------------------------------------

-spec do_get_balance(aec_keys:pubkey(), aec_trees:trees()) ->
    {ok, non_neg_integer()} | {error, not_found}.
do_get_balance(PubKey, Trees) ->
    AccountsTree  = aec_trees:accounts(Trees),
    case aec_accounts_trees:lookup(PubKey, AccountsTree) of
        none             -> {error, not_found};
        {value, Account} -> {ok, aec_accounts:balance(Account)}
    end.

do_get_store(PubKey, Trees) ->
    ContractsTree = aec_trees:contracts(Trees),
    case aect_state_tree:lookup_contract(PubKey, ContractsTree) of
        {value, Contract} -> aect_contracts:state(Contract);
        none              -> #{}
    end.

do_set_store(Store, PubKey, Trees) ->
    ContractsTree = aec_trees:contracts(Trees),
    NewContract =
        case aect_state_tree:lookup_contract(PubKey, ContractsTree, [no_store]) of
            {value, Contract} -> aect_contracts:set_state(Store, Contract)
        end,
    aect_state_tree:enter_contract(NewContract, ContractsTree).

apply_call_transaction(Tx, Gas, #state{tx_env = Env} = State) ->
    Trees = get_top_trees(State),
    case aetx:check(Tx, Trees, Env) of
        {ok, Trees1} ->
            {ok, Call, Trees2} = aetx:custom_apply(process_call, Tx, Trees1, Env),
            State1 = set_top_trees(State, Trees2),
            GasUsed = aect_call:gas_used(Call),
            case aect_call:return_type(Call) of
                error ->
                    Bin = aect_call:return_value(Call),
                    ReturnAtom = binary_to_error(Bin),
                    {aevm_chain_api:call_exception(ReturnAtom, GasUsed), State1};
                revert ->
                    Bin = aect_call:return_value(Call),
                    {aevm_chain_api:call_revert(Bin, GasUsed), State1};
                ok ->
                    Bin = aect_call:return_value(Call),
                    {aevm_chain_api:call_result(Bin, GasUsed), State1}
            end;
        {error, Atom} when is_atom(Atom) ->
            ReturnAtom = binary_to_error(atom_to_binary(Atom, utf8)),
            {aevm_chain_api:call_exception(ReturnAtom, Gas), State}
    end.

apply_transaction(Tx, #state{tx_env = Env } = State) ->
    Trees = get_top_trees(State),
    case aetx:check(Tx, Trees, Env) of
        {ok, Trees1} ->
            {ok, Trees2} = aetx:process(Tx, Trees1, Env),
            State1 = set_top_trees(State, Trees2),
            {ok, State1};
        {error, _} = E -> E
    end.

next_nonce(State = #state{ account = ContractKey }) ->
    next_nonce(ContractKey, State).

next_nonce(Addr, State) ->
    Trees = get_top_trees(State),
    AT = aec_trees:accounts(Trees),
    {value, Account} = aec_accounts_trees:lookup(Addr, AT),
    aec_accounts:nonce(Account) + 1.

is_channel_call(#trees{is_onchain = false, inner = ?NO_INNER_TREES}) ->
    error(offchain_missing_onchain);
is_channel_call(#trees{is_onchain = false}) ->
    true;
is_channel_call(#trees{is_onchain = true}) ->
    false.

-spec get_from_state_or_inner(fun((aec_trees:trees()) -> {ok, term()} |{error, not_found}),
                              chain_state()) -> {ok,term()} | {error, not_found}.
get_from_state_or_inner(Fun, #state{trees = ChainTrees}) ->
    get_from_state_or_inner_(Fun, ChainTrees).

get_from_state_or_inner_(Fun, #trees{trees = Trees, inner = Inner} = ChainTrees) ->
    case is_channel_call(ChainTrees) of
        false -> Fun(Trees);
        true ->
            case Fun(Trees) of
                {error, not_found} ->
                    get_from_state_or_inner_(Fun, Inner);
                {ok, _Val} = OK  -> OK
            end
    end.

-spec on_chain_trees(aec_trees:trees()) -> chain_trees().
on_chain_trees(Trees) ->
    #trees{trees = Trees,
           is_onchain = true,
           inner = ?NO_INNER_TREES}.

-spec off_chain_trees(aec_trees:trees()) -> chain_trees().
off_chain_trees(Trees) ->
    #trees{trees = Trees,
           is_onchain = false,
           inner = ?NO_INNER_TREES}.

-spec push_trees(chain_trees(), chain_trees()) -> chain_trees().
push_trees(OuterTrees, InnerTrees) ->
    OuterTrees#trees{inner = InnerTrees}.

-spec get_top_trees(chain_state()) -> aec_trees:trees().
get_top_trees(#state{trees = #trees{trees = Trees}}) ->
    Trees.

set_top_trees(#state{trees = T} = State, Trees) ->
    State#state{trees = T#trees{trees = Trees}}.

get_on_chain_trees(#trees{is_onchain = true, trees = Trees}) ->
    Trees;
get_on_chain_trees(#trees{is_onchain = false, inner = Inner}) ->
    get_on_chain_trees(Inner).

-spec on_chain_only(chain_state(),
                    fun(() -> prim_op_result() | {ok, aec_keys:pubkey(), chain_trees()})) ->
    prim_op_result() | {ok, aec_keys:pubkey(), aetx:tx(), chain_trees()}.
on_chain_only(State, Fun) ->
    #state{trees = ChainTrees} = State,
    case is_channel_call(ChainTrees) of
        true ->
            {error, not_allowed_off_chain};
        false -> Fun()
    end.

%% c.f. aect_dispatch:error_to_binary/1
binary_to_error(<<"bad_call_data">>) -> bad_call_data;
binary_to_error(<<"out_of_gas">>) -> out_of_gas;
binary_to_error(<<"out_of_stack">>) -> out_of_stack;
binary_to_error(<<"not_allowed_off_chain">>) -> not_allowed_off_chain;
binary_to_error(<<"reentrant_call">>) -> reentrant_call;
binary_to_error(<<"unknown_function">>) -> unknown_function;
binary_to_error(<<"unknown_contract">>) -> unknown_contract;
binary_to_error(<<"unknown_error">>) -> unknown_error;
binary_to_error(E) ->
    ?DEBUG_LOG("**** Unknown error: ~p\n", [E]),
    unknown_error.<|MERGE_RESOLUTION|>--- conflicted
+++ resolved
@@ -306,13 +306,8 @@
             case aeo_oracles:vm_version(Oracle) of
                 ?AEVM_NO_VM ->
                     Arg;
-<<<<<<< HEAD
                 VMVersion when ?IS_AEVM_SOPHIA(VMVersion) ->
-                    aeso_data:to_binary(Arg)
-=======
-                ?AEVM_01_Sophia_01 ->
                     aeso_heap:to_binary(Arg)
->>>>>>> 7eb55d55
             end;
         none ->
             %% Will fail later
@@ -377,13 +372,8 @@
                     ResponseFormat = aeo_oracles:response_format(Oracle),
                     VMVersion = aeo_oracles:vm_version(Oracle),
                     case oracle_typerep(VMVersion, ResponseFormat) of
-<<<<<<< HEAD
                         {ok, Type} when ?IS_AEVM_SOPHIA(VMVersion) ->
-                            try aeso_data:from_binary(Type, Answer) of
-=======
-                        {ok, Type} when VMVersion =:= ?AEVM_01_Sophia_01 ->
                             try aeso_heap:from_binary(Type, Answer) of
->>>>>>> 7eb55d55
                                 {ok, Result} -> {ok, {some, Result}};
                                 {error, _} -> {error, bad_answer}
                             catch _:_ ->
@@ -475,13 +465,8 @@
 oracle_typerep(?AEVM_NO_VM,_BinaryFormat) ->
     %% Treat this as a string
     {ok, string};
-<<<<<<< HEAD
 oracle_typerep(VMVersion, BinaryFormat) when ?IS_AEVM_SOPHIA(VMVersion) ->
-    try aeso_data:from_binary(typerep, BinaryFormat) of
-=======
-oracle_typerep(?AEVM_01_Sophia_01, BinaryFormat) ->
     try aeso_heap:from_binary(typerep, BinaryFormat) of
->>>>>>> 7eb55d55
         {ok, Format} -> {ok, Format};
         {error, _} -> {error, bad_typerep}
     catch
