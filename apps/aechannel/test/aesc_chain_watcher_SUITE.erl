%%%=============================================================================
%%% @copyright (C) 2020, Aeternity Anstalt
%%% @doc
%%%    Test utils for State Channel Chain Watcher
%%% @end
%%%=============================================================================

-module(aesc_chain_watcher_SUITE).

-export([
          all/0
        , groups/0
        , suite/0
        , init_per_suite/1
        , end_per_suite/1
        , init_per_group/2
        , end_per_group/2
        , init_per_testcase/2
        , end_per_testcase/2
        ]).

-export([
          reg_unreg/1
        , set_up_channel/1
        , deposit/1
        , flush_cache/1
        , innocent_fork/1
        , fork_touches/1
        , fork_evicts/1
        , cleanup/1
        , dummy_request_mine_blocks/1
        ]).

%% Watcher callbacks
-export([
          minimum_depth_achieved/4
        , channel_changed_on_chain/2
        , channel_closing_on_chain/2
        , channel_closed_on_chain/2
        , channel_unlocked/2
        ]).

%% Test helpers (called using `apply/3`)
-export([
          reg_watch/1
        , reg_close/2
        , close_watch/2
        , min_depth_watch/4
        ]).


-include_lib("common_test/include/ct.hrl").
-include_lib("aeutils/include/aeu_stacktrace.hrl").
-include_lib("aecontract/include/hard_forks.hrl").

-define(LOG(_Fmt, _Args), log(_Fmt, _Args, ?LINE, true)).
-define(LOG(_D, _Fmt, _Args), log(_Fmt, _Args, ?LINE, _D)).

-define(TIMEOUT, 3000).
-define(TYPE, {type, ?LINE}).   % unique type info for min-depth callback
-define(FORK, {fork, ?LINE}).   % fork id

-define(BIG_AMOUNT, 10000000000000000000000000000 * aec_test_utils:min_gas_price()).

all() ->
    [{group, all_tests}].

groups() ->
    [
     %% A separate watcher started for each sub-group
      {all_tests, [sequence], [ {group, admin}
                              , {group, channel_lifecycle}
                              , {group, multiple_channels}
                              , {group, cache_flushing}
                              , {group, innocent_fork}
                              , {group, fork_touches_but_no_change}
                              , {group, fork_evicts_tx}
                              , {group, pause_between_requests}]}
    , {admin, [sequence], [ reg_unreg ]}
    , {channel_lifecycle, [sequence], [ set_up_channel
                                      , deposit
                                      , cleanup ]}
    , {multiple_channels, [sequence], [ set_up_channel
                                      , set_up_channel
                                      , set_up_channel
                                      , deposit
                                      , cleanup ]}
    , {cache_flushing, [sequence], [ set_up_channel
                                   , deposit
                                   , flush_cache
                                   , deposit
                                   , cleanup ]}
    , {innocent_fork, [sequence], [ set_up_channel
                                  , deposit
                                  , innocent_fork
                                  , cleanup ]}
    , {fork_touches_but_no_change, [sequence], [ set_up_channel
                                               , deposit
                                               , fork_touches
                                               , cleanup ]}
    , {fork_evicts_tx, [sequence], [ set_up_channel
                                   , deposit
                                   , fork_evicts
                                   , cleanup ]}
    , {pause_between_requests, [sequence], [ dummy_request_mine_blocks
                                           , set_up_channel
                                           , deposit
                                           , cleanup
        ]}
    ].

suite() ->
    [].

%% ======================================================================
%% Test cases

reg_unreg(_Config) ->
    Client = spawn_link(fun() ->
                                ok = reg_watch(chid(1)),
                                receive die -> ok end
                        end),
    timer:sleep(50),
    kill_client(Client),
    ok.

cleanup(_Config) ->
    ChSetup = get_channel_setup(),
    AllClients = get_all_clients(ChSetup),
    ChIds = maps:keys(ChSetup),
    ?LOG("AllClients = ~p", [AllClients]),
    [kill_client(C) || C <- AllClients],
    lists:foreach(
      fun(ChId) ->
              case value_exists(ChId) of
                  false ->
                      ok;
                  true ->
                      ?LOG("ChId ~p still exists: ~p",
                           [ChId, [{T, ets:tab2list(T)} ||
                                      T <- aesc_chain_watcher:table_names()]]),
                      error({still_exists, ChId})
              end
      end, ChIds).

kill_client(Client) ->
    true = value_exists(Client),
    unlink(Client),
    MRef = erlang:monitor(process, Client),
    exit(Client, kill),
    receive
        {'DOWN', MRef, _, _, _} ->
            _ = sys:get_status(aesc_chain_watcher),
            _ = sys:get_status(aesc_chain_watcher),
            case value_exists(Client) of
                false ->
                    ok;
                true ->
                    ?LOG("Pid ~p still exists: ~p",
                         [Client, [{T, ets:tab2list(T)} ||
                                      T <- aesc_chain_watcher:table_names()]]),
                    error({still_exists, Client})
            end
    end.

set_up_channel(Config) ->
    SignedTx = create_tx(Config),
    TxHash = aetx_sign:hash(SignedTx),
    {ok, ChId} = aesc_utils:channel_pubkey(SignedTx),
    none = aec_chain:find_tx_with_location(TxHash),
    ok = push(SignedTx),
    {mempool, SignedTx} = aec_chain:find_tx_with_location(TxHash),
    ClientIxs = [1,2,3],
    [C1,C2,C3] = Cs = [spawn_client(N, ChId) || N <- ClientIxs],
    Watchers = [C1, C2],
    [ok,ok] = [set_reg_watch(C, ChId) || C <- Watchers],
    ok = set_reg_close(C3, ChId, 3),
    %%
    add_microblock(),
    ok = watchers_notified(
           fun({channel_changed_on_chain, I}, _C) ->
<<<<<<< HEAD
                   #{tx := CreateTx} = I,
=======
                   #{tx := _CreateTx} = I,
>>>>>>> 0ba0049c
                   ok
           end, Watchers),
    %%
    %% Set a min-depth watch. Verify that the event comes at the right height,
    %% and only to those that requested it
    %%
    ok = set_min_depth_watch(C1, ChId, TxHash, 3, MType1 = {type,?LINE}),
    verify_min_depth([{C1, MType1}], ChId, TxHash, 3, Cs),
    add_channel_setup(ChId, #{ client_ixs     => ClientIxs
                             , clients        => Cs
                             , watchers       => Watchers
                             , close_watchers => [C3] }),
    ok.

deposit(Config) ->
    foreach_channel(
      fun(ChId, Setup) ->
              deposit_(ChId, Setup, Config)
      end).

deposit_(ChId, Setup, Config) ->
    Cs = maps:get(clients, Setup),
    Watchers = maps:get(watchers, Setup),
    DepositTx = deposit_tx(ChId, Config),
    TxHash = aetx_sign:hash(DepositTx),
    push(DepositTx),
    C1 = hd(Cs),
    ok = set_min_depth_watch(C1, ChId, TxHash, MinDepth = 3, MType1 = ?TYPE),
    assert_no_events(Cs),
    add_microblock(),
    ok = watchers_notified(
           fun({channel_changed_on_chain, I}, _C) ->
                   #{tx := _SignedTx} = I,
                   ok
           end, Watchers),
    verify_min_depth([{C1,MType1}], ChId, TxHash, MinDepth, Cs -- [C1]),
    ok.

flush_cache(_Config) ->
    I = aesc_chain_watcher:get_cache_reinit_interval(),
    [ add_keyblock() || _ <- lists:seq(1, I+1) ],
    AllClients = get_all_clients(),
    assert_no_events(AllClients),
    ok.

innocent_fork(_Config) ->
    ChSetup = get_channel_setup(),
    #{clients := Cs} = maps:get(hd(maps:keys(ChSetup)), ChSetup),
    {ok, ForkBlock} = add_keyblock(),
    {ok, ForkHash} = aec_blocks:hash_internal_representation(ForkBlock),
    {ok, _} = fork_from_hash(ForkId = ?FORK, ForkHash),
    add_microblock(ForkId),
    add_microblock(ForkId),
    assert_no_events(fun() -> fork_switch(ForkId) end, Cs),
    ok.

fork_touches(Config) ->
    ChSetup = get_channel_setup(),
    ChId = hd(maps:keys(ChSetup)),
    #{ clients    := Cs
     , watchers   := Watchers } = maps:get(ChId, ChSetup),
    DepositTx = deposit_tx(ChId, Config),
    TxHash = aetx_sign:hash(DepositTx),
    {ok, ForkBlock} = add_keyblock(),
    {ok, ForkPoint} = aec_blocks:hash_internal_representation(ForkBlock),
    push(DepositTx),
    C1 = hd(Cs),
    ok = set_min_depth_watch(C1, ChId, TxHash, _MinDepth = 3, _MType = ?TYPE),
    assert_no_events(Cs),
    {ok, MicroBlock} = add_microblock(),
    {ok, MicroHash} = aec_blocks:hash_internal_representation(MicroBlock),
    ok = watchers_notified(
           fun({channel_changed_on_chain, I}, _C) ->
                   #{tx := _SignedTx} = I,
                   ok
           end, Watchers),
    {ok, _} = fork_from_hash(ForkId = ?FORK, ForkPoint),
    add_microblock(ForkId),
    clone_microblock_on_fork(MicroHash, ForkId),
    assert_no_events(fun() -> fork_switch(ForkId) end, Cs),
    ?LOG("No events detected after fork switch", []),
    ok.

fork_evicts(Config) ->
    ChSetup = get_channel_setup(),
    ChId = hd(maps:keys(ChSetup)),
    #{ clients    := Cs
     , watchers   := Watchers } = maps:get(ChId, ChSetup),
    StateHash1 = channel_state_hash(ChId), % fallback state hash
    DepositTx = deposit_tx(ChId, Config),
    TxHash = aetx_sign:hash(DepositTx),
    {ok, ForkBlock} = add_keyblock(),
    {ok, ForkPoint} = aec_blocks:hash_internal_representation(ForkBlock),
    push(DepositTx),
    C1 = hd(Cs),
    ok = set_min_depth_watch(C1, ChId, TxHash, _MinDepth = 3, _MType = ?TYPE),
    assert_no_events(Cs),
    {ok, _} = add_microblock(),
    ok = watchers_notified(
           fun({channel_changed_on_chain, I}, _C) ->
                   #{tx := _SignedTx} = I,
                   ok
           end, Watchers),
    StateHash2 = channel_state_hash(ChId), % will be evicted
    {true, _, _} = {StateHash1 =/= StateHash2, StateHash1, StateHash2},
    {ok, _} = fork_from_hash(ForkId = ?FORK, ForkPoint),
    add_microblock(ForkId),
    add_microblock(ForkId),
    fork_switch(ForkId),
    ok = watchers_notified(
           fun({channel_changed_on_chain, I}, _C) ->
                   #{channel := Chx} = I,
                   NewStateHash = aesc_channels:state_hash(Chx),
                   %% We should now see the fallback state hash
                   {StateHash1, NewStateHash} = {NewStateHash, StateHash1},
                   ok
           end, Watchers),
    %% assert_no_events(fun() -> fork_switch(ForkId) end, Cs),
    ok.

foreach_channel(F) ->
    ChSetup = get_channel_setup(),
    maps:fold(
      fun(ChId, Setup, ok) ->
              F(ChId, Setup)
      end, ok, ChSetup).

verify_min_depth(MDWs, ChId, TxHash, MinDepth, Cs) ->
    MDWPids = [ client_pid(W) || W <- MDWs],
    OtherCs = Cs -- MDWPids,
    [ assert_no_events(fun add_keyblock/0, Cs)
      || _ <- lists:seq(1, MinDepth-1) ],
    add_keyblock(),
    ok = watchers_notified(
           fun({minimum_depth_achieved, Info}, {_, T}) ->
                   {{ChId, T, TxHash}, Info} = {Info, Info},
                   ok
           end, MDWs),
    assert_no_events(OtherCs),
    ok.

dummy_request_mine_blocks(_Cfg) ->
    Client = spawn_link(fun() ->
                                ok = reg_watch(chid(1)),
                                receive die -> ok end
                        end),
    add_keyblock(),
    kill_client(Client),
    add_keyblock(),
    ok.

%% ======================================================================
%% Watcher callbacks

channel_changed_on_chain(Client, Info) ->
    event(Client, {channel_changed_on_chain, Info}).

channel_closed_on_chain(Client, Info) ->
    event(Client, {channel_closed_on_chain, Info}).

channel_closing_on_chain(Client, Info) ->
    event(Client, {channel_closing_on_chain, Info}).

channel_unlocked(Client, Info) ->
    event(Client, {channel_unlocked, Info}).

minimum_depth_achieved(Client, ChId, Req, Info) ->
    event(Client, {minimum_depth_achieved, {ChId, Req, Info}}).

event(Client, E) ->
    ?LOG("From watcher (Client: ~p): ~p", [Client, E]),
    Client ! {from_watcher, E},
    ok.

await_event(Timeout) ->
    receive
        {from_watcher, E} ->
            {ok, E}
    after Timeout ->
            timeout
    end.

%% ======================================================================
%% Helper functions

assert_no_events(F, Cs) when is_function(F, 0) ->
    F(),
    assert_no_events(Cs).

assert_no_events(Cs) ->
    Timeouts = [client_req(C, {await_event, 50}) || C <- Cs],
    case all_are_timeouts(Timeouts) of
        true ->
            true;
        false ->
            error({expected_all_timeouts, Timeouts})
    end.

all_are_timeouts(L) ->
    lists:all(fun(X) -> X == timeout end, L).

watchers_notified(Check, Cs) ->
    lists:foreach(
      fun(C) ->
              CPid = client_pid(C),
              case client_req(CPid, {await_event, ?TIMEOUT}) of
                  {ok, Evt} ->
                      Error = fun(E) ->
                                      error({notification_error, [ {client, C}
                                                                 , {event, Evt}
                                                                 , {error, E} ]})
                              end,
                      try Check(Evt, C) of
                          ok -> ok;
                          {error,_} = E ->
                              Error(E)
                      catch
                          error:E ->
                              Error(E)
                      end;
                  timeout ->
                      error({notification_error, [ {client, C}
                                                 , {error, timeout} ]})
              end
      end, Cs),
    ?LOG("Watchers notified: ~p", [Cs]),
    ok.

client_pid(C) when is_pid(C) ->
    C;
client_pid({C,_}) when is_pid(C) ->
    C.

get_all_clients() ->
    get_all_clients(get_channel_setup()).

get_all_clients(ChSetup) when is_map(ChSetup) ->
    maps:fold(
      fun(_, Setup, Acc) ->
              Acc ++ maps:get(clients, Setup, [])
      end, [], ChSetup).

get_channel_setup() ->
    aec_chain_sim:dict_get(channel_setup, #{}).

add_channel_setup(ChId, Setup) ->
    S = get_channel_setup(),
    aec_chain_sim:dict_set(channel_setup, S#{ChId => Setup}).

set_reg_watch(C, ChId) ->
    client_apply(C, ?MODULE, reg_watch, [ChId]).

set_reg_close(C, ChId, MinDepth) ->
    client_apply(C, ?MODULE, reg_close, [ChId, MinDepth]).

set_min_depth_watch(C, ChId, TxHash, MinDepth, Type) ->
    client_apply(C, ?MODULE, min_depth_watch,
                 [ChId, TxHash, MinDepth, Type]).

reg_watch(ChId) ->
    aesc_chain_watcher:register(
      ChId, ?MODULE, [aesc_chain_watcher:watch_req()]).

reg_close(ChId, MinDepth) ->
    aesc_chain_watcher:register(
      ChId, ?MODULE, [aesc_chain_watcher:close_req(MinDepth)]).

close_watch(ChId, MinDepth) ->
    aesc_chain_watcher:request(
      ChId, aesc_chain_watcher:close_req(MinDepth)).

min_depth_watch(ChId, TxHash, Depth, ReqType) ->
    aesc_chain_watcher:request(
      ChId, aesc_chain_watcher:min_depth_req(TxHash, Depth, ReqType)).

value_exists(X) ->
    Tabs = aesc_chain_watcher:table_names(),
    try lists:foldl(
          fun(Tab, Acc) ->
                  ets:foldl(
                    fun(Obj, Acc1) ->
                            case x_in_obj(Obj, X) of
                                true ->
                                    throw(true);
                                false ->
                                    Acc1
                            end
                    end, Acc, Tab)
          end, false, Tabs)
    catch
        throw:true ->
            true
    end.

x_in_obj(X, X) ->
    true;
x_in_obj([_|_] = L, X) ->
    lists:any(fun(Obj) -> x_in_obj(Obj, X) end, L);
x_in_obj(Tuple, X) when is_tuple(Tuple) ->
    x_in_obj(tuple_to_list(Tuple), X);
x_in_obj(Map, X) when is_map(Map) ->
    x_in_obj(maps:to_list(Map), X);
x_in_obj(_, _) ->
    false.

chid(1) ->
    <<"chid-1..........................">>;
chid(2) ->
    <<"chid-2..........................">>;
chid(3) ->
    <<"chid-3..........................">>;
chid(4) ->
    <<"chid-4..........................">>.

spawn_client(N, ChId) ->
    spawn(fun() ->
                  gproc:reg(client_regname(N, ChId)),
                  client_loop()
          end).

client_regname(N, ChId) ->
    {n, l, {?MODULE, client, N, ChId}}.

client_apply(Pid, M, F, A) when is_pid(Pid) ->
    client_req(Pid, {apply, M, F, A}).

client_req(Pid, Req) when is_pid(Pid) ->
    MRef = erlang:monitor(process, Pid),
    Pid ! {self(), Req},
    receive
        {Pid, Reply} ->
            Reply;
        {'DOWN', MRef, _, _, Reason} ->
            ?LOG("Client ~p died: ~p", [Pid, Reason]),
            error({client_died, [Pid, Reason]})
    after 5000 ->
            error(timeout)
    end.

client_loop() ->
    receive
        {From, {await_event, Timeout}} when is_pid(From) ->
            ?LOG("await_event (~p)", [Timeout]),
            Result = await_event(Timeout),
            From ! {self(), Result},
            client_loop();
        {From, Req} when is_pid(From) ->
            Reply = handle_client_req(Req),
            From ! {self(), Reply},
            client_loop()
    end.

handle_client_req(R) ->
    try handle_client_req_(R)
    catch error:Err ->
            ?LOG("CAUGHT error:~p / ~p", [Err, erlang:get_stacktrace()]),
            error(Err)
    end.

handle_client_req_({apply, M, F, A}) ->
    apply(M, F, A).

log(Fmt, Args, L, #{debug := true}) ->
    log(Fmt, Args, L, true);
log(Fmt0, Args0, L, true) ->
    Fmt = "~p at ~p: " ++ Fmt0,
    Args = [self(), L | Args0],
    lager:debug(Fmt, Args),
    ct:log(Fmt, Args);
log(_, _, _, _) ->
    ok.

create_and_sign_tx(#{mod := Mod} = TxInfo, SKs) ->
    try
        {ok, Tx} = Mod:new(maps:merge(#{fee => 50000 * aec_test_utils:min_gas_price(), nonce => 1},
                                      maps:remove(mod, TxInfo))),
        ?LOG("Tx = ~p", [Tx]),
        aec_test_utils:sign_tx(Tx, SKs)
    catch
        error:Err ->
            ?LOG("CAUGHT error:~p / ~p", [Err, erlang:get_stacktrace()]),
            error(Err)
    end.

%% We fake a state hash, but want one that's unique for each
%% channel update, so that we can match on it to ensure that the
%% right state is reported.
state_hash(BlockHash, Bin) when is_binary(BlockHash), is_binary(Bin) ->
    aec_hash:hash(state_trees, <<BlockHash/binary, Bin/binary>>).

%% Tx creation - most values don't matter for the tests, but must be present
%% in order to create the transaction objects
%%
create_tx(Config) ->
    I = ?config(initiator, Config),
    R = ?config(responder, Config),
    ISK = ?config(initiator_sk, Config),
    RSK = ?config(responder_sk, Config),
    TopHash = aec_chain:top_block_hash(),
    Nonce = next_nonce(I),
    Tx0 = #{ mod              => aesc_create_tx
           , initiator_id     => I
           , initiator_amount => 10
           , responder_id     => R
           , responder_amount => 10
           , channel_reserve  => 10
           , lock_period      => 3
           , fee              => 50000 * aec_test_utils:min_gas_price()
           , state_hash       => <<>>
           , nonce            => Nonce
           , delegate_ids     => no_delegates()},
    StateHash = state_hash(TopHash, term_to_binary(Tx0)),
    create_and_sign_tx(Tx0#{state_hash => StateHash}, [RSK, ISK]).

deposit_tx(ChId, Config) ->
    Round = channel_round(ChId) + 1,
    I = ?config(initiator, Config),
    ISK = ?config(initiator_sk, Config),
    RSK = ?config(responder_sk, Config),
    TopHash = aec_chain:top_block_hash(),
    Nonce = next_nonce(I),
    Tx0 = #{ mod            => aesc_deposit_tx
           , channel_id     => aeser_id:create(channel, ChId)
           , from_id        => I
           , amount         => 10
           , fee            => 50000 * aec_test_utils:min_gas_price()
           , state_hash     => <<>>
           , round          => Round
           , nonce          => Nonce },
    StateHash = state_hash(TopHash, term_to_binary(Tx0)),
    create_and_sign_tx(Tx0#{state_hash => StateHash}, [RSK, ISK]).

channel_state_hash(ChId) ->
    case aec_chain:get_channel(ChId) of
        undefined ->
            error({unknown_channel, ChId});
        {ok, Ch} ->
            aesc_channels:state_hash(Ch)
    end.

channel_round(ChId) ->
    case aec_chain:get_channel(ChId) of
        undefined ->
            error({unknown_channel, ChId});
        {ok, Ch} ->
            aesc_channels:round(Ch)
    end.

next_nonce(Acct) ->
    aec_chain_sim:next_nonce(Acct).

%% Chain simulator requests

push(Tx) ->
    aec_chain_sim:push(Tx).

add_keyblock() ->
    aec_chain_sim:add_keyblock().

add_microblock() ->
    aec_chain_sim:add_microblock().

add_microblock(ForkId) ->
    aec_chain_sim:add_microblock(ForkId).

clone_microblock_on_fork(Hash, ForkId) ->
    aec_chain_sim:clone_microblock_on_fork(Hash, ForkId).

fork_from_hash(ForkId, FromHash) when is_binary(FromHash) ->
    aec_chain_sim:fork_from_hash(ForkId, FromHash).

fork_switch(ForkId) ->
    aec_chain_sim:fork_switch(ForkId).

start_chain_process() ->
    aec_chain_sim:start().

stop_chain_process() ->
    aec_chain_sim:stop().

%% ======================================================================
%% Test environment setup

init_per_suite(Config0) ->
    DataDir = ?config(data_dir, Config0),
    TopDir = aecore_suite_utils:top_dir(DataDir),
    Config = [ {top_dir, TopDir}
             , {test_module, ?MODULE}
             , {symlink_name, "latest.watch"} | Config0],
    aecore_suite_utils:make_shortcut(Config),
    {ok, StartedApps} = application:ensure_all_started(gproc),
    ok = mnesia:start(),
    {ok, Apps1} = application:ensure_all_started(lager),
    {ok, Apps2} = application:ensure_all_started(crypto),
    {ok, Apps3} = application:ensure_all_started(enacl),
    aec_chain_sim:setup_meck(),
    [ {started_apps, StartedApps ++ [mnesia] ++ Apps1 ++ Apps2 ++ Apps3}
    | Config ].

end_per_suite(Config) ->
    aec_chain_sim:remove_meck(),
    StartedApps = proplists:get_value(started_apps, Config),
    [ok = application:stop(A) || A <- lists:reverse(StartedApps)],
    ok.

init_per_group(GrpName, Config) ->
    ?LOG("init_per_group(~p, Config)", [GrpName]),
    setup_lager(GrpName, Config),
    case GrpName of
        all_tests ->
            Config;
        _ ->
            {ok, ChainP} = start_chain_process(),
            {ok, #{pubkey := Initiator, privkey := InitiatorSK}} = aec_chain_sim:new_account(?BIG_AMOUNT),
            {ok, #{pubkey := Responder, privkey := ResponderSK}} = aec_chain_sim:new_account(?BIG_AMOUNT),
            {ok, Watcher} = start_chain_watcher(),
<<<<<<< HEAD
=======
            %% mine a few keyblocks so we are on the right protocol
            lists:foreach(
                fun(_) -> add_keyblock() end,
                lists:seq(1, 2)),
>>>>>>> 0ba0049c
            [ {watcher, Watcher}
            , {chain_process, ChainP}
            , {initiator, aeser_id:create(account, Initiator)}
            , {responder, aeser_id:create(account, Responder)}
            , {initiator_sk, InitiatorSK}
            , {responder_sk, ResponderSK}
            | Config]
    end.

end_per_group(GrpName, Config) ->
    ?LOG("end_per_group(~p, Config)", [GrpName]),
    case GrpName of
        all_tests ->
            ok;
        _ ->
            ok = stop_chain_watcher(Config),
            ok = stop_chain_process(),
            ok
    end.

init_per_testcase(_Test, Config) ->
    ?LOG("~p: Config = ~p", [_Test, Config]),
    case ?config(saved_config, Config) of
        {FromTestCase, SavedConfig} ->
            ?LOG("Reusing config from ~p", [FromTestCase]),
            lists:foldl(
              fun({K, V}, Acc) ->
                      lists:keystore(K, 1, Acc, {K, V})
              end, lists:keydelete(saved_config, 1, Config),
              SavedConfig);
        undefined ->
            Config
    end.

end_per_testcase(_Test, _Config) ->
    ok.

setup_lager(Grp, Config) ->
    LogDir = aecore_suite_utils:shortcut_dir(Config),
    ?LOG("LogDir = ~p", [LogDir]),
    LogFile = filename:join(LogDir, atom_to_list(Grp) ++ ".log"),
    application:stop(lager),
    application:set_env(
      lager, handlers,
      [{lager_file_backend, [{file, LogFile}, {level, debug}]}]),
    application:start(lager).

start_chain_watcher() ->
    Me = self(),
    {Parent, MRef} =
        spawn_monitor(
          fun() ->
                  {ok, W} = aesc_chain_watcher:start_link(),
                  erlang:monitor(process, W),
                  Me ! {self(), ok},
                  receive
                      {'DOWN', _, process, W, Reason} ->
                          ?LOG("Watcher died Reason = ~p", [Reason]),
                          exit(Reason);
                      {From, shutdown} ->
                          ?LOG("got shutdown request", []),
                          unlink(W),
                          exit(W, shutdown),
                          receive
                              {'DOWN', _, process, W, shutdown} ->
                                  ?LOG("watcher terminated", []),
                                  From ! {self(), ok}
                          after 5000 ->
                                  ?LOG("shutdown timeout. Msgs = ~p",
                                       [element(2, process_info(self(), messages))])
                          end
                  end
          end),
    receive
        {Parent, ok} ->
            demonitor(MRef),
            {ok, Parent};
        {'DOWN', MRef, _, _, Reason} ->
            error(Reason)
    after 5000 ->
            error(timeout)
    end.

stop_chain_watcher(Config) ->
    {_, WatcherParent} = lists:keyfind(watcher, 1, Config),
    ?LOG("WatcherParent alive? ~p", [erlang:is_process_alive(WatcherParent)]),
    WatcherParent ! {self(), shutdown},
    receive
        {WatcherParent, ok} ->
            ok
    after 5000 ->
            ?LOG("stop timeout. Parent = ~p", [process_info(WatcherParent)]),
            error(timeout)
    end.

%%
%% ======================================================================
no_delegates() ->
    case aec_hard_forks:protocol_effective_at_height(100) < ?IRIS_PROTOCOL_VSN of
        true -> [];
        false -> {[], []}
    end.
<|MERGE_RESOLUTION|>--- conflicted
+++ resolved
@@ -179,11 +179,7 @@
     add_microblock(),
     ok = watchers_notified(
            fun({channel_changed_on_chain, I}, _C) ->
-<<<<<<< HEAD
-                   #{tx := CreateTx} = I,
-=======
                    #{tx := _CreateTx} = I,
->>>>>>> 0ba0049c
                    ok
            end, Watchers),
     %%
@@ -700,13 +696,10 @@
             {ok, #{pubkey := Initiator, privkey := InitiatorSK}} = aec_chain_sim:new_account(?BIG_AMOUNT),
             {ok, #{pubkey := Responder, privkey := ResponderSK}} = aec_chain_sim:new_account(?BIG_AMOUNT),
             {ok, Watcher} = start_chain_watcher(),
-<<<<<<< HEAD
-=======
             %% mine a few keyblocks so we are on the right protocol
             lists:foreach(
                 fun(_) -> add_keyblock() end,
                 lists:seq(1, 2)),
->>>>>>> 0ba0049c
             [ {watcher, Watcher}
             , {chain_process, ChainP}
             , {initiator, aeser_id:create(account, Initiator)}
@@ -803,9 +796,4 @@
     end.
 
 %%
-%% ======================================================================
-no_delegates() ->
-    case aec_hard_forks:protocol_effective_at_height(100) < ?IRIS_PROTOCOL_VSN of
-        true -> [];
-        false -> {[], []}
-    end.
+%% ======================================================================