--- conflicted
+++ resolved
@@ -2447,13 +2447,8 @@
                                   end, I, R, Cfg),
             {I1_, R1_}
             catch
-<<<<<<< HEAD
-                error:R:Stacktrace ->
-                    ?LOG("CAUGHT ~p / ~p", [R, Stacktrace]),
-=======
                 error:R:ST ->
                     ?LOG("CAUGHT ~p / ~p", [R, ST]),
->>>>>>> 876cb282
                     {I, R}
             end,
             Parent ! {self(), loop_ack},
