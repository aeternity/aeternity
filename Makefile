--- conflicted
+++ resolved
@@ -107,8 +107,6 @@
 hyperchains-console: $(SWAGGER_ENDPOINTS_SPEC)
 	@$(REBAR) as local shell --config config/hyperchains-dev.config --sname aeternity@localhost
 
-<<<<<<< HEAD
-=======
 test-build: KIND=test
 test-build: internal-build aestratum_client_build
 
@@ -123,7 +121,6 @@
 		cp .git/HEAD .build_lock; \
 	fi
 
->>>>>>> e976ea86
 local-build: KIND=local
 local-build: internal-build
 
@@ -467,10 +464,7 @@
 
 .PHONY: \
 	all console hyperchains-console \
-<<<<<<< HEAD
-=======
 	test-build \
->>>>>>> e976ea86
 	local-build local-start local-stop local-attach \
 	prod-build prod-start prod-stop prod-attach prod-package prod-compile-deps \
 	multi-build multi-start multi-stop multi-clean multi-distclean \
